# SPDX-License-Identifier: GPL-2.0
#
# Makefile for arch/parisc/kernel
#

extra-y			:= head.o vmlinux.lds

obj-y	     	:= cache.o pacache.o setup.o pdt.o traps.o time.o irq.o \
		   pa7300lc.o syscall.o entry.o sys_parisc.o firmware.o \
		   ptrace.o hardware.o inventory.o drivers.o alternative.o \
		   signal.o hpmc.o real2.o parisc_ksyms.o unaligned.o \
		   process.o processor.o pdc_cons.o pdc_chassis.o unwind.o \
		   patch.o toc.o toc_asm.o

ifdef CONFIG_FUNCTION_TRACER
# Do not profile debug and lowlevel utilities
CFLAGS_REMOVE_ftrace.o = $(CC_FLAGS_FTRACE)
CFLAGS_REMOVE_cache.o =  $(CC_FLAGS_FTRACE)
CFLAGS_REMOVE_perf.o = $(CC_FLAGS_FTRACE)
CFLAGS_REMOVE_unwind.o = $(CC_FLAGS_FTRACE)
CFLAGS_REMOVE_patch.o = $(CC_FLAGS_FTRACE)
endif

obj-$(CONFIG_SMP)	+= smp.o
obj-$(CONFIG_PA11)	+= pci-dma.o
obj-$(CONFIG_PCI)	+= pci.o
obj-$(CONFIG_MODULES)	+= module.o
obj-$(CONFIG_64BIT)	+= sys_parisc32.o signal32.o
obj-$(CONFIG_STACKTRACE)+= stacktrace.o
obj-$(CONFIG_AUDIT)	+= audit.o
obj64-$(CONFIG_AUDIT)	+= compat_audit.o
# only supported for PCX-W/U in 64-bit mode at the moment
obj-$(CONFIG_64BIT)	+= perf.o perf_asm.o $(obj64-y)
obj-$(CONFIG_PARISC_CPU_TOPOLOGY)	+= topology.o
obj-$(CONFIG_FUNCTION_TRACER)		+= ftrace.o
obj-$(CONFIG_FUNCTION_GRAPH_TRACER)	+= ftrace.o
obj-$(CONFIG_JUMP_LABEL)		+= jump_label.o
obj-$(CONFIG_KGDB)			+= kgdb.o
obj-$(CONFIG_KPROBES)			+= kprobes.o
obj-$(CONFIG_KEXEC_CORE)		+= kexec.o relocate_kernel.o
<<<<<<< HEAD
obj-$(CONFIG_KEXEC_FILE)		+= kexec_file.o
=======
obj-$(CONFIG_KEXEC_FILE)		+= kexec_file.o

# vdso
obj-y			+= vdso.o
obj-$(CONFIG_64BIT)	+= vdso64/
obj-y			+= vdso32/
>>>>>>> 95cd2cdc
<|MERGE_RESOLUTION|>--- conflicted
+++ resolved
@@ -38,13 +38,9 @@
 obj-$(CONFIG_KGDB)			+= kgdb.o
 obj-$(CONFIG_KPROBES)			+= kprobes.o
 obj-$(CONFIG_KEXEC_CORE)		+= kexec.o relocate_kernel.o
-<<<<<<< HEAD
-obj-$(CONFIG_KEXEC_FILE)		+= kexec_file.o
-=======
 obj-$(CONFIG_KEXEC_FILE)		+= kexec_file.o
 
 # vdso
 obj-y			+= vdso.o
 obj-$(CONFIG_64BIT)	+= vdso64/
-obj-y			+= vdso32/
->>>>>>> 95cd2cdc
+obj-y			+= vdso32/