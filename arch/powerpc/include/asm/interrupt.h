--- conflicted
+++ resolved
@@ -235,11 +235,7 @@
 	/* Ensure interrupt_enter_prepare does not enable MSR[EE] */
 	local_paca->irq_happened |= PACA_IRQ_HARD_DIS;
 #endif
-<<<<<<< HEAD
-	interrupt_enter_prepare(regs, state);
-=======
 	interrupt_enter_prepare(regs);
->>>>>>> 95cd2cdc
 #ifdef CONFIG_PPC_BOOK3S_64
 	/*
 	 * RI=1 is set by interrupt_enter_prepare, so this thread flags access
