// SPDX-License-Identifier: (GPL-2.0-only OR BSD-2-Clause)
/*
 * Device Tree Source for the R-Car V4H (R8A779G0) SoC
 *
 * Copyright (C) 2022 Renesas Electronics Corp.
 */

#include <dt-bindings/clock/r8a779g0-cpg-mssr.h>
#include <dt-bindings/interrupt-controller/arm-gic.h>
#include <dt-bindings/power/r8a779g0-sysc.h>

/ {
	compatible = "renesas,r8a779g0";
	#address-cells = <2>;
	#size-cells = <2>;

	/* External Audio clock - to be overridden by boards that provide it */
	audio_clkin: audio_clkin {
		compatible = "fixed-clock";
		#clock-cells = <0>;
		clock-frequency = <0>;
	};

	/* External CAN clock - to be overridden by boards that provide it */
	can_clk: can {
		compatible = "fixed-clock";
		#clock-cells = <0>;
		clock-frequency = <0>;
	};

	cluster0_opp: opp-table-0 {
		compatible = "operating-points-v2";
		opp-shared;

		opp-500000000 {
			opp-hz = /bits/ 64 <500000000>;
			opp-microvolt = <825000>;
			clock-latency-ns = <500000>;
		};
		opp-1000000000 {
			opp-hz = /bits/ 64 <1000000000>;
			opp-microvolt = <825000>;
			clock-latency-ns = <500000>;
		};
		opp-1500000000 {
			opp-hz = /bits/ 64 <1500000000>;
			opp-microvolt = <825000>;
			clock-latency-ns = <500000>;
		};
		opp-1700000000 {
			opp-hz = /bits/ 64 <1700000000>;
			opp-microvolt = <825000>;
			clock-latency-ns = <500000>;
			opp-suspend;
		};
		opp-1800000000 {
			opp-hz = /bits/ 64 <1800000000>;
			opp-microvolt = <880000>;
			clock-latency-ns = <500000>;
			turbo-mode;
		};
	};

	cpus {
		#address-cells = <1>;
		#size-cells = <0>;

		cpu-map {
			cluster0 {
				core0 {
					cpu = <&a76_0>;
				};
				core1 {
					cpu = <&a76_1>;
				};
			};

			cluster1 {
				core0 {
					cpu = <&a76_2>;
				};
				core1 {
					cpu = <&a76_3>;
				};
			};
		};

		a76_0: cpu@0 {
			compatible = "arm,cortex-a76";
			reg = <0>;
			device_type = "cpu";
			power-domains = <&sysc R8A779G0_PD_A1E0D0C0>;
			next-level-cache = <&L3_CA76_0>;
			enable-method = "psci";
<<<<<<< HEAD
			cpu-idle-states = <&CPU_SLEEP_0>;
			clocks = <&cpg CPG_CORE R8A779G0_CLK_Z0>;
			operating-points-v2 = <&cluster0_opp>;
=======
>>>>>>> 48d525b0
		};

		a76_1: cpu@100 {
			compatible = "arm,cortex-a76";
			reg = <0x100>;
			device_type = "cpu";
			power-domains = <&sysc R8A779G0_PD_A1E0D0C1>;
			next-level-cache = <&L3_CA76_0>;
			enable-method = "psci";
<<<<<<< HEAD
			cpu-idle-states = <&CPU_SLEEP_0>;
			clocks = <&cpg CPG_CORE R8A779G0_CLK_Z0>;
			operating-points-v2 = <&cluster0_opp>;
=======
>>>>>>> 48d525b0
		};

		a76_2: cpu@10000 {
			compatible = "arm,cortex-a76";
			reg = <0x10000>;
			device_type = "cpu";
			power-domains = <&sysc R8A779G0_PD_A1E0D1C0>;
			next-level-cache = <&L3_CA76_1>;
			enable-method = "psci";
<<<<<<< HEAD
			cpu-idle-states = <&CPU_SLEEP_0>;
			clocks = <&cpg CPG_CORE R8A779G0_CLK_Z0>;
			operating-points-v2 = <&cluster0_opp>;
		};

		a76_3: cpu@10100 {
			compatible = "arm,cortex-a76";
			reg = <0x10100>;
			device_type = "cpu";
			power-domains = <&sysc R8A779G0_PD_A1E0D1C1>;
			next-level-cache = <&L3_CA76_1>;
			enable-method = "psci";
			cpu-idle-states = <&CPU_SLEEP_0>;
			clocks = <&cpg CPG_CORE R8A779G0_CLK_Z0>;
			operating-points-v2 = <&cluster0_opp>;
		};

		idle-states {
			entry-method = "psci";

			CPU_SLEEP_0: cpu-sleep-0 {
				compatible = "arm,idle-state";
				arm,psci-suspend-param = <0x0010000>;
				local-timer-stop;
				entry-latency-us = <400>;
				exit-latency-us = <500>;
				min-residency-us = <4000>;
			};
	       };

		L3_CA76_0: cache-controller-0 {
			compatible = "cache";
			power-domains = <&sysc R8A779G0_PD_A2E0D0>;
			cache-unified;
			cache-level = <3>;
		};

		L3_CA76_1: cache-controller-1 {
			compatible = "cache";
			power-domains = <&sysc R8A779G0_PD_A2E0D1>;
			cache-unified;
			cache-level = <3>;
=======
>>>>>>> 48d525b0
		};

		a76_3: cpu@10100 {
			compatible = "arm,cortex-a76";
			reg = <0x10100>;
			device_type = "cpu";
			power-domains = <&sysc R8A779G0_PD_A1E0D1C1>;
			next-level-cache = <&L3_CA76_1>;
			enable-method = "psci";
		};

		L3_CA76_0: cache-controller-0 {
			compatible = "cache";
			power-domains = <&sysc R8A779G0_PD_A2E0D0>;
			cache-unified;
			cache-level = <3>;
		};

		L3_CA76_1: cache-controller-1 {
			compatible = "cache";
			power-domains = <&sysc R8A779G0_PD_A2E0D1>;
			cache-unified;
			cache-level = <3>;
		};
	};

	psci {
		compatible = "arm,psci-1.0", "arm,psci-0.2";
		method = "smc";
	};

	psci {
		compatible = "arm,psci-1.0", "arm,psci-0.2";
		method = "smc";
	};

	extal_clk: extal {
		compatible = "fixed-clock";
		#clock-cells = <0>;
		/* This value must be overridden by the board */
		clock-frequency = <0>;
	};

	extalr_clk: extalr {
		compatible = "fixed-clock";
		#clock-cells = <0>;
		/* This value must be overridden by the board */
		clock-frequency = <0>;
	};

	pmu_a76 {
		compatible = "arm,cortex-a76-pmu";
		interrupts-extended = <&gic GIC_PPI 7 IRQ_TYPE_LEVEL_LOW>;
	};

	/* External SCIF clock - to be overridden by boards that provide it */
	scif_clk: scif {
		compatible = "fixed-clock";
		#clock-cells = <0>;
		clock-frequency = <0>;
	};

	soc: soc {
		compatible = "simple-bus";
		interrupt-parent = <&gic>;
		#address-cells = <2>;
		#size-cells = <2>;
		ranges;

		rwdt: watchdog@e6020000 {
			compatible = "renesas,r8a779g0-wdt",
				     "renesas,rcar-gen4-wdt";
			reg = <0 0xe6020000 0 0x0c>;
			interrupts = <GIC_SPI 330 IRQ_TYPE_LEVEL_HIGH>;
			clocks = <&cpg CPG_MOD 907>;
			power-domains = <&sysc R8A779G0_PD_ALWAYS_ON>;
			resets = <&cpg 907>;
			status = "disabled";
		};

		pfc: pinctrl@e6050000 {
			compatible = "renesas,pfc-r8a779g0";
			reg = <0 0xe6050000 0 0x16c>, <0 0xe6050800 0 0x16c>,
			      <0 0xe6058000 0 0x16c>, <0 0xe6058800 0 0x16c>,
			      <0 0xe6060000 0 0x16c>, <0 0xe6060800 0 0x16c>,
			      <0 0xe6061000 0 0x16c>, <0 0xe6061800 0 0x16c>,
			      <0 0xe6068000 0 0x16c>;
		};

		gpio0: gpio@e6050180 {
			compatible = "renesas,gpio-r8a779g0",
				     "renesas,rcar-gen4-gpio";
			reg = <0 0xe6050180 0 0x54>;
			interrupts = <GIC_SPI 619 IRQ_TYPE_LEVEL_HIGH>;
			clocks = <&cpg CPG_MOD 915>;
			power-domains = <&sysc R8A779G0_PD_ALWAYS_ON>;
			resets = <&cpg 915>;
			gpio-controller;
			#gpio-cells = <2>;
			gpio-ranges = <&pfc 0 0 19>;
			interrupt-controller;
			#interrupt-cells = <2>;
		};

		gpio1: gpio@e6050980 {
			compatible = "renesas,gpio-r8a779g0",
				     "renesas,rcar-gen4-gpio";
			reg = <0 0xe6050980 0 0x54>;
			interrupts = <GIC_SPI 623 IRQ_TYPE_LEVEL_HIGH>;
			clocks = <&cpg CPG_MOD 915>;
			power-domains = <&sysc R8A779G0_PD_ALWAYS_ON>;
			resets = <&cpg 915>;
			gpio-controller;
			#gpio-cells = <2>;
			gpio-ranges = <&pfc 0 32 29>;
			interrupt-controller;
			#interrupt-cells = <2>;
		};

		gpio2: gpio@e6058180 {
			compatible = "renesas,gpio-r8a779g0",
				     "renesas,rcar-gen4-gpio";
			reg = <0 0xe6058180 0 0x54>;
			interrupts = <GIC_SPI 627 IRQ_TYPE_LEVEL_HIGH>;
			clocks = <&cpg CPG_MOD 916>;
			power-domains = <&sysc R8A779G0_PD_ALWAYS_ON>;
			resets = <&cpg 916>;
			gpio-controller;
			#gpio-cells = <2>;
			gpio-ranges = <&pfc 0 64 20>;
			interrupt-controller;
			#interrupt-cells = <2>;
		};

		gpio3: gpio@e6058980 {
			compatible = "renesas,gpio-r8a779g0",
				     "renesas,rcar-gen4-gpio";
			reg = <0 0xe6058980 0 0x54>;
			interrupts = <GIC_SPI 631 IRQ_TYPE_LEVEL_HIGH>;
			clocks = <&cpg CPG_MOD 916>;
			power-domains = <&sysc R8A779G0_PD_ALWAYS_ON>;
			resets = <&cpg 916>;
			gpio-controller;
			#gpio-cells = <2>;
			gpio-ranges = <&pfc 0 96 30>;
			interrupt-controller;
			#interrupt-cells = <2>;
		};

		gpio4: gpio@e6060180 {
			compatible = "renesas,gpio-r8a779g0",
				     "renesas,rcar-gen4-gpio";
			reg = <0 0xe6060180 0 0x54>;
			interrupts = <GIC_SPI 635 IRQ_TYPE_LEVEL_HIGH>;
			clocks = <&cpg CPG_MOD 917>;
			power-domains = <&sysc R8A779G0_PD_ALWAYS_ON>;
			resets = <&cpg 917>;
			gpio-controller;
			#gpio-cells = <2>;
			gpio-ranges = <&pfc 0 128 25>;
			interrupt-controller;
			#interrupt-cells = <2>;
		};

		gpio5: gpio@e6060980 {
			compatible = "renesas,gpio-r8a779g0",
				     "renesas,rcar-gen4-gpio";
			reg = <0 0xe6060980 0 0x54>;
			interrupts = <GIC_SPI 639 IRQ_TYPE_LEVEL_HIGH>;
			clocks = <&cpg CPG_MOD 917>;
			power-domains = <&sysc R8A779G0_PD_ALWAYS_ON>;
			resets = <&cpg 917>;
			gpio-controller;
			#gpio-cells = <2>;
			gpio-ranges = <&pfc 0 160 21>;
			interrupt-controller;
			#interrupt-cells = <2>;
		};

		gpio6: gpio@e6061180 {
			compatible = "renesas,gpio-r8a779g0",
				     "renesas,rcar-gen4-gpio";
			reg = <0 0xe6061180 0 0x54>;
			interrupts = <GIC_SPI 643 IRQ_TYPE_LEVEL_HIGH>;
			clocks = <&cpg CPG_MOD 917>;
			power-domains = <&sysc R8A779G0_PD_ALWAYS_ON>;
			resets = <&cpg 917>;
			gpio-controller;
			#gpio-cells = <2>;
			gpio-ranges = <&pfc 0 192 21>;
			interrupt-controller;
			#interrupt-cells = <2>;
		};

		gpio7: gpio@e6061980 {
			compatible = "renesas,gpio-r8a779g0",
				     "renesas,rcar-gen4-gpio";
			reg = <0 0xe6061980 0 0x54>;
			interrupts = <GIC_SPI 647 IRQ_TYPE_LEVEL_HIGH>;
			clocks = <&cpg CPG_MOD 917>;
			power-domains = <&sysc R8A779G0_PD_ALWAYS_ON>;
			resets = <&cpg 917>;
			gpio-controller;
			#gpio-cells = <2>;
			gpio-ranges = <&pfc 0 224 21>;
			interrupt-controller;
			#interrupt-cells = <2>;
		};

		gpio8: gpio@e6068180 {
			compatible = "renesas,gpio-r8a779g0",
				     "renesas,rcar-gen4-gpio";
			reg = <0 0xe6068180 0 0x54>;
			interrupts = <GIC_SPI 651 IRQ_TYPE_LEVEL_HIGH>;
			clocks = <&cpg CPG_MOD 918>;
			power-domains = <&sysc R8A779G0_PD_ALWAYS_ON>;
			resets = <&cpg 918>;
			gpio-controller;
			#gpio-cells = <2>;
			gpio-ranges = <&pfc 0 256 14>;
			interrupt-controller;
			#interrupt-cells = <2>;
		};

		cmt0: timer@e60f0000 {
			compatible = "renesas,r8a779g0-cmt0",
				     "renesas,rcar-gen4-cmt0";
			reg = <0 0xe60f0000 0 0x1004>;
			interrupts = <GIC_SPI 260 IRQ_TYPE_LEVEL_HIGH>,
				     <GIC_SPI 261 IRQ_TYPE_LEVEL_HIGH>;
			clocks = <&cpg CPG_MOD 910>;
			clock-names = "fck";
			power-domains = <&sysc R8A779G0_PD_ALWAYS_ON>;
			resets = <&cpg 910>;
			status = "disabled";
		};

		cmt1: timer@e6130000 {
			compatible = "renesas,r8a779g0-cmt1",
				     "renesas,rcar-gen4-cmt1";
			reg = <0 0xe6130000 0 0x1004>;
			interrupts = <GIC_SPI 262 IRQ_TYPE_LEVEL_HIGH>,
				     <GIC_SPI 263 IRQ_TYPE_LEVEL_HIGH>,
				     <GIC_SPI 264 IRQ_TYPE_LEVEL_HIGH>,
				     <GIC_SPI 265 IRQ_TYPE_LEVEL_HIGH>,
				     <GIC_SPI 266 IRQ_TYPE_LEVEL_HIGH>,
				     <GIC_SPI 267 IRQ_TYPE_LEVEL_HIGH>,
				     <GIC_SPI 268 IRQ_TYPE_LEVEL_HIGH>,
				     <GIC_SPI 269 IRQ_TYPE_LEVEL_HIGH>;
			clocks = <&cpg CPG_MOD 911>;
			clock-names = "fck";
			power-domains = <&sysc R8A779G0_PD_ALWAYS_ON>;
			resets = <&cpg 911>;
			status = "disabled";
		};

		cmt2: timer@e6140000 {
			compatible = "renesas,r8a779g0-cmt1",
				     "renesas,rcar-gen4-cmt1";
			reg = <0 0xe6140000 0 0x1004>;
			interrupts = <GIC_SPI 270 IRQ_TYPE_LEVEL_HIGH>,
				     <GIC_SPI 271 IRQ_TYPE_LEVEL_HIGH>,
				     <GIC_SPI 272 IRQ_TYPE_LEVEL_HIGH>,
				     <GIC_SPI 273 IRQ_TYPE_LEVEL_HIGH>,
				     <GIC_SPI 274 IRQ_TYPE_LEVEL_HIGH>,
				     <GIC_SPI 275 IRQ_TYPE_LEVEL_HIGH>,
				     <GIC_SPI 276 IRQ_TYPE_LEVEL_HIGH>,
				     <GIC_SPI 277 IRQ_TYPE_LEVEL_HIGH>;
			clocks = <&cpg CPG_MOD 912>;
			clock-names = "fck";
			power-domains = <&sysc R8A779G0_PD_ALWAYS_ON>;
			resets = <&cpg 912>;
			status = "disabled";
		};

		cmt3: timer@e6148000 {
			compatible = "renesas,r8a779g0-cmt1",
				     "renesas,rcar-gen4-cmt1";
			reg = <0 0xe6148000 0 0x1004>;
			interrupts = <GIC_SPI 278 IRQ_TYPE_LEVEL_HIGH>,
				     <GIC_SPI 279 IRQ_TYPE_LEVEL_HIGH>,
				     <GIC_SPI 280 IRQ_TYPE_LEVEL_HIGH>,
				     <GIC_SPI 281 IRQ_TYPE_LEVEL_HIGH>,
				     <GIC_SPI 282 IRQ_TYPE_LEVEL_HIGH>,
				     <GIC_SPI 283 IRQ_TYPE_LEVEL_HIGH>,
				     <GIC_SPI 284 IRQ_TYPE_LEVEL_HIGH>,
				     <GIC_SPI 285 IRQ_TYPE_LEVEL_HIGH>;
			clocks = <&cpg CPG_MOD 913>;
			clock-names = "fck";
			power-domains = <&sysc R8A779G0_PD_ALWAYS_ON>;
			resets = <&cpg 913>;
			status = "disabled";
		};

		cpg: clock-controller@e6150000 {
			compatible = "renesas,r8a779g0-cpg-mssr";
			reg = <0 0xe6150000 0 0x4000>;
			clocks = <&extal_clk>, <&extalr_clk>;
			clock-names = "extal", "extalr";
			#clock-cells = <2>;
			#power-domain-cells = <0>;
			#reset-cells = <1>;
		};

		rst: reset-controller@e6160000 {
			compatible = "renesas,r8a779g0-rst";
			reg = <0 0xe6160000 0 0x4000>;
		};

		sysc: system-controller@e6180000 {
			compatible = "renesas,r8a779g0-sysc";
			reg = <0 0xe6180000 0 0x4000>;
			#power-domain-cells = <1>;
		};

		tsc: thermal@e6198000 {
			compatible = "renesas,r8a779g0-thermal";
			reg = <0 0xe6198000 0 0x200>,
			      <0 0xe61a0000 0 0x200>,
			      <0 0xe61a8000 0 0x200>,
			      <0 0xe61b0000 0 0x200>;
			clocks = <&cpg CPG_MOD 919>;
			power-domains = <&sysc R8A779G0_PD_ALWAYS_ON>;
			resets = <&cpg 919>;
			#thermal-sensor-cells = <1>;
		};

		intc_ex: interrupt-controller@e61c0000 {
			compatible = "renesas,intc-ex-r8a779g0", "renesas,irqc";
			#interrupt-cells = <2>;
			interrupt-controller;
			reg = <0 0xe61c0000 0 0x200>;
			interrupts = <GIC_SPI 0 IRQ_TYPE_LEVEL_HIGH>,
				     <GIC_SPI 1 IRQ_TYPE_LEVEL_HIGH>,
				     <GIC_SPI 2 IRQ_TYPE_LEVEL_HIGH>,
				     <GIC_SPI 3 IRQ_TYPE_LEVEL_HIGH>,
				     <GIC_SPI 4 IRQ_TYPE_LEVEL_HIGH>,
				     <GIC_SPI 5 IRQ_TYPE_LEVEL_HIGH>;
			clocks = <&cpg CPG_MOD 611>;
			power-domains = <&sysc R8A779G0_PD_ALWAYS_ON>;
			resets = <&cpg 611>;
		};

		tmu0: timer@e61e0000 {
			compatible = "renesas,tmu-r8a779g0", "renesas,tmu";
			reg = <0 0xe61e0000 0 0x30>;
			interrupts = <GIC_SPI 289 IRQ_TYPE_LEVEL_HIGH>,
				     <GIC_SPI 290 IRQ_TYPE_LEVEL_HIGH>,
				     <GIC_SPI 291 IRQ_TYPE_LEVEL_HIGH>;
			clocks = <&cpg CPG_MOD 713>;
			clock-names = "fck";
			power-domains = <&sysc R8A779G0_PD_ALWAYS_ON>;
			resets = <&cpg 713>;
			status = "disabled";
		};

		tmu1: timer@e6fc0000 {
			compatible = "renesas,tmu-r8a779g0", "renesas,tmu";
			reg = <0 0xe6fc0000 0 0x30>;
			interrupts = <GIC_SPI 292 IRQ_TYPE_LEVEL_HIGH>,
				     <GIC_SPI 293 IRQ_TYPE_LEVEL_HIGH>,
				     <GIC_SPI 294 IRQ_TYPE_LEVEL_HIGH>;
			clocks = <&cpg CPG_MOD 714>;
			clock-names = "fck";
			power-domains = <&sysc R8A779G0_PD_ALWAYS_ON>;
			resets = <&cpg 714>;
			status = "disabled";
		};

		tmu2: timer@e6fd0000 {
			compatible = "renesas,tmu-r8a779g0", "renesas,tmu";
			reg = <0 0xe6fd0000 0 0x30>;
			interrupts = <GIC_SPI 296 IRQ_TYPE_LEVEL_HIGH>,
				     <GIC_SPI 297 IRQ_TYPE_LEVEL_HIGH>,
				     <GIC_SPI 298 IRQ_TYPE_LEVEL_HIGH>;
			clocks = <&cpg CPG_MOD 715>;
			clock-names = "fck";
			power-domains = <&sysc R8A779G0_PD_ALWAYS_ON>;
			resets = <&cpg 715>;
			status = "disabled";
		};

		tmu3: timer@e6fe0000 {
			compatible = "renesas,tmu-r8a779g0", "renesas,tmu";
			reg = <0 0xe6fe0000 0 0x30>;
			interrupts = <GIC_SPI 300 IRQ_TYPE_LEVEL_HIGH>,
				     <GIC_SPI 301 IRQ_TYPE_LEVEL_HIGH>,
				     <GIC_SPI 302 IRQ_TYPE_LEVEL_HIGH>;
			clocks = <&cpg CPG_MOD 716>;
			clock-names = "fck";
			power-domains = <&sysc R8A779G0_PD_ALWAYS_ON>;
			resets = <&cpg 716>;
			status = "disabled";
		};

		tmu4: timer@ffc00000 {
			compatible = "renesas,tmu-r8a779g0", "renesas,tmu";
			reg = <0 0xffc00000 0 0x30>;
			interrupts = <GIC_SPI 304 IRQ_TYPE_LEVEL_HIGH>,
				     <GIC_SPI 305 IRQ_TYPE_LEVEL_HIGH>,
				     <GIC_SPI 306 IRQ_TYPE_LEVEL_HIGH>;
			clocks = <&cpg CPG_MOD 717>;
			clock-names = "fck";
			power-domains = <&sysc R8A779G0_PD_ALWAYS_ON>;
			resets = <&cpg 717>;
			status = "disabled";
		};

		i2c0: i2c@e6500000 {
			compatible = "renesas,i2c-r8a779g0",
				     "renesas,rcar-gen4-i2c";
			reg = <0 0xe6500000 0 0x40>;
			interrupts = <GIC_SPI 610 IRQ_TYPE_LEVEL_HIGH>;
			clocks = <&cpg CPG_MOD 518>;
			dmas = <&dmac0 0x91>, <&dmac0 0x90>,
			       <&dmac1 0x91>, <&dmac1 0x90>;
			dma-names = "tx", "rx", "tx", "rx";
			power-domains = <&sysc R8A779G0_PD_ALWAYS_ON>;
			resets = <&cpg 518>;
			i2c-scl-internal-delay-ns = <110>;
			#address-cells = <1>;
			#size-cells = <0>;
			status = "disabled";
		};

		i2c1: i2c@e6508000 {
			compatible = "renesas,i2c-r8a779g0",
				     "renesas,rcar-gen4-i2c";
			reg = <0 0xe6508000 0 0x40>;
			interrupts = <GIC_SPI 611 IRQ_TYPE_LEVEL_HIGH>;
			clocks = <&cpg CPG_MOD 519>;
			dmas = <&dmac0 0x93>, <&dmac0 0x92>,
			       <&dmac1 0x93>, <&dmac1 0x92>;
			dma-names = "tx", "rx", "tx", "rx";
			power-domains = <&sysc R8A779G0_PD_ALWAYS_ON>;
			resets = <&cpg 519>;
			i2c-scl-internal-delay-ns = <110>;
			#address-cells = <1>;
			#size-cells = <0>;
			status = "disabled";
		};

		i2c2: i2c@e6510000 {
			compatible = "renesas,i2c-r8a779g0",
				     "renesas,rcar-gen4-i2c";
			reg = <0 0xe6510000 0 0x40>;
			interrupts = <GIC_SPI 612 IRQ_TYPE_LEVEL_HIGH>;
			clocks = <&cpg CPG_MOD 520>;
			dmas = <&dmac0 0x95>, <&dmac0 0x94>,
			       <&dmac1 0x95>, <&dmac1 0x94>;
			dma-names = "tx", "rx", "tx", "rx";
			power-domains = <&sysc R8A779G0_PD_ALWAYS_ON>;
			resets = <&cpg 520>;
			i2c-scl-internal-delay-ns = <110>;
			#address-cells = <1>;
			#size-cells = <0>;
			status = "disabled";
		};

		i2c3: i2c@e66d0000 {
			compatible = "renesas,i2c-r8a779g0",
				     "renesas,rcar-gen4-i2c";
			reg = <0 0xe66d0000 0 0x40>;
			interrupts = <GIC_SPI 613 IRQ_TYPE_LEVEL_HIGH>;
			clocks = <&cpg CPG_MOD 521>;
			dmas = <&dmac0 0x97>, <&dmac0 0x96>,
			       <&dmac1 0x97>, <&dmac1 0x96>;
			dma-names = "tx", "rx", "tx", "rx";
			power-domains = <&sysc R8A779G0_PD_ALWAYS_ON>;
			resets = <&cpg 521>;
			i2c-scl-internal-delay-ns = <110>;
			#address-cells = <1>;
			#size-cells = <0>;
			status = "disabled";
		};

		i2c4: i2c@e66d8000 {
			compatible = "renesas,i2c-r8a779g0",
				     "renesas,rcar-gen4-i2c";
			reg = <0 0xe66d8000 0 0x40>;
			interrupts = <GIC_SPI 614 IRQ_TYPE_LEVEL_HIGH>;
			clocks = <&cpg CPG_MOD 522>;
			dma-names = "tx", "rx", "tx", "rx";
			dmas = <&dmac0 0x99>, <&dmac0 0x98>,
			       <&dmac1 0x99>, <&dmac1 0x98>;
			power-domains = <&sysc R8A779G0_PD_ALWAYS_ON>;
			resets = <&cpg 522>;
			i2c-scl-internal-delay-ns = <110>;
			#address-cells = <1>;
			#size-cells = <0>;
			status = "disabled";
		};

		i2c5: i2c@e66e0000 {
			compatible = "renesas,i2c-r8a779g0",
				     "renesas,rcar-gen4-i2c";
			reg = <0 0xe66e0000 0 0x40>;
			interrupts = <GIC_SPI 615 IRQ_TYPE_LEVEL_HIGH>;
			clocks = <&cpg CPG_MOD 523>;
			dmas = <&dmac0 0x9b>, <&dmac0 0x9a>,
			       <&dmac1 0x9b>, <&dmac1 0x9a>;
			dma-names = "tx", "rx", "tx", "rx";
			power-domains = <&sysc R8A779G0_PD_ALWAYS_ON>;
			resets = <&cpg 523>;
			i2c-scl-internal-delay-ns = <110>;
			#address-cells = <1>;
			#size-cells = <0>;
			status = "disabled";
		};

		hscif0: serial@e6540000 {
			compatible = "renesas,hscif-r8a779g0",
				     "renesas,rcar-gen4-hscif", "renesas,hscif";
			reg = <0 0xe6540000 0 0x60>;
			interrupts = <GIC_SPI 246 IRQ_TYPE_LEVEL_HIGH>;
			clocks = <&cpg CPG_MOD 514>,
				 <&cpg CPG_CORE R8A779G0_CLK_SASYNCPERD1>,
				 <&scif_clk>;
			clock-names = "fck", "brg_int", "scif_clk";
			dmas = <&dmac0 0x31>, <&dmac0 0x30>,
			       <&dmac1 0x31>, <&dmac1 0x30>;
			dma-names = "tx", "rx", "tx", "rx";
			power-domains = <&sysc R8A779G0_PD_ALWAYS_ON>;
			resets = <&cpg 514>;
			status = "disabled";
		};

		hscif1: serial@e6550000 {
			compatible = "renesas,hscif-r8a779g0",
				     "renesas,rcar-gen4-hscif", "renesas,hscif";
			reg = <0 0xe6550000 0 0x60>;
			interrupts = <GIC_SPI 247 IRQ_TYPE_LEVEL_HIGH>;
			clocks = <&cpg CPG_MOD 515>,
				 <&cpg CPG_CORE R8A779G0_CLK_SASYNCPERD1>,
				 <&scif_clk>;
			clock-names = "fck", "brg_int", "scif_clk";
			dmas = <&dmac0 0x33>, <&dmac0 0x32>,
			       <&dmac1 0x33>, <&dmac1 0x32>;
			dma-names = "tx", "rx", "tx", "rx";
			power-domains = <&sysc R8A779G0_PD_ALWAYS_ON>;
			resets = <&cpg 515>;
			status = "disabled";
		};

		hscif2: serial@e6560000 {
			compatible = "renesas,hscif-r8a779g0",
				     "renesas,rcar-gen4-hscif", "renesas,hscif";
			reg = <0 0xe6560000 0 0x60>;
			interrupts = <GIC_SPI 248 IRQ_TYPE_LEVEL_HIGH>;
			clocks = <&cpg CPG_MOD 516>,
				 <&cpg CPG_CORE R8A779G0_CLK_SASYNCPERD1>,
				 <&scif_clk>;
			clock-names = "fck", "brg_int", "scif_clk";
			dmas = <&dmac0 0x35>, <&dmac0 0x34>,
			       <&dmac1 0x35>, <&dmac1 0x34>;
			dma-names = "tx", "rx", "tx", "rx";
			power-domains = <&sysc R8A779G0_PD_ALWAYS_ON>;
			resets = <&cpg 516>;
			status = "disabled";
		};

		hscif3: serial@e66a0000 {
			compatible = "renesas,hscif-r8a779g0",
				     "renesas,rcar-gen4-hscif", "renesas,hscif";
			reg = <0 0xe66a0000 0 0x60>;
			interrupts = <GIC_SPI 249 IRQ_TYPE_LEVEL_HIGH>;
			clocks = <&cpg CPG_MOD 517>,
				 <&cpg CPG_CORE R8A779G0_CLK_SASYNCPERD1>,
				 <&scif_clk>;
			clock-names = "fck", "brg_int", "scif_clk";
			dmas = <&dmac0 0x37>, <&dmac0 0x36>,
			       <&dmac1 0x37>, <&dmac1 0x36>;
			dma-names = "tx", "rx", "tx", "rx";
			power-domains = <&sysc R8A779G0_PD_ALWAYS_ON>;
			resets = <&cpg 517>;
			status = "disabled";
		};

		canfd: can@e6660000 {
			compatible = "renesas,r8a779g0-canfd",
				     "renesas,rcar-gen4-canfd";
			reg = <0 0xe6660000 0 0x8500>;
			interrupts = <GIC_SPI 412 IRQ_TYPE_LEVEL_HIGH>,
				     <GIC_SPI 413 IRQ_TYPE_LEVEL_HIGH>;
			interrupt-names = "ch_int", "g_int";
			clocks = <&cpg CPG_MOD 328>,
				 <&cpg CPG_CORE R8A779G0_CLK_CANFD>,
				 <&can_clk>;
			clock-names = "fck", "canfd", "can_clk";
			assigned-clocks = <&cpg CPG_CORE R8A779G0_CLK_CANFD>;
			assigned-clock-rates = <80000000>;
			power-domains = <&sysc R8A779G0_PD_ALWAYS_ON>;
			resets = <&cpg 328>;
			status = "disabled";

			channel0 {
				status = "disabled";
			};

			channel1 {
				status = "disabled";
			};

			channel2 {
				status = "disabled";
			};

			channel3 {
				status = "disabled";
			};

			channel4 {
				status = "disabled";
			};

			channel5 {
				status = "disabled";
			};

			channel6 {
				status = "disabled";
			};

			channel7 {
				status = "disabled";
			};
		};

		avb0: ethernet@e6800000 {
			compatible = "renesas,etheravb-r8a779g0",
				     "renesas,etheravb-rcar-gen4";
			reg = <0 0xe6800000 0 0x1000>;
			interrupts = <GIC_SPI 335 IRQ_TYPE_LEVEL_HIGH>,
				     <GIC_SPI 336 IRQ_TYPE_LEVEL_HIGH>,
				     <GIC_SPI 337 IRQ_TYPE_LEVEL_HIGH>,
				     <GIC_SPI 338 IRQ_TYPE_LEVEL_HIGH>,
				     <GIC_SPI 339 IRQ_TYPE_LEVEL_HIGH>,
				     <GIC_SPI 340 IRQ_TYPE_LEVEL_HIGH>,
				     <GIC_SPI 341 IRQ_TYPE_LEVEL_HIGH>,
				     <GIC_SPI 342 IRQ_TYPE_LEVEL_HIGH>,
				     <GIC_SPI 343 IRQ_TYPE_LEVEL_HIGH>,
				     <GIC_SPI 344 IRQ_TYPE_LEVEL_HIGH>,
				     <GIC_SPI 345 IRQ_TYPE_LEVEL_HIGH>,
				     <GIC_SPI 346 IRQ_TYPE_LEVEL_HIGH>,
				     <GIC_SPI 347 IRQ_TYPE_LEVEL_HIGH>,
				     <GIC_SPI 348 IRQ_TYPE_LEVEL_HIGH>,
				     <GIC_SPI 349 IRQ_TYPE_LEVEL_HIGH>,
				     <GIC_SPI 350 IRQ_TYPE_LEVEL_HIGH>,
				     <GIC_SPI 351 IRQ_TYPE_LEVEL_HIGH>,
				     <GIC_SPI 352 IRQ_TYPE_LEVEL_HIGH>,
				     <GIC_SPI 353 IRQ_TYPE_LEVEL_HIGH>,
				     <GIC_SPI 354 IRQ_TYPE_LEVEL_HIGH>,
				     <GIC_SPI 355 IRQ_TYPE_LEVEL_HIGH>,
				     <GIC_SPI 356 IRQ_TYPE_LEVEL_HIGH>,
				     <GIC_SPI 357 IRQ_TYPE_LEVEL_HIGH>,
				     <GIC_SPI 358 IRQ_TYPE_LEVEL_HIGH>,
				     <GIC_SPI 359 IRQ_TYPE_LEVEL_HIGH>;
			interrupt-names = "ch0", "ch1", "ch2", "ch3", "ch4",
					  "ch5", "ch6", "ch7", "ch8", "ch9",
					  "ch10", "ch11", "ch12", "ch13",
					  "ch14", "ch15", "ch16", "ch17",
					  "ch18", "ch19", "ch20", "ch21",
					  "ch22", "ch23", "ch24";
			clocks = <&cpg CPG_MOD 211>;
			clock-names = "fck";
			power-domains = <&sysc R8A779G0_PD_ALWAYS_ON>;
			resets = <&cpg 211>;
			phy-mode = "rgmii";
			rx-internal-delay-ps = <0>;
			tx-internal-delay-ps = <0>;
			#address-cells = <1>;
			#size-cells = <0>;
			status = "disabled";
		};

		avb1: ethernet@e6810000 {
			compatible = "renesas,etheravb-r8a779g0",
				     "renesas,etheravb-rcar-gen4";
			reg = <0 0xe6810000 0 0x1000>;
			interrupts = <GIC_SPI 360 IRQ_TYPE_LEVEL_HIGH>,
				     <GIC_SPI 361 IRQ_TYPE_LEVEL_HIGH>,
				     <GIC_SPI 362 IRQ_TYPE_LEVEL_HIGH>,
				     <GIC_SPI 363 IRQ_TYPE_LEVEL_HIGH>,
				     <GIC_SPI 364 IRQ_TYPE_LEVEL_HIGH>,
				     <GIC_SPI 365 IRQ_TYPE_LEVEL_HIGH>,
				     <GIC_SPI 366 IRQ_TYPE_LEVEL_HIGH>,
				     <GIC_SPI 367 IRQ_TYPE_LEVEL_HIGH>,
				     <GIC_SPI 368 IRQ_TYPE_LEVEL_HIGH>,
				     <GIC_SPI 369 IRQ_TYPE_LEVEL_HIGH>,
				     <GIC_SPI 370 IRQ_TYPE_LEVEL_HIGH>,
				     <GIC_SPI 371 IRQ_TYPE_LEVEL_HIGH>,
				     <GIC_SPI 372 IRQ_TYPE_LEVEL_HIGH>,
				     <GIC_SPI 373 IRQ_TYPE_LEVEL_HIGH>,
				     <GIC_SPI 374 IRQ_TYPE_LEVEL_HIGH>,
				     <GIC_SPI 375 IRQ_TYPE_LEVEL_HIGH>,
				     <GIC_SPI 376 IRQ_TYPE_LEVEL_HIGH>,
				     <GIC_SPI 377 IRQ_TYPE_LEVEL_HIGH>,
				     <GIC_SPI 378 IRQ_TYPE_LEVEL_HIGH>,
				     <GIC_SPI 379 IRQ_TYPE_LEVEL_HIGH>,
				     <GIC_SPI 380 IRQ_TYPE_LEVEL_HIGH>,
				     <GIC_SPI 381 IRQ_TYPE_LEVEL_HIGH>,
				     <GIC_SPI 382 IRQ_TYPE_LEVEL_HIGH>,
				     <GIC_SPI 383 IRQ_TYPE_LEVEL_HIGH>,
				     <GIC_SPI 384 IRQ_TYPE_LEVEL_HIGH>;
			interrupt-names = "ch0", "ch1", "ch2", "ch3", "ch4",
					  "ch5", "ch6", "ch7", "ch8", "ch9",
					  "ch10", "ch11", "ch12", "ch13",
					  "ch14", "ch15", "ch16", "ch17",
					  "ch18", "ch19", "ch20", "ch21",
					  "ch22", "ch23", "ch24";
			clocks = <&cpg CPG_MOD 212>;
			clock-names = "fck";
			power-domains = <&sysc R8A779G0_PD_ALWAYS_ON>;
			resets = <&cpg 212>;
			phy-mode = "rgmii";
			rx-internal-delay-ps = <0>;
			tx-internal-delay-ps = <0>;
			#address-cells = <1>;
			#size-cells = <0>;
			status = "disabled";
		};

		avb2: ethernet@e6820000 {
			compatible = "renesas,etheravb-r8a779g0",
				     "renesas,etheravb-rcar-gen4";
			reg = <0 0xe6820000 0 0x1000>;
			interrupts = <GIC_SPI 385 IRQ_TYPE_LEVEL_HIGH>,
				     <GIC_SPI 386 IRQ_TYPE_LEVEL_HIGH>,
				     <GIC_SPI 387 IRQ_TYPE_LEVEL_HIGH>,
				     <GIC_SPI 388 IRQ_TYPE_LEVEL_HIGH>,
				     <GIC_SPI 389 IRQ_TYPE_LEVEL_HIGH>,
				     <GIC_SPI 390 IRQ_TYPE_LEVEL_HIGH>,
				     <GIC_SPI 391 IRQ_TYPE_LEVEL_HIGH>,
				     <GIC_SPI 392 IRQ_TYPE_LEVEL_HIGH>,
				     <GIC_SPI 393 IRQ_TYPE_LEVEL_HIGH>,
				     <GIC_SPI 394 IRQ_TYPE_LEVEL_HIGH>,
				     <GIC_SPI 395 IRQ_TYPE_LEVEL_HIGH>,
				     <GIC_SPI 396 IRQ_TYPE_LEVEL_HIGH>,
				     <GIC_SPI 397 IRQ_TYPE_LEVEL_HIGH>,
				     <GIC_SPI 398 IRQ_TYPE_LEVEL_HIGH>,
				     <GIC_SPI 399 IRQ_TYPE_LEVEL_HIGH>,
				     <GIC_SPI 400 IRQ_TYPE_LEVEL_HIGH>,
				     <GIC_SPI 401 IRQ_TYPE_LEVEL_HIGH>,
				     <GIC_SPI 402 IRQ_TYPE_LEVEL_HIGH>,
				     <GIC_SPI 403 IRQ_TYPE_LEVEL_HIGH>,
				     <GIC_SPI 404 IRQ_TYPE_LEVEL_HIGH>,
				     <GIC_SPI 405 IRQ_TYPE_LEVEL_HIGH>,
				     <GIC_SPI 406 IRQ_TYPE_LEVEL_HIGH>,
				     <GIC_SPI 407 IRQ_TYPE_LEVEL_HIGH>,
				     <GIC_SPI 408 IRQ_TYPE_LEVEL_HIGH>,
				     <GIC_SPI 409 IRQ_TYPE_LEVEL_HIGH>;
			interrupt-names = "ch0", "ch1", "ch2", "ch3", "ch4",
					  "ch5", "ch6", "ch7", "ch8", "ch9",
					  "ch10", "ch11", "ch12", "ch13",
					  "ch14", "ch15", "ch16", "ch17",
					  "ch18", "ch19", "ch20", "ch21",
					  "ch22", "ch23", "ch24";
			clocks = <&cpg CPG_MOD 213>;
			clock-names = "fck";
			power-domains = <&sysc R8A779G0_PD_ALWAYS_ON>;
			resets = <&cpg 213>;
			phy-mode = "rgmii";
			rx-internal-delay-ps = <0>;
			tx-internal-delay-ps = <0>;
			#address-cells = <1>;
			#size-cells = <0>;
			status = "disabled";
		};

<<<<<<< HEAD
		pwm0: pwm@e6e30000 {
			compatible = "renesas,pwm-r8a779g0", "renesas,pwm-rcar";
			reg = <0 0xe6e30000 0 0x10>;
			#pwm-cells = <2>;
			clocks = <&cpg CPG_MOD 628>;
			power-domains = <&sysc R8A779G0_PD_ALWAYS_ON>;
			resets = <&cpg 628>;
			status = "disabled";
=======
		gic: interrupt-controller@f1000000 {
			compatible = "arm,gic-v3";
			#interrupt-cells = <3>;
			#address-cells = <0>;
			interrupt-controller;
			reg = <0x0 0xf1000000 0 0x20000>,
			      <0x0 0xf1060000 0 0x110000>;
			interrupts = <GIC_PPI 9 IRQ_TYPE_LEVEL_HIGH>;
>>>>>>> 48d525b0
		};

		pwm1: pwm@e6e31000 {
			compatible = "renesas,pwm-r8a779g0", "renesas,pwm-rcar";
			reg = <0 0xe6e31000 0 0x10>;
			#pwm-cells = <2>;
			clocks = <&cpg CPG_MOD 628>;
			power-domains = <&sysc R8A779G0_PD_ALWAYS_ON>;
			resets = <&cpg 628>;
			status = "disabled";
		};

		pwm2: pwm@e6e32000 {
			compatible = "renesas,pwm-r8a779g0", "renesas,pwm-rcar";
			reg = <0 0xe6e32000 0 0x10>;
			#pwm-cells = <2>;
			clocks = <&cpg CPG_MOD 628>;
			power-domains = <&sysc R8A779G0_PD_ALWAYS_ON>;
			resets = <&cpg 628>;
			status = "disabled";
		};

		pwm3: pwm@e6e33000 {
			compatible = "renesas,pwm-r8a779g0", "renesas,pwm-rcar";
			reg = <0 0xe6e33000 0 0x10>;
			#pwm-cells = <2>;
			clocks = <&cpg CPG_MOD 628>;
			power-domains = <&sysc R8A779G0_PD_ALWAYS_ON>;
			resets = <&cpg 628>;
			status = "disabled";
		};

		pwm4: pwm@e6e34000 {
			compatible = "renesas,pwm-r8a779g0", "renesas,pwm-rcar";
			reg = <0 0xe6e34000 0 0x10>;
			#pwm-cells = <2>;
			clocks = <&cpg CPG_MOD 628>;
			power-domains = <&sysc R8A779G0_PD_ALWAYS_ON>;
			resets = <&cpg 628>;
			status = "disabled";
		};

		pwm5: pwm@e6e35000 {
			compatible = "renesas,pwm-r8a779g0", "renesas,pwm-rcar";
			reg = <0 0xe6e35000 0 0x10>;
			#pwm-cells = <2>;
			clocks = <&cpg CPG_MOD 628>;
			power-domains = <&sysc R8A779G0_PD_ALWAYS_ON>;
			resets = <&cpg 628>;
			status = "disabled";
		};

		pwm6: pwm@e6e36000 {
			compatible = "renesas,pwm-r8a779g0", "renesas,pwm-rcar";
			reg = <0 0xe6e36000 0 0x10>;
			#pwm-cells = <2>;
			clocks = <&cpg CPG_MOD 628>;
			power-domains = <&sysc R8A779G0_PD_ALWAYS_ON>;
			resets = <&cpg 628>;
			status = "disabled";
		};

		pwm7: pwm@e6e37000 {
			compatible = "renesas,pwm-r8a779g0", "renesas,pwm-rcar";
			reg = <0 0xe6e37000 0 0x10>;
			#pwm-cells = <2>;
			clocks = <&cpg CPG_MOD 628>;
			power-domains = <&sysc R8A779G0_PD_ALWAYS_ON>;
			resets = <&cpg 628>;
			status = "disabled";
		};

		pwm8: pwm@e6e38000 {
			compatible = "renesas,pwm-r8a779g0", "renesas,pwm-rcar";
			reg = <0 0xe6e38000 0 0x10>;
			#pwm-cells = <2>;
			clocks = <&cpg CPG_MOD 628>;
			power-domains = <&sysc R8A779G0_PD_ALWAYS_ON>;
			resets = <&cpg 628>;
			status = "disabled";
		};

		pwm9: pwm@e6e39000 {
			compatible = "renesas,pwm-r8a779g0", "renesas,pwm-rcar";
			reg = <0 0xe6e39000 0 0x10>;
			#pwm-cells = <2>;
			clocks = <&cpg CPG_MOD 628>;
			power-domains = <&sysc R8A779G0_PD_ALWAYS_ON>;
			resets = <&cpg 628>;
			status = "disabled";
		};

		scif0: serial@e6e60000 {
			compatible = "renesas,scif-r8a779g0",
				     "renesas,rcar-gen4-scif", "renesas,scif";
			reg = <0 0xe6e60000 0 64>;
			interrupts = <GIC_SPI 251 IRQ_TYPE_LEVEL_HIGH>;
			clocks = <&cpg CPG_MOD 702>,
				 <&cpg CPG_CORE R8A779G0_CLK_SASYNCPERD1>,
				 <&scif_clk>;
			clock-names = "fck", "brg_int", "scif_clk";
			dmas = <&dmac0 0x51>, <&dmac0 0x50>,
			       <&dmac1 0x51>, <&dmac1 0x50>;
			dma-names = "tx", "rx", "tx", "rx";
			power-domains = <&sysc R8A779G0_PD_ALWAYS_ON>;
			resets = <&cpg 702>;
			status = "disabled";
		};

		scif1: serial@e6e68000 {
			compatible = "renesas,scif-r8a779g0",
				     "renesas,rcar-gen4-scif", "renesas,scif";
			reg = <0 0xe6e68000 0 64>;
			interrupts = <GIC_SPI 252 IRQ_TYPE_LEVEL_HIGH>;
			clocks = <&cpg CPG_MOD 703>,
				 <&cpg CPG_CORE R8A779G0_CLK_SASYNCPERD1>,
				 <&scif_clk>;
			clock-names = "fck", "brg_int", "scif_clk";
			dmas = <&dmac0 0x53>, <&dmac0 0x52>,
			       <&dmac1 0x53>, <&dmac1 0x52>;
			dma-names = "tx", "rx", "tx", "rx";
			power-domains = <&sysc R8A779G0_PD_ALWAYS_ON>;
			resets = <&cpg 703>;
			status = "disabled";
		};

		scif3: serial@e6c50000 {
			compatible = "renesas,scif-r8a779g0",
				     "renesas,rcar-gen4-scif", "renesas,scif";
			reg = <0 0xe6c50000 0 64>;
			interrupts = <GIC_SPI 253 IRQ_TYPE_LEVEL_HIGH>;
			clocks = <&cpg CPG_MOD 704>,
				 <&cpg CPG_CORE R8A779G0_CLK_SASYNCPERD1>,
				 <&scif_clk>;
			clock-names = "fck", "brg_int", "scif_clk";
			dmas = <&dmac0 0x57>, <&dmac0 0x56>,
			       <&dmac1 0x57>, <&dmac1 0x56>;
			dma-names = "tx", "rx", "tx", "rx";
			power-domains = <&sysc R8A779G0_PD_ALWAYS_ON>;
			resets = <&cpg 704>;
			status = "disabled";
		};

		scif4: serial@e6c40000 {
			compatible = "renesas,scif-r8a779g0",
				     "renesas,rcar-gen4-scif", "renesas,scif";
			reg = <0 0xe6c40000 0 64>;
			interrupts = <GIC_SPI 254 IRQ_TYPE_LEVEL_HIGH>;
			clocks = <&cpg CPG_MOD 705>,
				 <&cpg CPG_CORE R8A779G0_CLK_SASYNCPERD1>,
				 <&scif_clk>;
			clock-names = "fck", "brg_int", "scif_clk";
			dmas = <&dmac0 0x59>, <&dmac0 0x58>,
			       <&dmac1 0x59>, <&dmac1 0x58>;
			dma-names = "tx", "rx", "tx", "rx";
			power-domains = <&sysc R8A779G0_PD_ALWAYS_ON>;
			resets = <&cpg 705>;
			status = "disabled";
		};

		tpu: pwm@e6e80000 {
			compatible = "renesas,tpu-r8a779g0", "renesas,tpu";
			reg = <0 0xe6e80000 0 0x148>;
			interrupts = <GIC_SPI 308 IRQ_TYPE_LEVEL_HIGH>;
			clocks = <&cpg CPG_MOD 718>;
			power-domains = <&sysc R8A779G0_PD_ALWAYS_ON>;
			resets = <&cpg 718>;
			#pwm-cells = <3>;
			status = "disabled";
		};

		msiof0: spi@e6e90000 {
			compatible = "renesas,msiof-r8a779g0",
				     "renesas,rcar-gen4-msiof";
			reg = <0 0xe6e90000 0 0x0064>;
			interrupts = <GIC_SPI 239 IRQ_TYPE_LEVEL_HIGH>;
			clocks = <&cpg CPG_MOD 618>;
			dmas = <&dmac0 0x41>, <&dmac0 0x40>,
			       <&dmac1 0x41>, <&dmac1 0x40>;
			dma-names = "tx", "rx", "tx", "rx";
			power-domains = <&sysc R8A779G0_PD_ALWAYS_ON>;
			resets = <&cpg 618>;
			#address-cells = <1>;
			#size-cells = <0>;
			status = "disabled";
		};

		msiof1: spi@e6ea0000 {
			compatible = "renesas,msiof-r8a779g0",
				     "renesas,rcar-gen4-msiof";
			reg = <0 0xe6ea0000 0 0x0064>;
			interrupts = <GIC_SPI 240 IRQ_TYPE_LEVEL_HIGH>;
			clocks = <&cpg CPG_MOD 619>;
			dmas = <&dmac0 0x43>, <&dmac0 0x42>,
			       <&dmac1 0x43>, <&dmac1 0x42>;
			dma-names = "tx", "rx", "tx", "rx";
			power-domains = <&sysc R8A779G0_PD_ALWAYS_ON>;
			resets = <&cpg 619>;
			#address-cells = <1>;
			#size-cells = <0>;
			status = "disabled";
		};

		msiof2: spi@e6c00000 {
			compatible = "renesas,msiof-r8a779g0",
				     "renesas,rcar-gen4-msiof";
			reg = <0 0xe6c00000 0 0x0064>;
			interrupts = <GIC_SPI 241 IRQ_TYPE_LEVEL_HIGH>;
			clocks = <&cpg CPG_MOD 620>;
			dmas = <&dmac0 0x45>, <&dmac0 0x44>,
			       <&dmac1 0x45>, <&dmac1 0x44>;
			dma-names = "tx", "rx", "tx", "rx";
			power-domains = <&sysc R8A779G0_PD_ALWAYS_ON>;
			resets = <&cpg 620>;
			#address-cells = <1>;
			#size-cells = <0>;
			status = "disabled";
		};

		msiof3: spi@e6c10000 {
			compatible = "renesas,msiof-r8a779g0",
				     "renesas,rcar-gen4-msiof";
			reg = <0 0xe6c10000 0 0x0064>;
			interrupts = <GIC_SPI 242 IRQ_TYPE_LEVEL_HIGH>;
			clocks = <&cpg CPG_MOD 621>;
			dmas = <&dmac0 0x47>, <&dmac0 0x46>,
			       <&dmac1 0x47>, <&dmac1 0x46>;
			dma-names = "tx", "rx", "tx", "rx";
			power-domains = <&sysc R8A779G0_PD_ALWAYS_ON>;
			resets = <&cpg 621>;
			#address-cells = <1>;
			#size-cells = <0>;
			status = "disabled";
		};

		msiof4: spi@e6c20000 {
			compatible = "renesas,msiof-r8a779g0",
				     "renesas,rcar-gen4-msiof";
			reg = <0 0xe6c20000 0 0x0064>;
			interrupts = <GIC_SPI 243 IRQ_TYPE_LEVEL_HIGH>;
			clocks = <&cpg CPG_MOD 622>;
			dmas = <&dmac0 0x49>, <&dmac0 0x48>,
			       <&dmac1 0x49>, <&dmac1 0x48>;
			dma-names = "tx", "rx", "tx", "rx";
			power-domains = <&sysc R8A779G0_PD_ALWAYS_ON>;
			resets = <&cpg 622>;
			#address-cells = <1>;
			#size-cells = <0>;
			status = "disabled";
		};

		msiof5: spi@e6c28000 {
			compatible = "renesas,msiof-r8a779g0",
				     "renesas,rcar-gen4-msiof";
			reg = <0 0xe6c28000 0 0x0064>;
			interrupts = <GIC_SPI 244 IRQ_TYPE_LEVEL_HIGH>;
			clocks = <&cpg CPG_MOD 623>;
			dmas = <&dmac0 0x4b>, <&dmac0 0x4a>,
			       <&dmac1 0x4b>, <&dmac1 0x4a>;
			dma-names = "tx", "rx", "tx", "rx";
			power-domains = <&sysc R8A779G0_PD_ALWAYS_ON>;
			resets = <&cpg 623>;
			#address-cells = <1>;
			#size-cells = <0>;
			status = "disabled";
		};

		vin00: video@e6ef0000 {
			compatible = "renesas,vin-r8a779g0";
			reg = <0 0xe6ef0000 0 0x1000>;
			interrupts = <GIC_SPI 529 IRQ_TYPE_LEVEL_HIGH>;
			clocks = <&cpg CPG_MOD 730>;
			power-domains = <&sysc R8A779G0_PD_ALWAYS_ON>;
			resets = <&cpg 730>;
			renesas,id = <0>;
			status = "disabled";

			ports {
				#address-cells = <1>;
				#size-cells = <0>;

				port@2 {
					#address-cells = <1>;
					#size-cells = <0>;

					reg = <2>;

					vin00isp0: endpoint@0 {
						reg = <0>;
						remote-endpoint = <&isp0vin00>;
					};
				};
			};
		};

		vin01: video@e6ef1000 {
			compatible = "renesas,vin-r8a779g0";
			reg = <0 0xe6ef1000 0 0x1000>;
			interrupts = <GIC_SPI 530 IRQ_TYPE_LEVEL_HIGH>;
			clocks = <&cpg CPG_MOD 731>;
			power-domains = <&sysc R8A779G0_PD_ALWAYS_ON>;
			resets = <&cpg 731>;
			renesas,id = <1>;
			status = "disabled";

			ports {
				#address-cells = <1>;
				#size-cells = <0>;

				port@2 {
					#address-cells = <1>;
					#size-cells = <0>;

					reg = <2>;

					vin01isp0: endpoint@0 {
						reg = <0>;
						remote-endpoint = <&isp0vin01>;
					};
				};
			};
		};

		vin02: video@e6ef2000 {
			compatible = "renesas,vin-r8a779g0";
			reg = <0 0xe6ef2000 0 0x1000>;
			interrupts = <GIC_SPI 531 IRQ_TYPE_LEVEL_HIGH>;
			clocks = <&cpg CPG_MOD 800>;
			power-domains = <&sysc R8A779G0_PD_ALWAYS_ON>;
			resets = <&cpg 800>;
			renesas,id = <2>;
			status = "disabled";

			ports {
				#address-cells = <1>;
				#size-cells = <0>;

				port@2 {
					#address-cells = <1>;
					#size-cells = <0>;

					reg = <2>;

					vin02isp0: endpoint@0 {
						reg = <0>;
						remote-endpoint = <&isp0vin02>;
					};
				};
			};
		};

		vin03: video@e6ef3000 {
			compatible = "renesas,vin-r8a779g0";
			reg = <0 0xe6ef3000 0 0x1000>;
			interrupts = <GIC_SPI 532 IRQ_TYPE_LEVEL_HIGH>;
			clocks = <&cpg CPG_MOD 801>;
			power-domains = <&sysc R8A779G0_PD_ALWAYS_ON>;
			resets = <&cpg 801>;
			renesas,id = <3>;
			status = "disabled";

			ports {
				#address-cells = <1>;
				#size-cells = <0>;

				port@2 {
					#address-cells = <1>;
					#size-cells = <0>;

					reg = <2>;

					vin03isp0: endpoint@0 {
						reg = <0>;
						remote-endpoint = <&isp0vin03>;
					};
				};
			};
		};

		vin04: video@e6ef4000 {
			compatible = "renesas,vin-r8a779g0";
			reg = <0 0xe6ef4000 0 0x1000>;
			interrupts = <GIC_SPI 533 IRQ_TYPE_LEVEL_HIGH>;
			clocks = <&cpg CPG_MOD 802>;
			power-domains = <&sysc R8A779G0_PD_ALWAYS_ON>;
			resets = <&cpg 802>;
			renesas,id = <4>;
			status = "disabled";

			ports {
				#address-cells = <1>;
				#size-cells = <0>;

				port@2 {
					#address-cells = <1>;
					#size-cells = <0>;

					reg = <2>;

					vin04isp0: endpoint@0 {
						reg = <0>;
						remote-endpoint = <&isp0vin04>;
					};
				};
			};
		};

		vin05: video@e6ef5000 {
			compatible = "renesas,vin-r8a779g0";
			reg = <0 0xe6ef5000 0 0x1000>;
			interrupts = <GIC_SPI 534 IRQ_TYPE_LEVEL_HIGH>;
			clocks = <&cpg CPG_MOD 803>;
			power-domains = <&sysc R8A779G0_PD_ALWAYS_ON>;
			resets = <&cpg 803>;
			renesas,id = <5>;
			status = "disabled";

			ports {
				#address-cells = <1>;
				#size-cells = <0>;

				port@2 {
					#address-cells = <1>;
					#size-cells = <0>;

					reg = <2>;

					vin05isp0: endpoint@0 {
						reg = <0>;
						remote-endpoint = <&isp0vin05>;
					};
				};
			};
		};

		vin06: video@e6ef6000 {
			compatible = "renesas,vin-r8a779g0";
			reg = <0 0xe6ef6000 0 0x1000>;
			interrupts = <GIC_SPI 535 IRQ_TYPE_LEVEL_HIGH>;
			clocks = <&cpg CPG_MOD 804>;
			power-domains = <&sysc R8A779G0_PD_ALWAYS_ON>;
			resets = <&cpg 804>;
			renesas,id = <6>;
			status = "disabled";

			ports {
				#address-cells = <1>;
				#size-cells = <0>;

				port@2 {
					#address-cells = <1>;
					#size-cells = <0>;

					reg = <2>;

					vin06isp0: endpoint@0 {
						reg = <0>;
						remote-endpoint = <&isp0vin06>;
					};
				};
			};
		};

		vin07: video@e6ef7000 {
			compatible = "renesas,vin-r8a779g0";
			reg = <0 0xe6ef7000 0 0x1000>;
			interrupts = <GIC_SPI 536 IRQ_TYPE_LEVEL_HIGH>;
			clocks = <&cpg CPG_MOD 805>;
			power-domains = <&sysc R8A779G0_PD_ALWAYS_ON>;
			resets = <&cpg 805>;
			renesas,id = <7>;
			status = "disabled";

			ports {
				#address-cells = <1>;
				#size-cells = <0>;

				port@2 {
					#address-cells = <1>;
					#size-cells = <0>;

					reg = <2>;

					vin07isp0: endpoint@0 {
						reg = <0>;
						remote-endpoint = <&isp0vin07>;
					};
				};
			};
		};

		vin08: video@e6ef8000 {
			compatible = "renesas,vin-r8a779g0";
			reg = <0 0xe6ef8000 0 0x1000>;
			interrupts = <GIC_SPI 537 IRQ_TYPE_LEVEL_HIGH>;
			clocks = <&cpg CPG_MOD 806>;
			power-domains = <&sysc R8A779G0_PD_ALWAYS_ON>;
			resets = <&cpg 806>;
			renesas,id = <8>;
			status = "disabled";

			ports {
				#address-cells = <1>;
				#size-cells = <0>;

				port@2 {
					#address-cells = <1>;
					#size-cells = <0>;

					reg = <2>;

					vin08isp1: endpoint@1 {
						reg = <1>;
						remote-endpoint = <&isp1vin08>;
					};
				};
			};
		};

		vin09: video@e6ef9000 {
			compatible = "renesas,vin-r8a779g0";
			reg = <0 0xe6ef9000 0 0x1000>;
			interrupts = <GIC_SPI 538 IRQ_TYPE_LEVEL_HIGH>;
			clocks = <&cpg CPG_MOD 807>;
			power-domains = <&sysc R8A779G0_PD_ALWAYS_ON>;
			resets = <&cpg 807>;
			renesas,id = <9>;
			status = "disabled";

			ports {
				#address-cells = <1>;
				#size-cells = <0>;

				port@2 {
					#address-cells = <1>;
					#size-cells = <0>;

					reg = <2>;

					vin09isp1: endpoint@1 {
						reg = <1>;
						remote-endpoint = <&isp1vin09>;
					};
				};
			};
		};

		vin10: video@e6efa000 {
			compatible = "renesas,vin-r8a779g0";
			reg = <0 0xe6efa000 0 0x1000>;
			interrupts = <GIC_SPI 539 IRQ_TYPE_LEVEL_HIGH>;
			clocks = <&cpg CPG_MOD 808>;
			power-domains = <&sysc R8A779G0_PD_ALWAYS_ON>;
			resets = <&cpg 808>;
			renesas,id = <10>;
			status = "disabled";

			ports {
				#address-cells = <1>;
				#size-cells = <0>;

				port@2 {
					#address-cells = <1>;
					#size-cells = <0>;

					reg = <2>;

					vin10isp1: endpoint@1 {
						reg = <1>;
						remote-endpoint = <&isp1vin10>;
					};
				};
			};
		};

		vin11: video@e6efb000 {
			compatible = "renesas,vin-r8a779g0";
			reg = <0 0xe6efb000 0 0x1000>;
			interrupts = <GIC_SPI 540 IRQ_TYPE_LEVEL_HIGH>;
			clocks = <&cpg CPG_MOD 809>;
			power-domains = <&sysc R8A779G0_PD_ALWAYS_ON>;
			resets = <&cpg 809>;
			renesas,id = <11>;
			status = "disabled";

			ports {
				#address-cells = <1>;
				#size-cells = <0>;

				port@2 {
					#address-cells = <1>;
					#size-cells = <0>;

					reg = <2>;

					vin11isp1: endpoint@1 {
						reg = <1>;
						remote-endpoint = <&isp1vin11>;
					};
				};
			};
		};

		vin12: video@e6efc000 {
			compatible = "renesas,vin-r8a779g0";
			reg = <0 0xe6efc000 0 0x1000>;
			interrupts = <GIC_SPI 541 IRQ_TYPE_LEVEL_HIGH>;
			clocks = <&cpg CPG_MOD 810>;
			power-domains = <&sysc R8A779G0_PD_ALWAYS_ON>;
			resets = <&cpg 810>;
			renesas,id = <12>;
			status = "disabled";

			ports {
				#address-cells = <1>;
				#size-cells = <0>;

				port@2 {
					#address-cells = <1>;
					#size-cells = <0>;

					reg = <2>;

					vin12isp1: endpoint@1 {
						reg = <1>;
						remote-endpoint = <&isp1vin12>;
					};
				};
			};
		};

		vin13: video@e6efd000 {
			compatible = "renesas,vin-r8a779g0";
			reg = <0 0xe6efd000 0 0x1000>;
			interrupts = <GIC_SPI 542 IRQ_TYPE_LEVEL_HIGH>;
			clocks = <&cpg CPG_MOD 811>;
			power-domains = <&sysc R8A779G0_PD_ALWAYS_ON>;
			resets = <&cpg 811>;
			renesas,id = <13>;
			status = "disabled";

			ports {
				#address-cells = <1>;
				#size-cells = <0>;

				port@2 {
					#address-cells = <1>;
					#size-cells = <0>;

					reg = <2>;

					vin13isp1: endpoint@1 {
						reg = <1>;
						remote-endpoint = <&isp1vin13>;
					};
				};
			};
		};

		vin14: video@e6efe000 {
			compatible = "renesas,vin-r8a779g0";
			reg = <0 0xe6efe000 0 0x1000>;
			interrupts = <GIC_SPI 543 IRQ_TYPE_LEVEL_HIGH>;
			clocks = <&cpg CPG_MOD 812>;
			power-domains = <&sysc R8A779G0_PD_ALWAYS_ON>;
			resets = <&cpg 812>;
			renesas,id = <14>;
			status = "disabled";

			ports {
				#address-cells = <1>;
				#size-cells = <0>;

				port@2 {
					#address-cells = <1>;
					#size-cells = <0>;

					reg = <2>;

					vin14isp1: endpoint@1 {
						reg = <1>;
						remote-endpoint = <&isp1vin14>;
					};
				};
			};
		};

		vin15: video@e6eff000 {
			compatible = "renesas,vin-r8a779g0";
			reg = <0 0xe6eff000 0 0x1000>;
			interrupts = <GIC_SPI 544 IRQ_TYPE_LEVEL_HIGH>;
			clocks = <&cpg CPG_MOD 813>;
			power-domains = <&sysc R8A779G0_PD_ALWAYS_ON>;
			resets = <&cpg 813>;
			renesas,id = <15>;
			status = "disabled";

			ports {
				#address-cells = <1>;
				#size-cells = <0>;

				port@2 {
					#address-cells = <1>;
					#size-cells = <0>;

					reg = <2>;

					vin15isp1: endpoint@1 {
						reg = <1>;
						remote-endpoint = <&isp1vin15>;
					};
				};
			};
		};

		dmac0: dma-controller@e7350000 {
			compatible = "renesas,dmac-r8a779g0",
				     "renesas,rcar-gen4-dmac";
			reg = <0 0xe7350000 0 0x1000>,
			      <0 0xe7300000 0 0x10000>;
			interrupts = <GIC_SPI 80 IRQ_TYPE_LEVEL_HIGH>,
				     <GIC_SPI 82 IRQ_TYPE_LEVEL_HIGH>,
				     <GIC_SPI 83 IRQ_TYPE_LEVEL_HIGH>,
				     <GIC_SPI 84 IRQ_TYPE_LEVEL_HIGH>,
				     <GIC_SPI 85 IRQ_TYPE_LEVEL_HIGH>,
				     <GIC_SPI 86 IRQ_TYPE_LEVEL_HIGH>,
				     <GIC_SPI 87 IRQ_TYPE_LEVEL_HIGH>,
				     <GIC_SPI 88 IRQ_TYPE_LEVEL_HIGH>,
				     <GIC_SPI 89 IRQ_TYPE_LEVEL_HIGH>,
				     <GIC_SPI 90 IRQ_TYPE_LEVEL_HIGH>,
				     <GIC_SPI 91 IRQ_TYPE_LEVEL_HIGH>,
				     <GIC_SPI 92 IRQ_TYPE_LEVEL_HIGH>,
				     <GIC_SPI 93 IRQ_TYPE_LEVEL_HIGH>,
				     <GIC_SPI 94 IRQ_TYPE_LEVEL_HIGH>,
				     <GIC_SPI 95 IRQ_TYPE_LEVEL_HIGH>,
				     <GIC_SPI 96 IRQ_TYPE_LEVEL_HIGH>,
				     <GIC_SPI 97 IRQ_TYPE_LEVEL_HIGH>;
			interrupt-names = "error",
					  "ch0", "ch1", "ch2", "ch3", "ch4",
					  "ch5", "ch6", "ch7", "ch8", "ch9",
					  "ch10", "ch11", "ch12", "ch13",
					  "ch14", "ch15";
			clocks = <&cpg CPG_MOD 709>;
			clock-names = "fck";
			power-domains = <&sysc R8A779G0_PD_ALWAYS_ON>;
			resets = <&cpg 709>;
			#dma-cells = <1>;
			dma-channels = <16>;
			iommus = <&ipmmu_ds0 0>, <&ipmmu_ds0 1>,
				 <&ipmmu_ds0 2>, <&ipmmu_ds0 3>,
				 <&ipmmu_ds0 4>, <&ipmmu_ds0 5>,
				 <&ipmmu_ds0 6>, <&ipmmu_ds0 7>,
				 <&ipmmu_ds0 8>, <&ipmmu_ds0 9>,
				 <&ipmmu_ds0 10>, <&ipmmu_ds0 11>,
				 <&ipmmu_ds0 12>, <&ipmmu_ds0 13>,
				 <&ipmmu_ds0 14>, <&ipmmu_ds0 15>;
		};

		dmac1: dma-controller@e7351000 {
			compatible = "renesas,dmac-r8a779g0",
				     "renesas,rcar-gen4-dmac";
			reg = <0 0xe7351000 0 0x1000>,
			      <0 0xe7310000 0 0x10000>;
			interrupts = <GIC_SPI 98 IRQ_TYPE_LEVEL_HIGH>,
				     <GIC_SPI 100 IRQ_TYPE_LEVEL_HIGH>,
				     <GIC_SPI 101 IRQ_TYPE_LEVEL_HIGH>,
				     <GIC_SPI 102 IRQ_TYPE_LEVEL_HIGH>,
				     <GIC_SPI 103 IRQ_TYPE_LEVEL_HIGH>,
				     <GIC_SPI 104 IRQ_TYPE_LEVEL_HIGH>,
				     <GIC_SPI 105 IRQ_TYPE_LEVEL_HIGH>,
				     <GIC_SPI 106 IRQ_TYPE_LEVEL_HIGH>,
				     <GIC_SPI 107 IRQ_TYPE_LEVEL_HIGH>,
				     <GIC_SPI 108 IRQ_TYPE_LEVEL_HIGH>,
				     <GIC_SPI 109 IRQ_TYPE_LEVEL_HIGH>,
				     <GIC_SPI 110 IRQ_TYPE_LEVEL_HIGH>,
				     <GIC_SPI 111 IRQ_TYPE_LEVEL_HIGH>,
				     <GIC_SPI 112 IRQ_TYPE_LEVEL_HIGH>,
				     <GIC_SPI 113 IRQ_TYPE_LEVEL_HIGH>,
				     <GIC_SPI 114 IRQ_TYPE_LEVEL_HIGH>,
				     <GIC_SPI 115 IRQ_TYPE_LEVEL_HIGH>;
			interrupt-names = "error",
					  "ch0", "ch1", "ch2", "ch3", "ch4",
					  "ch5", "ch6", "ch7", "ch8", "ch9",
					  "ch10", "ch11", "ch12", "ch13",
					  "ch14", "ch15";
			clocks = <&cpg CPG_MOD 710>;
			clock-names = "fck";
			power-domains = <&sysc R8A779G0_PD_ALWAYS_ON>;
			resets = <&cpg 710>;
			#dma-cells = <1>;
			dma-channels = <16>;
			iommus = <&ipmmu_ds0 16>, <&ipmmu_ds0 17>,
				 <&ipmmu_ds0 18>, <&ipmmu_ds0 19>,
				 <&ipmmu_ds0 20>, <&ipmmu_ds0 21>,
				 <&ipmmu_ds0 22>, <&ipmmu_ds0 23>,
				 <&ipmmu_ds0 24>, <&ipmmu_ds0 25>,
				 <&ipmmu_ds0 26>, <&ipmmu_ds0 27>,
				 <&ipmmu_ds0 28>, <&ipmmu_ds0 29>,
				 <&ipmmu_ds0 30>, <&ipmmu_ds0 31>;
		};

		rcar_sound: sound@ec5a0000 {
			compatible = "renesas,rcar_sound-r8a779g0", "renesas,rcar_sound-gen4";
			reg = <0 0xec5a0000 0 0x020>,
			      <0 0xec540000 0 0x1000>,
			      <0 0xec541000 0 0x050>,
			      <0 0xec400000 0 0x40000>;
			reg-names = "adg", "ssiu", "ssi", "sdmc";

			clocks = <&cpg CPG_MOD 2926>, <&cpg CPG_MOD 2927>, <&audio_clkin>;
			clock-names = "ssiu.0", "ssi.0", "clkin";
			/* #clock-cells is fixed */
			#clock-cells = <0>;
			/* #sound-dai-cells is fixed */
			#sound-dai-cells = <0>;

			power-domains = <&sysc R8A779G0_PD_ALWAYS_ON>;
			resets = <&cpg 2926>, <&cpg 2927>;
			reset-names = "ssiu.0", "ssi.0";
			status = "disabled";

			rcar_sound,ssiu {
				ssiu00: ssiu-0 {
					dmas = <&dmac0 0x6e>, <&dmac0 0x6f>;
					dma-names = "tx", "rx";
				};
				ssiu01: ssiu-1 {
					dmas = <&dmac0 0x6c>, <&dmac0 0x6d>;
					dma-names = "tx", "rx";
				};
				ssiu02: ssiu-2 {
					dmas = <&dmac0 0x6a>, <&dmac0 0x6b>;
					dma-names = "tx", "rx";
				};
				ssiu03: ssiu-3 {
					dmas = <&dmac0 0x68>, <&dmac0 0x69>;
					dma-names = "tx", "rx";
				};
				ssiu04: ssiu-4 {
					dmas = <&dmac0 0x66>, <&dmac0 0x67>;
					dma-names = "tx", "rx";
				};
				ssiu05: ssiu-5 {
					dmas = <&dmac0 0x64>, <&dmac0 0x65>;
					dma-names = "tx", "rx";
				};
				ssiu06: ssiu-6 {
					dmas = <&dmac0 0x62>, <&dmac0 0x63>;
					dma-names = "tx", "rx";
				};
				ssiu07: ssiu-7 {
					dmas = <&dmac0 0x60>, <&dmac0 0x61>;
					dma-names = "tx", "rx";
				};
			};

			rcar_sound,ssi {
				ssi0: ssi-0 {
					interrupts = <GIC_SPI 258 IRQ_TYPE_LEVEL_HIGH>;
				};
			};
		};

		ipmmu_rt0: iommu@ee480000 {
			compatible = "renesas,ipmmu-r8a779g0",
				     "renesas,rcar-gen4-ipmmu-vmsa";
			reg = <0 0xee480000 0 0x20000>;
			renesas,ipmmu-main = <&ipmmu_mm>;
			power-domains = <&sysc R8A779G0_PD_ALWAYS_ON>;
			#iommu-cells = <1>;
		};

		ipmmu_rt1: iommu@ee4c0000 {
			compatible = "renesas,ipmmu-r8a779g0",
				     "renesas,rcar-gen4-ipmmu-vmsa";
			reg = <0 0xee4c0000 0 0x20000>;
			renesas,ipmmu-main = <&ipmmu_mm>;
			power-domains = <&sysc R8A779G0_PD_ALWAYS_ON>;
			#iommu-cells = <1>;
		};

		ipmmu_ds0: iommu@eed00000 {
			compatible = "renesas,ipmmu-r8a779g0",
				     "renesas,rcar-gen4-ipmmu-vmsa";
			reg = <0 0xeed00000 0 0x20000>;
			renesas,ipmmu-main = <&ipmmu_mm>;
			power-domains = <&sysc R8A779G0_PD_ALWAYS_ON>;
			#iommu-cells = <1>;
		};

		ipmmu_hc: iommu@eed40000 {
			compatible = "renesas,ipmmu-r8a779g0",
				     "renesas,rcar-gen4-ipmmu-vmsa";
			reg = <0 0xeed40000 0 0x20000>;
			renesas,ipmmu-main = <&ipmmu_mm>;
			power-domains = <&sysc R8A779G0_PD_ALWAYS_ON>;
			#iommu-cells = <1>;
		};

		ipmmu_ir: iommu@eed80000 {
			compatible = "renesas,ipmmu-r8a779g0",
				     "renesas,rcar-gen4-ipmmu-vmsa";
			reg = <0 0xeed80000 0 0x20000>;
			renesas,ipmmu-main = <&ipmmu_mm>;
			power-domains = <&sysc R8A779G0_PD_A3IR>;
			#iommu-cells = <1>;
		};

		ipmmu_vc: iommu@eedc0000 {
			compatible = "renesas,ipmmu-r8a779g0",
				     "renesas,rcar-gen4-ipmmu-vmsa";
			reg = <0 0xeedc0000 0 0x20000>;
			renesas,ipmmu-main = <&ipmmu_mm>;
			power-domains = <&sysc R8A779G0_PD_ALWAYS_ON>;
			#iommu-cells = <1>;
		};

		ipmmu_3dg: iommu@eee00000 {
			compatible = "renesas,ipmmu-r8a779g0",
				     "renesas,rcar-gen4-ipmmu-vmsa";
			reg = <0 0xeee00000 0 0x20000>;
			renesas,ipmmu-main = <&ipmmu_mm>;
			power-domains = <&sysc R8A779G0_PD_ALWAYS_ON>;
			#iommu-cells = <1>;
		};

		ipmmu_vi0: iommu@eee80000 {
			compatible = "renesas,ipmmu-r8a779g0",
				     "renesas,rcar-gen4-ipmmu-vmsa";
			reg = <0 0xeee80000 0 0x20000>;
			renesas,ipmmu-main = <&ipmmu_mm>;
			power-domains = <&sysc R8A779G0_PD_ALWAYS_ON>;
			#iommu-cells = <1>;
		};

		ipmmu_vi1: iommu@eeec0000 {
			compatible = "renesas,ipmmu-r8a779g0",
				     "renesas,rcar-gen4-ipmmu-vmsa";
			reg = <0 0xeeec0000 0 0x20000>;
			renesas,ipmmu-main = <&ipmmu_mm>;
			power-domains = <&sysc R8A779G0_PD_ALWAYS_ON>;
			#iommu-cells = <1>;
		};

		ipmmu_vip0: iommu@eef00000 {
			compatible = "renesas,ipmmu-r8a779g0",
				     "renesas,rcar-gen4-ipmmu-vmsa";
			reg = <0 0xeef00000 0 0x20000>;
			renesas,ipmmu-main = <&ipmmu_mm>;
			power-domains = <&sysc R8A779G0_PD_ALWAYS_ON>;
			#iommu-cells = <1>;
		};

		ipmmu_vip1: iommu@eef40000 {
			compatible = "renesas,ipmmu-r8a779g0",
				     "renesas,rcar-gen4-ipmmu-vmsa";
			reg = <0 0xeef40000 0 0x20000>;
			renesas,ipmmu-main = <&ipmmu_mm>;
			power-domains = <&sysc R8A779G0_PD_ALWAYS_ON>;
			#iommu-cells = <1>;
		};

		ipmmu_mm: iommu@eefc0000 {
			compatible = "renesas,ipmmu-r8a779g0",
				     "renesas,rcar-gen4-ipmmu-vmsa";
			reg = <0 0xeefc0000 0 0x20000>;
			interrupts = <GIC_SPI 210 IRQ_TYPE_LEVEL_HIGH>,
				     <GIC_SPI 211 IRQ_TYPE_LEVEL_HIGH>;
			power-domains = <&sysc R8A779G0_PD_ALWAYS_ON>;
			#iommu-cells = <1>;
		};

		mmc0: mmc@ee140000 {
			compatible = "renesas,sdhi-r8a779g0",
				     "renesas,rcar-gen4-sdhi";
			reg = <0 0xee140000 0 0x2000>;
			interrupts = <GIC_SPI 440 IRQ_TYPE_LEVEL_HIGH>;
			clocks = <&cpg CPG_MOD 706>,
				 <&cpg CPG_CORE R8A779G0_CLK_SD0H>;
			clock-names = "core", "clkh";
			power-domains = <&sysc R8A779G0_PD_ALWAYS_ON>;
			resets = <&cpg 706>;
			max-frequency = <200000000>;
			iommus = <&ipmmu_ds0 32>;
			status = "disabled";
		};

		rpc: spi@ee200000 {
			compatible = "renesas,r8a779g0-rpc-if",
				     "renesas,rcar-gen4-rpc-if";
			reg = <0 0xee200000 0 0x200>,
			      <0 0x08000000 0 0x04000000>,
			      <0 0xee208000 0 0x100>;
			reg-names = "regs", "dirmap", "wbuf";
			interrupts = <GIC_SPI 225 IRQ_TYPE_LEVEL_HIGH>;
			clocks = <&cpg CPG_MOD 629>;
			power-domains = <&sysc R8A779G0_PD_ALWAYS_ON>;
			resets = <&cpg 629>;
			#address-cells = <1>;
			#size-cells = <0>;
			status = "disabled";
		};

		gic: interrupt-controller@f1000000 {
			compatible = "arm,gic-v3";
			#interrupt-cells = <3>;
			#address-cells = <0>;
			interrupt-controller;
			reg = <0x0 0xf1000000 0 0x20000>,
			      <0x0 0xf1060000 0 0x110000>;
			interrupts = <GIC_PPI 9 IRQ_TYPE_LEVEL_HIGH>;
		};

		csi40: csi2@fe500000 {
			compatible = "renesas,r8a779g0-csi2";
			reg = <0 0xfe500000 0 0x40000>;
			interrupts = <GIC_SPI 499 IRQ_TYPE_LEVEL_HIGH>;
			clocks = <&cpg CPG_MOD 331>;
			power-domains = <&sysc R8A779G0_PD_ALWAYS_ON>;
			resets = <&cpg 331>;
			status = "disabled";

			ports {
				#address-cells = <1>;
				#size-cells = <0>;

				port@0 {
					reg = <0>;
				};

				port@1 {
					reg = <1>;
					csi40isp0: endpoint {
						remote-endpoint = <&isp0csi40>;
					};
				};
			};
		};

		csi41: csi2@fe540000 {
			compatible = "renesas,r8a779g0-csi2";
			reg = <0 0xfe540000 0 0x40000>;
			interrupts = <GIC_SPI 500 IRQ_TYPE_LEVEL_HIGH>;
			clocks = <&cpg CPG_MOD 400>;
			power-domains = <&sysc R8A779G0_PD_ALWAYS_ON>;
			resets = <&cpg 400>;
			status = "disabled";

			ports {
				#address-cells = <1>;
				#size-cells = <0>;

				port@0 {
					reg = <0>;
				};

				port@1 {
					reg = <1>;
					csi41isp1: endpoint {
						remote-endpoint = <&isp1csi41>;
					};
				};
			};
		};

		fcpvd0: fcp@fea10000 {
			compatible = "renesas,fcpv";
			reg = <0 0xfea10000 0 0x200>;
			clocks = <&cpg CPG_MOD 508>;
			power-domains = <&sysc R8A779G0_PD_ALWAYS_ON>;
			resets = <&cpg 508>;
		};

		fcpvd1: fcp@fea11000 {
			compatible = "renesas,fcpv";
			reg = <0 0xfea11000 0 0x200>;
			clocks = <&cpg CPG_MOD 509>;
			power-domains = <&sysc R8A779G0_PD_ALWAYS_ON>;
			resets = <&cpg 509>;
		};

		vspd0: vsp@fea20000 {
			compatible = "renesas,vsp2";
			reg = <0 0xfea20000 0 0x7000>;
			interrupts = <GIC_SPI 546 IRQ_TYPE_LEVEL_HIGH>;
			clocks = <&cpg CPG_MOD 830>;
			power-domains = <&sysc R8A779G0_PD_ALWAYS_ON>;
			resets = <&cpg 830>;

			renesas,fcp = <&fcpvd0>;
		};

		vspd1: vsp@fea28000 {
			compatible = "renesas,vsp2";
			reg = <0 0xfea28000 0 0x7000>;
			interrupts = <GIC_SPI 551 IRQ_TYPE_LEVEL_HIGH>;
			clocks = <&cpg CPG_MOD 831>;
			power-domains = <&sysc R8A779G0_PD_ALWAYS_ON>;
			resets = <&cpg 831>;

			renesas,fcp = <&fcpvd1>;
		};

		du: display@feb00000 {
			compatible = "renesas,du-r8a779g0";
			reg = <0 0xfeb00000 0 0x40000>;
			interrupts = <GIC_SPI 523 IRQ_TYPE_LEVEL_HIGH>,
				     <GIC_SPI 524 IRQ_TYPE_LEVEL_HIGH>;
			clocks = <&cpg CPG_MOD 411>;
			clock-names = "du.0";
			power-domains = <&sysc R8A779G0_PD_ALWAYS_ON>;
			resets = <&cpg 411>;
			reset-names = "du.0";
			renesas,vsps = <&vspd0 0>, <&vspd1 0>;

			status = "disabled";

			ports {
				#address-cells = <1>;
				#size-cells = <0>;

				port@0 {
					reg = <0>;
					du_out_dsi0: endpoint {
						remote-endpoint = <&dsi0_in>;
					};
				};

				port@1 {
					reg = <1>;
					du_out_dsi1: endpoint {
						remote-endpoint = <&dsi1_in>;
					};
				};
			};
		};

		isp0: isp@fed00000 {
			compatible = "renesas,r8a779g0-isp";
			reg = <0 0xfed00000 0 0x10000>;
			interrupts = <GIC_SPI 473 IRQ_TYPE_LEVEL_LOW>;
			clocks = <&cpg CPG_MOD 612>;
			power-domains = <&sysc R8A779G0_PD_A3ISP0>;
			resets = <&cpg 612>;
			status = "disabled";

			ports {
				#address-cells = <1>;
				#size-cells = <0>;

				port@0 {
					#address-cells = <1>;
					#size-cells = <0>;

					reg = <0>;

					isp0csi40: endpoint@0 {
						reg = <0>;
						remote-endpoint = <&csi40isp0>;
					};
				};

				port@1 {
					reg = <1>;
					isp0vin00: endpoint {
						remote-endpoint = <&vin00isp0>;
					};
				};

				port@2 {
					reg = <2>;
					isp0vin01: endpoint {
						remote-endpoint = <&vin01isp0>;
					};
				};

				port@3 {
					reg = <3>;
					isp0vin02: endpoint {
						remote-endpoint = <&vin02isp0>;
					};
				};

				port@4 {
					reg = <4>;
					isp0vin03: endpoint {
						remote-endpoint = <&vin03isp0>;
					};
				};

				port@5 {
					reg = <5>;
					isp0vin04: endpoint {
						remote-endpoint = <&vin04isp0>;
					};
				};

				port@6 {
					reg = <6>;
					isp0vin05: endpoint {
						remote-endpoint = <&vin05isp0>;
					};
				};

				port@7 {
					reg = <7>;
					isp0vin06: endpoint {
						remote-endpoint = <&vin06isp0>;
					};
				};

				port@8 {
					reg = <8>;
					isp0vin07: endpoint {
						remote-endpoint = <&vin07isp0>;
					};
				};
			};
		};

		isp1: isp@fed20000 {
			compatible = "renesas,r8a779g0-isp";
			reg = <0 0xfed20000 0 0x10000>;
			interrupts = <GIC_SPI 474 IRQ_TYPE_LEVEL_LOW>;
			clocks = <&cpg CPG_MOD 613>;
			power-domains = <&sysc R8A779G0_PD_A3ISP1>;
			resets = <&cpg 613>;
			status = "disabled";

			ports {
				#address-cells = <1>;
				#size-cells = <0>;

				port@0 {
					#address-cells = <1>;
					#size-cells = <0>;

					reg = <0>;

					isp1csi41: endpoint@1 {
						reg = <1>;
						remote-endpoint = <&csi41isp1>;
					};
				};

				port@1 {
					reg = <1>;
					isp1vin08: endpoint {
						remote-endpoint = <&vin08isp1>;
					};
				};

				port@2 {
					reg = <2>;
					isp1vin09: endpoint {
						remote-endpoint = <&vin09isp1>;
					};
				};

				port@3 {
					reg = <3>;
					isp1vin10: endpoint {
						remote-endpoint = <&vin10isp1>;
					};
				};

				port@4 {
					reg = <4>;
					isp1vin11: endpoint {
						remote-endpoint = <&vin11isp1>;
					};
				};

				port@5 {
					reg = <5>;
					isp1vin12: endpoint {
						remote-endpoint = <&vin12isp1>;
					};
				};

				port@6 {
					reg = <6>;
					isp1vin13: endpoint {
						remote-endpoint = <&vin13isp1>;
					};
				};

				port@7 {
					reg = <7>;
					isp1vin14: endpoint {
						remote-endpoint = <&vin14isp1>;
					};
				};

				port@8 {
					reg = <8>;
					isp1vin15: endpoint {
						remote-endpoint = <&vin15isp1>;
					};
				};
			};
		};

		dsi0: dsi-encoder@fed80000 {
			compatible = "renesas,r8a779g0-dsi-csi2-tx";
			reg = <0 0xfed80000 0 0x10000>;
			clocks = <&cpg CPG_MOD 415>,
				 <&cpg CPG_CORE R8A779G0_CLK_DSIEXT>,
				 <&cpg CPG_CORE R8A779G0_CLK_DSIREF>;
			clock-names = "fck", "dsi", "pll";
			power-domains = <&sysc R8A779G0_PD_ALWAYS_ON>;
			resets = <&cpg 415>;

			status = "disabled";

			ports {
				#address-cells = <1>;
				#size-cells = <0>;

				port@0 {
					reg = <0>;
					dsi0_in: endpoint {
						remote-endpoint = <&du_out_dsi0>;
					};
				};

				port@1 {
					reg = <1>;
				};
			};
		};

		dsi1: dsi-encoder@fed90000 {
			compatible = "renesas,r8a779g0-dsi-csi2-tx";
			reg = <0 0xfed90000 0 0x10000>;
			clocks = <&cpg CPG_MOD 416>,
				 <&cpg CPG_CORE R8A779G0_CLK_DSIEXT>,
				 <&cpg CPG_CORE R8A779G0_CLK_DSIREF>;
			clock-names = "fck", "dsi", "pll";
			power-domains = <&sysc R8A779G0_PD_ALWAYS_ON>;
			resets = <&cpg 416>;

			status = "disabled";

			ports {
				#address-cells = <1>;
				#size-cells = <0>;

				port@0 {
					reg = <0>;
					dsi1_in: endpoint {
						remote-endpoint = <&du_out_dsi1>;
					};
				};

				port@1 {
					reg = <1>;
				};
			};
		};

		prr: chipid@fff00044 {
			compatible = "renesas,prr";
			reg = <0 0xfff00044 0 4>;
		};
	};

	thermal-zones {
		sensor_thermal_cr52: sensor1-thermal {
			polling-delay-passive = <250>;
			polling-delay = <1000>;
			thermal-sensors = <&tsc 0>;

			trips {
				sensor1_crit: sensor1-crit {
					temperature = <120000>;
					hysteresis = <1000>;
					type = "critical";
				};
			};
		};

		sensor_thermal_cnn: sensor2-thermal {
			polling-delay-passive = <250>;
			polling-delay = <1000>;
			thermal-sensors = <&tsc 1>;

			trips {
				sensor2_crit: sensor2-crit {
					temperature = <120000>;
					hysteresis = <1000>;
					type = "critical";
				};
			};
		};

		sensor_thermal_ca76: sensor3-thermal {
			polling-delay-passive = <250>;
			polling-delay = <1000>;
			thermal-sensors = <&tsc 2>;

			trips {
				sensor3_crit: sensor3-crit {
					temperature = <120000>;
					hysteresis = <1000>;
					type = "critical";
				};
			};
		};

		sensor_thermal_ddr1: sensor4-thermal {
			polling-delay-passive = <250>;
			polling-delay = <1000>;
			thermal-sensors = <&tsc 3>;

			trips {
				sensor4_crit: sensor4-crit {
					temperature = <120000>;
					hysteresis = <1000>;
					type = "critical";
				};
			};
		};
	};

	timer {
		compatible = "arm,armv8-timer";
		interrupts-extended = <&gic GIC_PPI 13 IRQ_TYPE_LEVEL_LOW>,
				      <&gic GIC_PPI 14 IRQ_TYPE_LEVEL_LOW>,
				      <&gic GIC_PPI 11 IRQ_TYPE_LEVEL_LOW>,
<<<<<<< HEAD
				      <&gic GIC_PPI 10 IRQ_TYPE_LEVEL_LOW>;
=======
				      <&gic GIC_PPI 10 IRQ_TYPE_LEVEL_LOW>,
				      <&gic GIC_PPI 12 IRQ_TYPE_LEVEL_LOW>;
		interrupt-names = "sec-phys", "phys", "virt", "hyp-phys",
				  "hyp-virt";
>>>>>>> 48d525b0
	};
};<|MERGE_RESOLUTION|>--- conflicted
+++ resolved
@@ -92,12 +92,9 @@
 			power-domains = <&sysc R8A779G0_PD_A1E0D0C0>;
 			next-level-cache = <&L3_CA76_0>;
 			enable-method = "psci";
-<<<<<<< HEAD
 			cpu-idle-states = <&CPU_SLEEP_0>;
 			clocks = <&cpg CPG_CORE R8A779G0_CLK_Z0>;
 			operating-points-v2 = <&cluster0_opp>;
-=======
->>>>>>> 48d525b0
 		};
 
 		a76_1: cpu@100 {
@@ -107,12 +104,9 @@
 			power-domains = <&sysc R8A779G0_PD_A1E0D0C1>;
 			next-level-cache = <&L3_CA76_0>;
 			enable-method = "psci";
-<<<<<<< HEAD
 			cpu-idle-states = <&CPU_SLEEP_0>;
 			clocks = <&cpg CPG_CORE R8A779G0_CLK_Z0>;
 			operating-points-v2 = <&cluster0_opp>;
-=======
->>>>>>> 48d525b0
 		};
 
 		a76_2: cpu@10000 {
@@ -122,7 +116,6 @@
 			power-domains = <&sysc R8A779G0_PD_A1E0D1C0>;
 			next-level-cache = <&L3_CA76_1>;
 			enable-method = "psci";
-<<<<<<< HEAD
 			cpu-idle-states = <&CPU_SLEEP_0>;
 			clocks = <&cpg CPG_CORE R8A779G0_CLK_Z0>;
 			operating-points-v2 = <&cluster0_opp>;
@@ -165,37 +158,7 @@
 			power-domains = <&sysc R8A779G0_PD_A2E0D1>;
 			cache-unified;
 			cache-level = <3>;
-=======
->>>>>>> 48d525b0
-		};
-
-		a76_3: cpu@10100 {
-			compatible = "arm,cortex-a76";
-			reg = <0x10100>;
-			device_type = "cpu";
-			power-domains = <&sysc R8A779G0_PD_A1E0D1C1>;
-			next-level-cache = <&L3_CA76_1>;
-			enable-method = "psci";
-		};
-
-		L3_CA76_0: cache-controller-0 {
-			compatible = "cache";
-			power-domains = <&sysc R8A779G0_PD_A2E0D0>;
-			cache-unified;
-			cache-level = <3>;
-		};
-
-		L3_CA76_1: cache-controller-1 {
-			compatible = "cache";
-			power-domains = <&sysc R8A779G0_PD_A2E0D1>;
-			cache-unified;
-			cache-level = <3>;
-		};
-	};
-
-	psci {
-		compatible = "arm,psci-1.0", "arm,psci-0.2";
-		method = "smc";
+		};
 	};
 
 	psci {
@@ -936,7 +899,6 @@
 			status = "disabled";
 		};
 
-<<<<<<< HEAD
 		pwm0: pwm@e6e30000 {
 			compatible = "renesas,pwm-r8a779g0", "renesas,pwm-rcar";
 			reg = <0 0xe6e30000 0 0x10>;
@@ -945,16 +907,6 @@
 			power-domains = <&sysc R8A779G0_PD_ALWAYS_ON>;
 			resets = <&cpg 628>;
 			status = "disabled";
-=======
-		gic: interrupt-controller@f1000000 {
-			compatible = "arm,gic-v3";
-			#interrupt-cells = <3>;
-			#address-cells = <0>;
-			interrupt-controller;
-			reg = <0x0 0xf1000000 0 0x20000>,
-			      <0x0 0xf1060000 0 0x110000>;
-			interrupts = <GIC_PPI 9 IRQ_TYPE_LEVEL_HIGH>;
->>>>>>> 48d525b0
 		};
 
 		pwm1: pwm@e6e31000 {
@@ -2385,13 +2337,9 @@
 		interrupts-extended = <&gic GIC_PPI 13 IRQ_TYPE_LEVEL_LOW>,
 				      <&gic GIC_PPI 14 IRQ_TYPE_LEVEL_LOW>,
 				      <&gic GIC_PPI 11 IRQ_TYPE_LEVEL_LOW>,
-<<<<<<< HEAD
-				      <&gic GIC_PPI 10 IRQ_TYPE_LEVEL_LOW>;
-=======
 				      <&gic GIC_PPI 10 IRQ_TYPE_LEVEL_LOW>,
 				      <&gic GIC_PPI 12 IRQ_TYPE_LEVEL_LOW>;
 		interrupt-names = "sec-phys", "phys", "virt", "hyp-phys",
 				  "hyp-virt";
->>>>>>> 48d525b0
 	};
 };