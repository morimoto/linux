// SPDX-License-Identifier: (GPL-2.0-only OR BSD-2-Clause)
/*
 * Device Tree Source for the RZ/G2UL Type-1 SMARC EVK board
 *
 * Copyright (C) 2022 Renesas Electronics Corp.
 */

/dts-v1/;
#include "r9a07g043.dtsi"
#include "rzg2ul-smarc.dtsi"

/ {
	model = "Renesas SMARC EVK based on r9a07g043u11";
	compatible = "renesas,smarc-evk", "renesas,r9a07g043u11", "renesas,r9a07g043";
};

<<<<<<< HEAD
&ehci0 {
	/delete-property/ pinctrl-0;
	/delete-property/ pinctrl-names;
	status = "disabled";
};

&ehci1 {
	/delete-property/ pinctrl-0;
	/delete-property/ pinctrl-names;
	status = "disabled";
};

&hsusb {
	/delete-property/ pinctrl-0;
	/delete-property/ pinctrl-names;
	status = "disabled";
};

&ohci0 {
	/delete-property/ pinctrl-0;
	/delete-property/ pinctrl-names;
	status = "disabled";
};

&ohci1 {
	/delete-property/ pinctrl-0;
	/delete-property/ pinctrl-names;
	status = "disabled";
};

&phyrst {
	status = "disabled";
};

=======
>>>>>>> 45aacfac
&spi1 {
	/delete-property/ pinctrl-0;
	/delete-property/ pinctrl-names;
	status = "disabled";
};<|MERGE_RESOLUTION|>--- conflicted
+++ resolved
@@ -14,43 +14,6 @@
 	compatible = "renesas,smarc-evk", "renesas,r9a07g043u11", "renesas,r9a07g043";
 };
 
-<<<<<<< HEAD
-&ehci0 {
-	/delete-property/ pinctrl-0;
-	/delete-property/ pinctrl-names;
-	status = "disabled";
-};
-
-&ehci1 {
-	/delete-property/ pinctrl-0;
-	/delete-property/ pinctrl-names;
-	status = "disabled";
-};
-
-&hsusb {
-	/delete-property/ pinctrl-0;
-	/delete-property/ pinctrl-names;
-	status = "disabled";
-};
-
-&ohci0 {
-	/delete-property/ pinctrl-0;
-	/delete-property/ pinctrl-names;
-	status = "disabled";
-};
-
-&ohci1 {
-	/delete-property/ pinctrl-0;
-	/delete-property/ pinctrl-names;
-	status = "disabled";
-};
-
-&phyrst {
-	status = "disabled";
-};
-
-=======
->>>>>>> 45aacfac
 &spi1 {
 	/delete-property/ pinctrl-0;
 	/delete-property/ pinctrl-names;
