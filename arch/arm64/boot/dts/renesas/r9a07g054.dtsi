--- conflicted
+++ resolved
@@ -1295,13 +1295,9 @@
 		interrupts-extended = <&gic GIC_PPI 13 IRQ_TYPE_LEVEL_LOW>,
 				      <&gic GIC_PPI 14 IRQ_TYPE_LEVEL_LOW>,
 				      <&gic GIC_PPI 11 IRQ_TYPE_LEVEL_LOW>,
-<<<<<<< HEAD
-				      <&gic GIC_PPI 10 IRQ_TYPE_LEVEL_LOW>;
-=======
 				      <&gic GIC_PPI 10 IRQ_TYPE_LEVEL_LOW>,
 				      <&gic GIC_PPI 12 IRQ_TYPE_LEVEL_LOW>;
 		interrupt-names = "sec-phys", "phys", "virt", "hyp-phys",
 				  "hyp-virt";
->>>>>>> 48d525b0
 	};
 };