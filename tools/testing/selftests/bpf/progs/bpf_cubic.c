--- conflicted
+++ resolved
@@ -499,13 +499,8 @@
 
 int bpf_cubic_acked_called = 0;
 
-<<<<<<< HEAD
-void BPF_STRUCT_OPS(bpf_cubic_acked, struct sock *sk,
-		    const struct ack_sample *sample)
-=======
 SEC("struct_ops")
 void BPF_PROG(bpf_cubic_acked, struct sock *sk, const struct ack_sample *sample)
->>>>>>> 0c383648
 {
 	const struct tcp_sock *tp = tcp_sk(sk);
 	struct bpf_bictcp *ca = inet_csk_ca(sk);
