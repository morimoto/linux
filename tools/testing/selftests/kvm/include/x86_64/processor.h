/* SPDX-License-Identifier: GPL-2.0-only */
/*
 * tools/testing/selftests/kvm/include/x86_64/processor.h
 *
 * Copyright (C) 2018, Google LLC.
 */

#ifndef SELFTEST_KVM_PROCESSOR_H
#define SELFTEST_KVM_PROCESSOR_H

#include <assert.h>
#include <stdint.h>
#include <syscall.h>

#include <asm/msr-index.h>
#include <asm/prctl.h>

#include <linux/kvm_para.h>
#include <linux/stringify.h>

#include "../kvm_util.h"

extern bool host_cpu_is_intel;
extern bool host_cpu_is_amd;

enum vm_guest_x86_subtype {
	VM_SUBTYPE_NONE = 0,
	VM_SUBTYPE_SEV,
	VM_SUBTYPE_SEV_ES,
};

/* Forced emulation prefix, used to invoke the emulator unconditionally. */
#define KVM_FEP "ud2; .byte 'k', 'v', 'm';"

#define NMI_VECTOR		0x02

#define X86_EFLAGS_FIXED	 (1u << 1)

#define X86_CR4_VME		(1ul << 0)
#define X86_CR4_PVI		(1ul << 1)
#define X86_CR4_TSD		(1ul << 2)
#define X86_CR4_DE		(1ul << 3)
#define X86_CR4_PSE		(1ul << 4)
#define X86_CR4_PAE		(1ul << 5)
#define X86_CR4_MCE		(1ul << 6)
#define X86_CR4_PGE		(1ul << 7)
#define X86_CR4_PCE		(1ul << 8)
#define X86_CR4_OSFXSR		(1ul << 9)
#define X86_CR4_OSXMMEXCPT	(1ul << 10)
#define X86_CR4_UMIP		(1ul << 11)
#define X86_CR4_LA57		(1ul << 12)
#define X86_CR4_VMXE		(1ul << 13)
#define X86_CR4_SMXE		(1ul << 14)
#define X86_CR4_FSGSBASE	(1ul << 16)
#define X86_CR4_PCIDE		(1ul << 17)
#define X86_CR4_OSXSAVE		(1ul << 18)
#define X86_CR4_SMEP		(1ul << 20)
#define X86_CR4_SMAP		(1ul << 21)
#define X86_CR4_PKE		(1ul << 22)

struct xstate_header {
	u64				xstate_bv;
	u64				xcomp_bv;
	u64				reserved[6];
} __attribute__((packed));

struct xstate {
	u8				i387[512];
	struct xstate_header		header;
	u8				extended_state_area[0];
} __attribute__ ((packed, aligned (64)));

#define XFEATURE_MASK_FP		BIT_ULL(0)
#define XFEATURE_MASK_SSE		BIT_ULL(1)
#define XFEATURE_MASK_YMM		BIT_ULL(2)
#define XFEATURE_MASK_BNDREGS		BIT_ULL(3)
#define XFEATURE_MASK_BNDCSR		BIT_ULL(4)
#define XFEATURE_MASK_OPMASK		BIT_ULL(5)
#define XFEATURE_MASK_ZMM_Hi256		BIT_ULL(6)
#define XFEATURE_MASK_Hi16_ZMM		BIT_ULL(7)
#define XFEATURE_MASK_PT		BIT_ULL(8)
#define XFEATURE_MASK_PKRU		BIT_ULL(9)
#define XFEATURE_MASK_PASID		BIT_ULL(10)
#define XFEATURE_MASK_CET_USER		BIT_ULL(11)
#define XFEATURE_MASK_CET_KERNEL	BIT_ULL(12)
#define XFEATURE_MASK_LBR		BIT_ULL(15)
#define XFEATURE_MASK_XTILE_CFG		BIT_ULL(17)
#define XFEATURE_MASK_XTILE_DATA	BIT_ULL(18)

#define XFEATURE_MASK_AVX512		(XFEATURE_MASK_OPMASK | \
					 XFEATURE_MASK_ZMM_Hi256 | \
					 XFEATURE_MASK_Hi16_ZMM)
#define XFEATURE_MASK_XTILE		(XFEATURE_MASK_XTILE_DATA | \
					 XFEATURE_MASK_XTILE_CFG)

/* Note, these are ordered alphabetically to match kvm_cpuid_entry2.  Eww. */
enum cpuid_output_regs {
	KVM_CPUID_EAX,
	KVM_CPUID_EBX,
	KVM_CPUID_ECX,
	KVM_CPUID_EDX
};

/*
 * Pack the information into a 64-bit value so that each X86_FEATURE_XXX can be
 * passed by value with no overhead.
 */
struct kvm_x86_cpu_feature {
	u32	function;
	u16	index;
	u8	reg;
	u8	bit;
};
#define	KVM_X86_CPU_FEATURE(fn, idx, gpr, __bit)				\
({										\
	struct kvm_x86_cpu_feature feature = {					\
		.function = fn,							\
		.index = idx,							\
		.reg = KVM_CPUID_##gpr,						\
		.bit = __bit,							\
	};									\
										\
	kvm_static_assert((fn & 0xc0000000) == 0 ||				\
			  (fn & 0xc0000000) == 0x40000000 ||			\
			  (fn & 0xc0000000) == 0x80000000 ||			\
			  (fn & 0xc0000000) == 0xc0000000);			\
	kvm_static_assert(idx < BIT(sizeof(feature.index) * BITS_PER_BYTE));	\
	feature;								\
})

/*
 * Basic Leafs, a.k.a. Intel defined
 */
#define	X86_FEATURE_MWAIT		KVM_X86_CPU_FEATURE(0x1, 0, ECX, 3)
#define	X86_FEATURE_VMX			KVM_X86_CPU_FEATURE(0x1, 0, ECX, 5)
#define	X86_FEATURE_SMX			KVM_X86_CPU_FEATURE(0x1, 0, ECX, 6)
#define	X86_FEATURE_PDCM		KVM_X86_CPU_FEATURE(0x1, 0, ECX, 15)
#define	X86_FEATURE_PCID		KVM_X86_CPU_FEATURE(0x1, 0, ECX, 17)
#define X86_FEATURE_X2APIC		KVM_X86_CPU_FEATURE(0x1, 0, ECX, 21)
#define	X86_FEATURE_MOVBE		KVM_X86_CPU_FEATURE(0x1, 0, ECX, 22)
#define	X86_FEATURE_TSC_DEADLINE_TIMER	KVM_X86_CPU_FEATURE(0x1, 0, ECX, 24)
#define	X86_FEATURE_XSAVE		KVM_X86_CPU_FEATURE(0x1, 0, ECX, 26)
#define	X86_FEATURE_OSXSAVE		KVM_X86_CPU_FEATURE(0x1, 0, ECX, 27)
#define	X86_FEATURE_RDRAND		KVM_X86_CPU_FEATURE(0x1, 0, ECX, 30)
#define	X86_FEATURE_HYPERVISOR		KVM_X86_CPU_FEATURE(0x1, 0, ECX, 31)
#define X86_FEATURE_PAE			KVM_X86_CPU_FEATURE(0x1, 0, EDX, 6)
#define	X86_FEATURE_MCE			KVM_X86_CPU_FEATURE(0x1, 0, EDX, 7)
#define	X86_FEATURE_APIC		KVM_X86_CPU_FEATURE(0x1, 0, EDX, 9)
#define	X86_FEATURE_CLFLUSH		KVM_X86_CPU_FEATURE(0x1, 0, EDX, 19)
#define	X86_FEATURE_XMM			KVM_X86_CPU_FEATURE(0x1, 0, EDX, 25)
#define	X86_FEATURE_XMM2		KVM_X86_CPU_FEATURE(0x1, 0, EDX, 26)
#define	X86_FEATURE_FSGSBASE		KVM_X86_CPU_FEATURE(0x7, 0, EBX, 0)
#define	X86_FEATURE_TSC_ADJUST		KVM_X86_CPU_FEATURE(0x7, 0, EBX, 1)
#define	X86_FEATURE_SGX			KVM_X86_CPU_FEATURE(0x7, 0, EBX, 2)
#define	X86_FEATURE_HLE			KVM_X86_CPU_FEATURE(0x7, 0, EBX, 4)
#define	X86_FEATURE_SMEP	        KVM_X86_CPU_FEATURE(0x7, 0, EBX, 7)
#define	X86_FEATURE_INVPCID		KVM_X86_CPU_FEATURE(0x7, 0, EBX, 10)
#define	X86_FEATURE_RTM			KVM_X86_CPU_FEATURE(0x7, 0, EBX, 11)
#define	X86_FEATURE_MPX			KVM_X86_CPU_FEATURE(0x7, 0, EBX, 14)
#define	X86_FEATURE_SMAP		KVM_X86_CPU_FEATURE(0x7, 0, EBX, 20)
#define	X86_FEATURE_PCOMMIT		KVM_X86_CPU_FEATURE(0x7, 0, EBX, 22)
#define	X86_FEATURE_CLFLUSHOPT		KVM_X86_CPU_FEATURE(0x7, 0, EBX, 23)
#define	X86_FEATURE_CLWB		KVM_X86_CPU_FEATURE(0x7, 0, EBX, 24)
#define	X86_FEATURE_UMIP		KVM_X86_CPU_FEATURE(0x7, 0, ECX, 2)
#define	X86_FEATURE_PKU			KVM_X86_CPU_FEATURE(0x7, 0, ECX, 3)
#define	X86_FEATURE_OSPKE		KVM_X86_CPU_FEATURE(0x7, 0, ECX, 4)
#define	X86_FEATURE_LA57		KVM_X86_CPU_FEATURE(0x7, 0, ECX, 16)
#define	X86_FEATURE_RDPID		KVM_X86_CPU_FEATURE(0x7, 0, ECX, 22)
#define	X86_FEATURE_SGX_LC		KVM_X86_CPU_FEATURE(0x7, 0, ECX, 30)
#define	X86_FEATURE_SHSTK		KVM_X86_CPU_FEATURE(0x7, 0, ECX, 7)
#define	X86_FEATURE_IBT			KVM_X86_CPU_FEATURE(0x7, 0, EDX, 20)
#define	X86_FEATURE_AMX_TILE		KVM_X86_CPU_FEATURE(0x7, 0, EDX, 24)
#define	X86_FEATURE_SPEC_CTRL		KVM_X86_CPU_FEATURE(0x7, 0, EDX, 26)
#define	X86_FEATURE_ARCH_CAPABILITIES	KVM_X86_CPU_FEATURE(0x7, 0, EDX, 29)
#define	X86_FEATURE_PKS			KVM_X86_CPU_FEATURE(0x7, 0, ECX, 31)
#define	X86_FEATURE_XTILECFG		KVM_X86_CPU_FEATURE(0xD, 0, EAX, 17)
#define	X86_FEATURE_XTILEDATA		KVM_X86_CPU_FEATURE(0xD, 0, EAX, 18)
#define	X86_FEATURE_XSAVES		KVM_X86_CPU_FEATURE(0xD, 1, EAX, 3)
#define	X86_FEATURE_XFD			KVM_X86_CPU_FEATURE(0xD, 1, EAX, 4)
#define X86_FEATURE_XTILEDATA_XFD	KVM_X86_CPU_FEATURE(0xD, 18, ECX, 2)

/*
 * Extended Leafs, a.k.a. AMD defined
 */
#define	X86_FEATURE_SVM			KVM_X86_CPU_FEATURE(0x80000001, 0, ECX, 2)
#define	X86_FEATURE_NX			KVM_X86_CPU_FEATURE(0x80000001, 0, EDX, 20)
#define	X86_FEATURE_GBPAGES		KVM_X86_CPU_FEATURE(0x80000001, 0, EDX, 26)
#define	X86_FEATURE_RDTSCP		KVM_X86_CPU_FEATURE(0x80000001, 0, EDX, 27)
#define	X86_FEATURE_LM			KVM_X86_CPU_FEATURE(0x80000001, 0, EDX, 29)
#define	X86_FEATURE_INVTSC		KVM_X86_CPU_FEATURE(0x80000007, 0, EDX, 8)
#define	X86_FEATURE_RDPRU		KVM_X86_CPU_FEATURE(0x80000008, 0, EBX, 4)
#define	X86_FEATURE_AMD_IBPB		KVM_X86_CPU_FEATURE(0x80000008, 0, EBX, 12)
#define	X86_FEATURE_NPT			KVM_X86_CPU_FEATURE(0x8000000A, 0, EDX, 0)
#define	X86_FEATURE_LBRV		KVM_X86_CPU_FEATURE(0x8000000A, 0, EDX, 1)
#define	X86_FEATURE_NRIPS		KVM_X86_CPU_FEATURE(0x8000000A, 0, EDX, 3)
#define X86_FEATURE_TSCRATEMSR          KVM_X86_CPU_FEATURE(0x8000000A, 0, EDX, 4)
#define X86_FEATURE_PAUSEFILTER         KVM_X86_CPU_FEATURE(0x8000000A, 0, EDX, 10)
#define X86_FEATURE_PFTHRESHOLD         KVM_X86_CPU_FEATURE(0x8000000A, 0, EDX, 12)
#define	X86_FEATURE_VGIF		KVM_X86_CPU_FEATURE(0x8000000A, 0, EDX, 16)
#define X86_FEATURE_SEV			KVM_X86_CPU_FEATURE(0x8000001F, 0, EAX, 1)
#define X86_FEATURE_SEV_ES		KVM_X86_CPU_FEATURE(0x8000001F, 0, EAX, 3)

/*
 * KVM defined paravirt features.
 */
#define X86_FEATURE_KVM_CLOCKSOURCE	KVM_X86_CPU_FEATURE(0x40000001, 0, EAX, 0)
#define X86_FEATURE_KVM_NOP_IO_DELAY	KVM_X86_CPU_FEATURE(0x40000001, 0, EAX, 1)
#define X86_FEATURE_KVM_MMU_OP		KVM_X86_CPU_FEATURE(0x40000001, 0, EAX, 2)
#define X86_FEATURE_KVM_CLOCKSOURCE2	KVM_X86_CPU_FEATURE(0x40000001, 0, EAX, 3)
#define X86_FEATURE_KVM_ASYNC_PF	KVM_X86_CPU_FEATURE(0x40000001, 0, EAX, 4)
#define X86_FEATURE_KVM_STEAL_TIME	KVM_X86_CPU_FEATURE(0x40000001, 0, EAX, 5)
#define X86_FEATURE_KVM_PV_EOI		KVM_X86_CPU_FEATURE(0x40000001, 0, EAX, 6)
#define X86_FEATURE_KVM_PV_UNHALT	KVM_X86_CPU_FEATURE(0x40000001, 0, EAX, 7)
/* Bit 8 apparently isn't used?!?! */
#define X86_FEATURE_KVM_PV_TLB_FLUSH	KVM_X86_CPU_FEATURE(0x40000001, 0, EAX, 9)
#define X86_FEATURE_KVM_ASYNC_PF_VMEXIT	KVM_X86_CPU_FEATURE(0x40000001, 0, EAX, 10)
#define X86_FEATURE_KVM_PV_SEND_IPI	KVM_X86_CPU_FEATURE(0x40000001, 0, EAX, 11)
#define X86_FEATURE_KVM_POLL_CONTROL	KVM_X86_CPU_FEATURE(0x40000001, 0, EAX, 12)
#define X86_FEATURE_KVM_PV_SCHED_YIELD	KVM_X86_CPU_FEATURE(0x40000001, 0, EAX, 13)
#define X86_FEATURE_KVM_ASYNC_PF_INT	KVM_X86_CPU_FEATURE(0x40000001, 0, EAX, 14)
#define X86_FEATURE_KVM_MSI_EXT_DEST_ID	KVM_X86_CPU_FEATURE(0x40000001, 0, EAX, 15)
#define X86_FEATURE_KVM_HC_MAP_GPA_RANGE	KVM_X86_CPU_FEATURE(0x40000001, 0, EAX, 16)
#define X86_FEATURE_KVM_MIGRATION_CONTROL	KVM_X86_CPU_FEATURE(0x40000001, 0, EAX, 17)

/*
 * Same idea as X86_FEATURE_XXX, but X86_PROPERTY_XXX retrieves a multi-bit
 * value/property as opposed to a single-bit feature.  Again, pack the info
 * into a 64-bit value to pass by value with no overhead.
 */
struct kvm_x86_cpu_property {
	u32	function;
	u8	index;
	u8	reg;
	u8	lo_bit;
	u8	hi_bit;
};
#define	KVM_X86_CPU_PROPERTY(fn, idx, gpr, low_bit, high_bit)			\
({										\
	struct kvm_x86_cpu_property property = {				\
		.function = fn,							\
		.index = idx,							\
		.reg = KVM_CPUID_##gpr,						\
		.lo_bit = low_bit,						\
		.hi_bit = high_bit,						\
	};									\
										\
	kvm_static_assert(low_bit < high_bit);					\
	kvm_static_assert((fn & 0xc0000000) == 0 ||				\
			  (fn & 0xc0000000) == 0x40000000 ||			\
			  (fn & 0xc0000000) == 0x80000000 ||			\
			  (fn & 0xc0000000) == 0xc0000000);			\
	kvm_static_assert(idx < BIT(sizeof(property.index) * BITS_PER_BYTE));	\
	property;								\
})

#define X86_PROPERTY_MAX_BASIC_LEAF		KVM_X86_CPU_PROPERTY(0, 0, EAX, 0, 31)
#define X86_PROPERTY_PMU_VERSION		KVM_X86_CPU_PROPERTY(0xa, 0, EAX, 0, 7)
#define X86_PROPERTY_PMU_NR_GP_COUNTERS		KVM_X86_CPU_PROPERTY(0xa, 0, EAX, 8, 15)
#define X86_PROPERTY_PMU_GP_COUNTERS_BIT_WIDTH	KVM_X86_CPU_PROPERTY(0xa, 0, EAX, 16, 23)
#define X86_PROPERTY_PMU_EBX_BIT_VECTOR_LENGTH	KVM_X86_CPU_PROPERTY(0xa, 0, EAX, 24, 31)
#define X86_PROPERTY_PMU_EVENTS_MASK		KVM_X86_CPU_PROPERTY(0xa, 0, EBX, 0, 7)
#define X86_PROPERTY_PMU_FIXED_COUNTERS_BITMASK	KVM_X86_CPU_PROPERTY(0xa, 0, ECX, 0, 31)
#define X86_PROPERTY_PMU_NR_FIXED_COUNTERS	KVM_X86_CPU_PROPERTY(0xa, 0, EDX, 0, 4)
#define X86_PROPERTY_PMU_FIXED_COUNTERS_BIT_WIDTH	KVM_X86_CPU_PROPERTY(0xa, 0, EDX, 5, 12)

#define X86_PROPERTY_SUPPORTED_XCR0_LO		KVM_X86_CPU_PROPERTY(0xd,  0, EAX,  0, 31)
#define X86_PROPERTY_XSTATE_MAX_SIZE_XCR0	KVM_X86_CPU_PROPERTY(0xd,  0, EBX,  0, 31)
#define X86_PROPERTY_XSTATE_MAX_SIZE		KVM_X86_CPU_PROPERTY(0xd,  0, ECX,  0, 31)
#define X86_PROPERTY_SUPPORTED_XCR0_HI		KVM_X86_CPU_PROPERTY(0xd,  0, EDX,  0, 31)

#define X86_PROPERTY_XSTATE_TILE_SIZE		KVM_X86_CPU_PROPERTY(0xd, 18, EAX,  0, 31)
#define X86_PROPERTY_XSTATE_TILE_OFFSET		KVM_X86_CPU_PROPERTY(0xd, 18, EBX,  0, 31)
#define X86_PROPERTY_AMX_MAX_PALETTE_TABLES	KVM_X86_CPU_PROPERTY(0x1d, 0, EAX,  0, 31)
#define X86_PROPERTY_AMX_TOTAL_TILE_BYTES	KVM_X86_CPU_PROPERTY(0x1d, 1, EAX,  0, 15)
#define X86_PROPERTY_AMX_BYTES_PER_TILE		KVM_X86_CPU_PROPERTY(0x1d, 1, EAX, 16, 31)
#define X86_PROPERTY_AMX_BYTES_PER_ROW		KVM_X86_CPU_PROPERTY(0x1d, 1, EBX, 0,  15)
#define X86_PROPERTY_AMX_NR_TILE_REGS		KVM_X86_CPU_PROPERTY(0x1d, 1, EBX, 16, 31)
#define X86_PROPERTY_AMX_MAX_ROWS		KVM_X86_CPU_PROPERTY(0x1d, 1, ECX, 0,  15)

#define X86_PROPERTY_MAX_KVM_LEAF		KVM_X86_CPU_PROPERTY(0x40000000, 0, EAX, 0, 31)

#define X86_PROPERTY_MAX_EXT_LEAF		KVM_X86_CPU_PROPERTY(0x80000000, 0, EAX, 0, 31)
#define X86_PROPERTY_MAX_PHY_ADDR		KVM_X86_CPU_PROPERTY(0x80000008, 0, EAX, 0, 7)
#define X86_PROPERTY_MAX_VIRT_ADDR		KVM_X86_CPU_PROPERTY(0x80000008, 0, EAX, 8, 15)
#define X86_PROPERTY_SEV_C_BIT			KVM_X86_CPU_PROPERTY(0x8000001F, 0, EBX, 0, 5)
#define X86_PROPERTY_PHYS_ADDR_REDUCTION	KVM_X86_CPU_PROPERTY(0x8000001F, 0, EBX, 6, 11)

#define X86_PROPERTY_MAX_CENTAUR_LEAF		KVM_X86_CPU_PROPERTY(0xC0000000, 0, EAX, 0, 31)

/*
 * Intel's architectural PMU events are bizarre.  They have a "feature" bit
 * that indicates the feature is _not_ supported, and a property that states
 * the length of the bit mask of unsupported features.  A feature is supported
 * if the size of the bit mask is larger than the "unavailable" bit, and said
 * bit is not set.  Fixed counters also bizarre enumeration, but inverted from
 * arch events for general purpose counters.  Fixed counters are supported if a
 * feature flag is set **OR** the total number of fixed counters is greater
 * than index of the counter.
 *
 * Wrap the events for general purpose and fixed counters to simplify checking
 * whether or not a given architectural event is supported.
 */
struct kvm_x86_pmu_feature {
	struct kvm_x86_cpu_feature f;
};
#define	KVM_X86_PMU_FEATURE(__reg, __bit)				\
({									\
	struct kvm_x86_pmu_feature feature = {				\
		.f = KVM_X86_CPU_FEATURE(0xa, 0, __reg, __bit),		\
	};								\
									\
	kvm_static_assert(KVM_CPUID_##__reg == KVM_CPUID_EBX ||		\
			  KVM_CPUID_##__reg == KVM_CPUID_ECX);		\
	feature;							\
})

#define X86_PMU_FEATURE_CPU_CYCLES			KVM_X86_PMU_FEATURE(EBX, 0)
#define X86_PMU_FEATURE_INSNS_RETIRED			KVM_X86_PMU_FEATURE(EBX, 1)
#define X86_PMU_FEATURE_REFERENCE_CYCLES		KVM_X86_PMU_FEATURE(EBX, 2)
#define X86_PMU_FEATURE_LLC_REFERENCES			KVM_X86_PMU_FEATURE(EBX, 3)
#define X86_PMU_FEATURE_LLC_MISSES			KVM_X86_PMU_FEATURE(EBX, 4)
#define X86_PMU_FEATURE_BRANCH_INSNS_RETIRED		KVM_X86_PMU_FEATURE(EBX, 5)
#define X86_PMU_FEATURE_BRANCHES_MISPREDICTED		KVM_X86_PMU_FEATURE(EBX, 6)
#define X86_PMU_FEATURE_TOPDOWN_SLOTS			KVM_X86_PMU_FEATURE(EBX, 7)

#define X86_PMU_FEATURE_INSNS_RETIRED_FIXED		KVM_X86_PMU_FEATURE(ECX, 0)
#define X86_PMU_FEATURE_CPU_CYCLES_FIXED		KVM_X86_PMU_FEATURE(ECX, 1)
#define X86_PMU_FEATURE_REFERENCE_TSC_CYCLES_FIXED	KVM_X86_PMU_FEATURE(ECX, 2)
#define X86_PMU_FEATURE_TOPDOWN_SLOTS_FIXED		KVM_X86_PMU_FEATURE(ECX, 3)

static inline unsigned int x86_family(unsigned int eax)
{
	unsigned int x86;

	x86 = (eax >> 8) & 0xf;

	if (x86 == 0xf)
		x86 += (eax >> 20) & 0xff;

	return x86;
}

static inline unsigned int x86_model(unsigned int eax)
{
	return ((eax >> 12) & 0xf0) | ((eax >> 4) & 0x0f);
}

/* Page table bitfield declarations */
#define PTE_PRESENT_MASK        BIT_ULL(0)
#define PTE_WRITABLE_MASK       BIT_ULL(1)
#define PTE_USER_MASK           BIT_ULL(2)
#define PTE_ACCESSED_MASK       BIT_ULL(5)
#define PTE_DIRTY_MASK          BIT_ULL(6)
#define PTE_LARGE_MASK          BIT_ULL(7)
#define PTE_GLOBAL_MASK         BIT_ULL(8)
#define PTE_NX_MASK             BIT_ULL(63)

#define PHYSICAL_PAGE_MASK      GENMASK_ULL(51, 12)

#define PAGE_SHIFT		12
#define PAGE_SIZE		(1ULL << PAGE_SHIFT)
#define PAGE_MASK		(~(PAGE_SIZE-1) & PHYSICAL_PAGE_MASK)

#define HUGEPAGE_SHIFT(x)	(PAGE_SHIFT + (((x) - 1) * 9))
#define HUGEPAGE_SIZE(x)	(1UL << HUGEPAGE_SHIFT(x))
#define HUGEPAGE_MASK(x)	(~(HUGEPAGE_SIZE(x) - 1) & PHYSICAL_PAGE_MASK)

#define PTE_GET_PA(pte)		((pte) & PHYSICAL_PAGE_MASK)
#define PTE_GET_PFN(pte)        (PTE_GET_PA(pte) >> PAGE_SHIFT)

/* General Registers in 64-Bit Mode */
struct gpr64_regs {
	u64 rax;
	u64 rcx;
	u64 rdx;
	u64 rbx;
	u64 rsp;
	u64 rbp;
	u64 rsi;
	u64 rdi;
	u64 r8;
	u64 r9;
	u64 r10;
	u64 r11;
	u64 r12;
	u64 r13;
	u64 r14;
	u64 r15;
};

struct desc64 {
	uint16_t limit0;
	uint16_t base0;
	unsigned base1:8, type:4, s:1, dpl:2, p:1;
	unsigned limit1:4, avl:1, l:1, db:1, g:1, base2:8;
	uint32_t base3;
	uint32_t zero1;
} __attribute__((packed));

struct desc_ptr {
	uint16_t size;
	uint64_t address;
} __attribute__((packed));

struct kvm_x86_state {
	struct kvm_xsave *xsave;
	struct kvm_vcpu_events events;
	struct kvm_mp_state mp_state;
	struct kvm_regs regs;
	struct kvm_xcrs xcrs;
	struct kvm_sregs sregs;
	struct kvm_debugregs debugregs;
	union {
		struct kvm_nested_state nested;
		char nested_[16384];
	};
	struct kvm_msrs msrs;
};

static inline uint64_t get_desc64_base(const struct desc64 *desc)
{
	return ((uint64_t)desc->base3 << 32) |
		(desc->base0 | ((desc->base1) << 16) | ((desc->base2) << 24));
}

static inline uint64_t rdtsc(void)
{
	uint32_t eax, edx;
	uint64_t tsc_val;
	/*
	 * The lfence is to wait (on Intel CPUs) until all previous
	 * instructions have been executed. If software requires RDTSC to be
	 * executed prior to execution of any subsequent instruction, it can
	 * execute LFENCE immediately after RDTSC
	 */
	__asm__ __volatile__("lfence; rdtsc; lfence" : "=a"(eax), "=d"(edx));
	tsc_val = ((uint64_t)edx) << 32 | eax;
	return tsc_val;
}

static inline uint64_t rdtscp(uint32_t *aux)
{
	uint32_t eax, edx;

	__asm__ __volatile__("rdtscp" : "=a"(eax), "=d"(edx), "=c"(*aux));
	return ((uint64_t)edx) << 32 | eax;
}

static inline uint64_t rdmsr(uint32_t msr)
{
	uint32_t a, d;

	__asm__ __volatile__("rdmsr" : "=a"(a), "=d"(d) : "c"(msr) : "memory");

	return a | ((uint64_t) d << 32);
}

static inline void wrmsr(uint32_t msr, uint64_t value)
{
	uint32_t a = value;
	uint32_t d = value >> 32;

	__asm__ __volatile__("wrmsr" :: "a"(a), "d"(d), "c"(msr) : "memory");
}


static inline uint16_t inw(uint16_t port)
{
	uint16_t tmp;

	__asm__ __volatile__("in %%dx, %%ax"
		: /* output */ "=a" (tmp)
		: /* input */ "d" (port));

	return tmp;
}

static inline uint16_t get_es(void)
{
	uint16_t es;

	__asm__ __volatile__("mov %%es, %[es]"
			     : /* output */ [es]"=rm"(es));
	return es;
}

static inline uint16_t get_cs(void)
{
	uint16_t cs;

	__asm__ __volatile__("mov %%cs, %[cs]"
			     : /* output */ [cs]"=rm"(cs));
	return cs;
}

static inline uint16_t get_ss(void)
{
	uint16_t ss;

	__asm__ __volatile__("mov %%ss, %[ss]"
			     : /* output */ [ss]"=rm"(ss));
	return ss;
}

static inline uint16_t get_ds(void)
{
	uint16_t ds;

	__asm__ __volatile__("mov %%ds, %[ds]"
			     : /* output */ [ds]"=rm"(ds));
	return ds;
}

static inline uint16_t get_fs(void)
{
	uint16_t fs;

	__asm__ __volatile__("mov %%fs, %[fs]"
			     : /* output */ [fs]"=rm"(fs));
	return fs;
}

static inline uint16_t get_gs(void)
{
	uint16_t gs;

	__asm__ __volatile__("mov %%gs, %[gs]"
			     : /* output */ [gs]"=rm"(gs));
	return gs;
}

static inline uint16_t get_tr(void)
{
	uint16_t tr;

	__asm__ __volatile__("str %[tr]"
			     : /* output */ [tr]"=rm"(tr));
	return tr;
}

static inline uint64_t get_cr0(void)
{
	uint64_t cr0;

	__asm__ __volatile__("mov %%cr0, %[cr0]"
			     : /* output */ [cr0]"=r"(cr0));
	return cr0;
}

static inline uint64_t get_cr3(void)
{
	uint64_t cr3;

	__asm__ __volatile__("mov %%cr3, %[cr3]"
			     : /* output */ [cr3]"=r"(cr3));
	return cr3;
}

static inline uint64_t get_cr4(void)
{
	uint64_t cr4;

	__asm__ __volatile__("mov %%cr4, %[cr4]"
			     : /* output */ [cr4]"=r"(cr4));
	return cr4;
}

static inline void set_cr4(uint64_t val)
{
	__asm__ __volatile__("mov %0, %%cr4" : : "r" (val) : "memory");
}

static inline u64 xgetbv(u32 index)
{
	u32 eax, edx;

	__asm__ __volatile__("xgetbv;"
		     : "=a" (eax), "=d" (edx)
		     : "c" (index));
	return eax | ((u64)edx << 32);
}

static inline void xsetbv(u32 index, u64 value)
{
	u32 eax = value;
	u32 edx = value >> 32;

	__asm__ __volatile__("xsetbv" :: "a" (eax), "d" (edx), "c" (index));
}

static inline void wrpkru(u32 pkru)
{
	/* Note, ECX and EDX are architecturally required to be '0'. */
	asm volatile(".byte 0x0f,0x01,0xef\n\t"
		     : : "a" (pkru), "c"(0), "d"(0));
}

static inline struct desc_ptr get_gdt(void)
{
	struct desc_ptr gdt;
	__asm__ __volatile__("sgdt %[gdt]"
			     : /* output */ [gdt]"=m"(gdt));
	return gdt;
}

static inline struct desc_ptr get_idt(void)
{
	struct desc_ptr idt;
	__asm__ __volatile__("sidt %[idt]"
			     : /* output */ [idt]"=m"(idt));
	return idt;
}

static inline void outl(uint16_t port, uint32_t value)
{
	__asm__ __volatile__("outl %%eax, %%dx" : : "d"(port), "a"(value));
}

static inline void __cpuid(uint32_t function, uint32_t index,
			   uint32_t *eax, uint32_t *ebx,
			   uint32_t *ecx, uint32_t *edx)
{
	*eax = function;
	*ecx = index;

	asm volatile("cpuid"
	    : "=a" (*eax),
	      "=b" (*ebx),
	      "=c" (*ecx),
	      "=d" (*edx)
	    : "0" (*eax), "2" (*ecx)
	    : "memory");
}

static inline void cpuid(uint32_t function,
			 uint32_t *eax, uint32_t *ebx,
			 uint32_t *ecx, uint32_t *edx)
{
	return __cpuid(function, 0, eax, ebx, ecx, edx);
}

static inline uint32_t this_cpu_fms(void)
{
	uint32_t eax, ebx, ecx, edx;

	cpuid(1, &eax, &ebx, &ecx, &edx);
	return eax;
}

static inline uint32_t this_cpu_family(void)
{
	return x86_family(this_cpu_fms());
}

static inline uint32_t this_cpu_model(void)
{
	return x86_model(this_cpu_fms());
}

static inline bool this_cpu_vendor_string_is(const char *vendor)
{
	const uint32_t *chunk = (const uint32_t *)vendor;
	uint32_t eax, ebx, ecx, edx;

	cpuid(0, &eax, &ebx, &ecx, &edx);
	return (ebx == chunk[0] && edx == chunk[1] && ecx == chunk[2]);
}

static inline bool this_cpu_is_intel(void)
{
	return this_cpu_vendor_string_is("GenuineIntel");
}

/*
 * Exclude early K5 samples with a vendor string of "AMDisbetter!"
 */
static inline bool this_cpu_is_amd(void)
{
	return this_cpu_vendor_string_is("AuthenticAMD");
}

static inline uint32_t __this_cpu_has(uint32_t function, uint32_t index,
				      uint8_t reg, uint8_t lo, uint8_t hi)
{
	uint32_t gprs[4];

	__cpuid(function, index,
		&gprs[KVM_CPUID_EAX], &gprs[KVM_CPUID_EBX],
		&gprs[KVM_CPUID_ECX], &gprs[KVM_CPUID_EDX]);

	return (gprs[reg] & GENMASK(hi, lo)) >> lo;
}

static inline bool this_cpu_has(struct kvm_x86_cpu_feature feature)
{
	return __this_cpu_has(feature.function, feature.index,
			      feature.reg, feature.bit, feature.bit);
}

static inline uint32_t this_cpu_property(struct kvm_x86_cpu_property property)
{
	return __this_cpu_has(property.function, property.index,
			      property.reg, property.lo_bit, property.hi_bit);
}

static __always_inline bool this_cpu_has_p(struct kvm_x86_cpu_property property)
{
	uint32_t max_leaf;

	switch (property.function & 0xc0000000) {
	case 0:
		max_leaf = this_cpu_property(X86_PROPERTY_MAX_BASIC_LEAF);
		break;
	case 0x40000000:
		max_leaf = this_cpu_property(X86_PROPERTY_MAX_KVM_LEAF);
		break;
	case 0x80000000:
		max_leaf = this_cpu_property(X86_PROPERTY_MAX_EXT_LEAF);
		break;
	case 0xc0000000:
		max_leaf = this_cpu_property(X86_PROPERTY_MAX_CENTAUR_LEAF);
	}
	return max_leaf >= property.function;
}

static inline bool this_pmu_has(struct kvm_x86_pmu_feature feature)
{
	uint32_t nr_bits;

	if (feature.f.reg == KVM_CPUID_EBX) {
		nr_bits = this_cpu_property(X86_PROPERTY_PMU_EBX_BIT_VECTOR_LENGTH);
		return nr_bits > feature.f.bit && !this_cpu_has(feature.f);
	}

	GUEST_ASSERT(feature.f.reg == KVM_CPUID_ECX);
	nr_bits = this_cpu_property(X86_PROPERTY_PMU_NR_FIXED_COUNTERS);
	return nr_bits > feature.f.bit || this_cpu_has(feature.f);
}

static __always_inline uint64_t this_cpu_supported_xcr0(void)
{
	if (!this_cpu_has_p(X86_PROPERTY_SUPPORTED_XCR0_LO))
		return 0;

	return this_cpu_property(X86_PROPERTY_SUPPORTED_XCR0_LO) |
	       ((uint64_t)this_cpu_property(X86_PROPERTY_SUPPORTED_XCR0_HI) << 32);
}

typedef u32		__attribute__((vector_size(16))) sse128_t;
#define __sse128_u	union { sse128_t vec; u64 as_u64[2]; u32 as_u32[4]; }
#define sse128_lo(x)	({ __sse128_u t; t.vec = x; t.as_u64[0]; })
#define sse128_hi(x)	({ __sse128_u t; t.vec = x; t.as_u64[1]; })

static inline void read_sse_reg(int reg, sse128_t *data)
{
	switch (reg) {
	case 0:
		asm("movdqa %%xmm0, %0" : "=m"(*data));
		break;
	case 1:
		asm("movdqa %%xmm1, %0" : "=m"(*data));
		break;
	case 2:
		asm("movdqa %%xmm2, %0" : "=m"(*data));
		break;
	case 3:
		asm("movdqa %%xmm3, %0" : "=m"(*data));
		break;
	case 4:
		asm("movdqa %%xmm4, %0" : "=m"(*data));
		break;
	case 5:
		asm("movdqa %%xmm5, %0" : "=m"(*data));
		break;
	case 6:
		asm("movdqa %%xmm6, %0" : "=m"(*data));
		break;
	case 7:
		asm("movdqa %%xmm7, %0" : "=m"(*data));
		break;
	default:
		BUG();
	}
}

static inline void write_sse_reg(int reg, const sse128_t *data)
{
	switch (reg) {
	case 0:
		asm("movdqa %0, %%xmm0" : : "m"(*data));
		break;
	case 1:
		asm("movdqa %0, %%xmm1" : : "m"(*data));
		break;
	case 2:
		asm("movdqa %0, %%xmm2" : : "m"(*data));
		break;
	case 3:
		asm("movdqa %0, %%xmm3" : : "m"(*data));
		break;
	case 4:
		asm("movdqa %0, %%xmm4" : : "m"(*data));
		break;
	case 5:
		asm("movdqa %0, %%xmm5" : : "m"(*data));
		break;
	case 6:
		asm("movdqa %0, %%xmm6" : : "m"(*data));
		break;
	case 7:
		asm("movdqa %0, %%xmm7" : : "m"(*data));
		break;
	default:
		BUG();
	}
}

static inline void cpu_relax(void)
{
	asm volatile("rep; nop" ::: "memory");
}

#define ud2()			\
	__asm__ __volatile__(	\
		"ud2\n"	\
		)

#define hlt()			\
	__asm__ __volatile__(	\
		"hlt\n"	\
		)

struct kvm_x86_state *vcpu_save_state(struct kvm_vcpu *vcpu);
void vcpu_load_state(struct kvm_vcpu *vcpu, struct kvm_x86_state *state);
void kvm_x86_state_cleanup(struct kvm_x86_state *state);

const struct kvm_msr_list *kvm_get_msr_index_list(void);
const struct kvm_msr_list *kvm_get_feature_msr_index_list(void);
bool kvm_msr_is_in_save_restore_list(uint32_t msr_index);
uint64_t kvm_get_feature_msr(uint64_t msr_index);

static inline void vcpu_msrs_get(struct kvm_vcpu *vcpu,
				 struct kvm_msrs *msrs)
{
	int r = __vcpu_ioctl(vcpu, KVM_GET_MSRS, msrs);

	TEST_ASSERT(r == msrs->nmsrs,
		    "KVM_GET_MSRS failed, r: %i (failed on MSR %x)",
		    r, r < 0 || r >= msrs->nmsrs ? -1 : msrs->entries[r].index);
}
static inline void vcpu_msrs_set(struct kvm_vcpu *vcpu, struct kvm_msrs *msrs)
{
	int r = __vcpu_ioctl(vcpu, KVM_SET_MSRS, msrs);

	TEST_ASSERT(r == msrs->nmsrs,
		    "KVM_SET_MSRS failed, r: %i (failed on MSR %x)",
		    r, r < 0 || r >= msrs->nmsrs ? -1 : msrs->entries[r].index);
}
static inline void vcpu_debugregs_get(struct kvm_vcpu *vcpu,
				      struct kvm_debugregs *debugregs)
{
	vcpu_ioctl(vcpu, KVM_GET_DEBUGREGS, debugregs);
}
static inline void vcpu_debugregs_set(struct kvm_vcpu *vcpu,
				      struct kvm_debugregs *debugregs)
{
	vcpu_ioctl(vcpu, KVM_SET_DEBUGREGS, debugregs);
}
static inline void vcpu_xsave_get(struct kvm_vcpu *vcpu,
				  struct kvm_xsave *xsave)
{
	vcpu_ioctl(vcpu, KVM_GET_XSAVE, xsave);
}
static inline void vcpu_xsave2_get(struct kvm_vcpu *vcpu,
				   struct kvm_xsave *xsave)
{
	vcpu_ioctl(vcpu, KVM_GET_XSAVE2, xsave);
}
static inline void vcpu_xsave_set(struct kvm_vcpu *vcpu,
				  struct kvm_xsave *xsave)
{
	vcpu_ioctl(vcpu, KVM_SET_XSAVE, xsave);
}
static inline void vcpu_xcrs_get(struct kvm_vcpu *vcpu,
				 struct kvm_xcrs *xcrs)
{
	vcpu_ioctl(vcpu, KVM_GET_XCRS, xcrs);
}
static inline void vcpu_xcrs_set(struct kvm_vcpu *vcpu, struct kvm_xcrs *xcrs)
{
	vcpu_ioctl(vcpu, KVM_SET_XCRS, xcrs);
}

const struct kvm_cpuid_entry2 *get_cpuid_entry(const struct kvm_cpuid2 *cpuid,
					       uint32_t function, uint32_t index);
const struct kvm_cpuid2 *kvm_get_supported_cpuid(void);
const struct kvm_cpuid2 *kvm_get_supported_hv_cpuid(void);
const struct kvm_cpuid2 *vcpu_get_supported_hv_cpuid(struct kvm_vcpu *vcpu);

static inline uint32_t kvm_cpu_fms(void)
{
	return get_cpuid_entry(kvm_get_supported_cpuid(), 0x1, 0)->eax;
}

static inline uint32_t kvm_cpu_family(void)
{
	return x86_family(kvm_cpu_fms());
}

static inline uint32_t kvm_cpu_model(void)
{
	return x86_model(kvm_cpu_fms());
}

bool kvm_cpuid_has(const struct kvm_cpuid2 *cpuid,
		   struct kvm_x86_cpu_feature feature);

static inline bool kvm_cpu_has(struct kvm_x86_cpu_feature feature)
{
	return kvm_cpuid_has(kvm_get_supported_cpuid(), feature);
}

uint32_t kvm_cpuid_property(const struct kvm_cpuid2 *cpuid,
			    struct kvm_x86_cpu_property property);

static inline uint32_t kvm_cpu_property(struct kvm_x86_cpu_property property)
{
	return kvm_cpuid_property(kvm_get_supported_cpuid(), property);
}

static __always_inline bool kvm_cpu_has_p(struct kvm_x86_cpu_property property)
{
	uint32_t max_leaf;

	switch (property.function & 0xc0000000) {
	case 0:
		max_leaf = kvm_cpu_property(X86_PROPERTY_MAX_BASIC_LEAF);
		break;
	case 0x40000000:
		max_leaf = kvm_cpu_property(X86_PROPERTY_MAX_KVM_LEAF);
		break;
	case 0x80000000:
		max_leaf = kvm_cpu_property(X86_PROPERTY_MAX_EXT_LEAF);
		break;
	case 0xc0000000:
		max_leaf = kvm_cpu_property(X86_PROPERTY_MAX_CENTAUR_LEAF);
	}
	return max_leaf >= property.function;
}

static inline bool kvm_pmu_has(struct kvm_x86_pmu_feature feature)
{
	uint32_t nr_bits;

	if (feature.f.reg == KVM_CPUID_EBX) {
		nr_bits = kvm_cpu_property(X86_PROPERTY_PMU_EBX_BIT_VECTOR_LENGTH);
		return nr_bits > feature.f.bit && !kvm_cpu_has(feature.f);
	}

	TEST_ASSERT_EQ(feature.f.reg, KVM_CPUID_ECX);
	nr_bits = kvm_cpu_property(X86_PROPERTY_PMU_NR_FIXED_COUNTERS);
	return nr_bits > feature.f.bit || kvm_cpu_has(feature.f);
}

static __always_inline uint64_t kvm_cpu_supported_xcr0(void)
{
	if (!kvm_cpu_has_p(X86_PROPERTY_SUPPORTED_XCR0_LO))
		return 0;

	return kvm_cpu_property(X86_PROPERTY_SUPPORTED_XCR0_LO) |
	       ((uint64_t)kvm_cpu_property(X86_PROPERTY_SUPPORTED_XCR0_HI) << 32);
}

static inline size_t kvm_cpuid2_size(int nr_entries)
{
	return sizeof(struct kvm_cpuid2) +
	       sizeof(struct kvm_cpuid_entry2) * nr_entries;
}

/*
 * Allocate a "struct kvm_cpuid2* instance, with the 0-length arrary of
 * entries sized to hold @nr_entries.  The caller is responsible for freeing
 * the struct.
 */
static inline struct kvm_cpuid2 *allocate_kvm_cpuid2(int nr_entries)
{
	struct kvm_cpuid2 *cpuid;

	cpuid = malloc(kvm_cpuid2_size(nr_entries));
	TEST_ASSERT(cpuid, "-ENOMEM when allocating kvm_cpuid2");

	cpuid->nent = nr_entries;

	return cpuid;
}

void vcpu_init_cpuid(struct kvm_vcpu *vcpu, const struct kvm_cpuid2 *cpuid);
void vcpu_set_hv_cpuid(struct kvm_vcpu *vcpu);

static inline struct kvm_cpuid_entry2 *__vcpu_get_cpuid_entry(struct kvm_vcpu *vcpu,
							      uint32_t function,
							      uint32_t index)
{
	return (struct kvm_cpuid_entry2 *)get_cpuid_entry(vcpu->cpuid,
							  function, index);
}

static inline struct kvm_cpuid_entry2 *vcpu_get_cpuid_entry(struct kvm_vcpu *vcpu,
							    uint32_t function)
{
	return __vcpu_get_cpuid_entry(vcpu, function, 0);
}

static inline int __vcpu_set_cpuid(struct kvm_vcpu *vcpu)
{
	int r;

	TEST_ASSERT(vcpu->cpuid, "Must do vcpu_init_cpuid() first");
	r = __vcpu_ioctl(vcpu, KVM_SET_CPUID2, vcpu->cpuid);
	if (r)
		return r;

	/* On success, refresh the cache to pick up adjustments made by KVM. */
	vcpu_ioctl(vcpu, KVM_GET_CPUID2, vcpu->cpuid);
	return 0;
}

static inline void vcpu_set_cpuid(struct kvm_vcpu *vcpu)
{
	TEST_ASSERT(vcpu->cpuid, "Must do vcpu_init_cpuid() first");
	vcpu_ioctl(vcpu, KVM_SET_CPUID2, vcpu->cpuid);

	/* Refresh the cache to pick up adjustments made by KVM. */
	vcpu_ioctl(vcpu, KVM_GET_CPUID2, vcpu->cpuid);
}

<<<<<<< HEAD
void vcpu_set_cpuid_property(struct kvm_vcpu *vcpu,
			     struct kvm_x86_cpu_property property,
			     uint32_t value);
=======
static inline bool vcpu_cpuid_has(struct kvm_vcpu *vcpu,
				  struct kvm_x86_cpu_feature feature)
{
	struct kvm_cpuid_entry2 *entry;

	entry = __vcpu_get_cpuid_entry(vcpu, feature.function, feature.index);
	return *((&entry->eax) + feature.reg) & BIT(feature.bit);
}

void vcpu_set_cpuid_maxphyaddr(struct kvm_vcpu *vcpu, uint8_t maxphyaddr);
>>>>>>> c2585047

void vcpu_clear_cpuid_entry(struct kvm_vcpu *vcpu, uint32_t function);
void vcpu_set_or_clear_cpuid_feature(struct kvm_vcpu *vcpu,
				     struct kvm_x86_cpu_feature feature,
				     bool set);

static inline void vcpu_set_cpuid_feature(struct kvm_vcpu *vcpu,
					  struct kvm_x86_cpu_feature feature)
{
	vcpu_set_or_clear_cpuid_feature(vcpu, feature, true);

}

static inline void vcpu_clear_cpuid_feature(struct kvm_vcpu *vcpu,
					    struct kvm_x86_cpu_feature feature)
{
	vcpu_set_or_clear_cpuid_feature(vcpu, feature, false);
}

uint64_t vcpu_get_msr(struct kvm_vcpu *vcpu, uint64_t msr_index);
int _vcpu_set_msr(struct kvm_vcpu *vcpu, uint64_t msr_index, uint64_t msr_value);

/*
 * Assert on an MSR access(es) and pretty print the MSR name when possible.
 * Note, the caller provides the stringified name so that the name of macro is
 * printed, not the value the macro resolves to (due to macro expansion).
 */
#define TEST_ASSERT_MSR(cond, fmt, msr, str, args...)				\
do {										\
	if (__builtin_constant_p(msr)) {					\
		TEST_ASSERT(cond, fmt, str, args);				\
	} else if (!(cond)) {							\
		char buf[16];							\
										\
		snprintf(buf, sizeof(buf), "MSR 0x%x", msr);			\
		TEST_ASSERT(cond, fmt, buf, args);				\
	}									\
} while (0)

/*
 * Returns true if KVM should return the last written value when reading an MSR
 * from userspace, e.g. the MSR isn't a command MSR, doesn't emulate state that
 * is changing, etc.  This is NOT an exhaustive list!  The intent is to filter
 * out MSRs that are not durable _and_ that a selftest wants to write.
 */
static inline bool is_durable_msr(uint32_t msr)
{
	return msr != MSR_IA32_TSC;
}

#define vcpu_set_msr(vcpu, msr, val)							\
do {											\
	uint64_t r, v = val;								\
											\
	TEST_ASSERT_MSR(_vcpu_set_msr(vcpu, msr, v) == 1,				\
			"KVM_SET_MSRS failed on %s, value = 0x%lx", msr, #msr, v);	\
	if (!is_durable_msr(msr))							\
		break;									\
	r = vcpu_get_msr(vcpu, msr);							\
	TEST_ASSERT_MSR(r == v, "Set %s to '0x%lx', got back '0x%lx'", msr, #msr, v, r);\
} while (0)

void kvm_get_cpu_address_width(unsigned int *pa_bits, unsigned int *va_bits);
void kvm_init_vm_address_properties(struct kvm_vm *vm);
bool vm_is_unrestricted_guest(struct kvm_vm *vm);

struct ex_regs {
	uint64_t rax, rcx, rdx, rbx;
	uint64_t rbp, rsi, rdi;
	uint64_t r8, r9, r10, r11;
	uint64_t r12, r13, r14, r15;
	uint64_t vector;
	uint64_t error_code;
	uint64_t rip;
	uint64_t cs;
	uint64_t rflags;
};

struct idt_entry {
	uint16_t offset0;
	uint16_t selector;
	uint16_t ist : 3;
	uint16_t : 5;
	uint16_t type : 4;
	uint16_t : 1;
	uint16_t dpl : 2;
	uint16_t p : 1;
	uint16_t offset1;
	uint32_t offset2; uint32_t reserved;
};

void vm_init_descriptor_tables(struct kvm_vm *vm);
void vcpu_init_descriptor_tables(struct kvm_vcpu *vcpu);
void vm_install_exception_handler(struct kvm_vm *vm, int vector,
			void (*handler)(struct ex_regs *));

/* If a toddler were to say "abracadabra". */
#define KVM_EXCEPTION_MAGIC 0xabacadabaULL

/*
 * KVM selftest exception fixup uses registers to coordinate with the exception
 * handler, versus the kernel's in-memory tables and KVM-Unit-Tests's in-memory
 * per-CPU data.  Using only registers avoids having to map memory into the
 * guest, doesn't require a valid, stable GS.base, and reduces the risk of
 * for recursive faults when accessing memory in the handler.  The downside to
 * using registers is that it restricts what registers can be used by the actual
 * instruction.  But, selftests are 64-bit only, making register* pressure a
 * minor concern.  Use r9-r11 as they are volatile, i.e. don't need to be saved
 * by the callee, and except for r11 are not implicit parameters to any
 * instructions.  Ideally, fixup would use r8-r10 and thus avoid implicit
 * parameters entirely, but Hyper-V's hypercall ABI uses r8 and testing Hyper-V
 * is higher priority than testing non-faulting SYSCALL/SYSRET.
 *
 * Note, the fixup handler deliberately does not handle #DE, i.e. the vector
 * is guaranteed to be non-zero on fault.
 *
 * REGISTER INPUTS:
 * r9  = MAGIC
 * r10 = RIP
 * r11 = new RIP on fault
 *
 * REGISTER OUTPUTS:
 * r9  = exception vector (non-zero)
 * r10 = error code
 */
#define __KVM_ASM_SAFE(insn, fep)				\
	"mov $" __stringify(KVM_EXCEPTION_MAGIC) ", %%r9\n\t"	\
	"lea 1f(%%rip), %%r10\n\t"				\
	"lea 2f(%%rip), %%r11\n\t"				\
	fep "1: " insn "\n\t"					\
	"xor %%r9, %%r9\n\t"					\
	"2:\n\t"						\
	"mov  %%r9b, %[vector]\n\t"				\
	"mov  %%r10, %[error_code]\n\t"

#define KVM_ASM_SAFE(insn) __KVM_ASM_SAFE(insn, "")
#define KVM_ASM_SAFE_FEP(insn) __KVM_ASM_SAFE(insn, KVM_FEP)

#define KVM_ASM_SAFE_OUTPUTS(v, ec)	[vector] "=qm"(v), [error_code] "=rm"(ec)
#define KVM_ASM_SAFE_CLOBBERS	"r9", "r10", "r11"

#define kvm_asm_safe(insn, inputs...)					\
({									\
	uint64_t ign_error_code;					\
	uint8_t vector;							\
									\
	asm volatile(KVM_ASM_SAFE(insn)					\
		     : KVM_ASM_SAFE_OUTPUTS(vector, ign_error_code)	\
		     : inputs						\
		     : KVM_ASM_SAFE_CLOBBERS);				\
	vector;								\
})

#define kvm_asm_safe_ec(insn, error_code, inputs...)			\
({									\
	uint8_t vector;							\
									\
	asm volatile(KVM_ASM_SAFE(insn)					\
		     : KVM_ASM_SAFE_OUTPUTS(vector, error_code)		\
		     : inputs						\
		     : KVM_ASM_SAFE_CLOBBERS);				\
	vector;								\
})

#define kvm_asm_safe_fep(insn, inputs...)				\
({									\
	uint64_t ign_error_code;					\
	uint8_t vector;							\
									\
	asm volatile(KVM_ASM_SAFE(insn)					\
		     : KVM_ASM_SAFE_OUTPUTS(vector, ign_error_code)	\
		     : inputs						\
		     : KVM_ASM_SAFE_CLOBBERS);				\
	vector;								\
})

#define kvm_asm_safe_ec_fep(insn, error_code, inputs...)		\
({									\
	uint8_t vector;							\
									\
	asm volatile(KVM_ASM_SAFE_FEP(insn)				\
		     : KVM_ASM_SAFE_OUTPUTS(vector, error_code)		\
		     : inputs						\
		     : KVM_ASM_SAFE_CLOBBERS);				\
	vector;								\
})

#define BUILD_READ_U64_SAFE_HELPER(insn, _fep, _FEP)			\
static inline uint8_t insn##_safe ##_fep(uint32_t idx, uint64_t *val)	\
{									\
	uint64_t error_code;						\
	uint8_t vector;							\
	uint32_t a, d;							\
									\
	asm volatile(KVM_ASM_SAFE##_FEP(#insn)				\
		     : "=a"(a), "=d"(d),				\
		       KVM_ASM_SAFE_OUTPUTS(vector, error_code)		\
		     : "c"(idx)						\
		     : KVM_ASM_SAFE_CLOBBERS);				\
									\
	*val = (uint64_t)a | ((uint64_t)d << 32);			\
	return vector;							\
}

/*
 * Generate {insn}_safe() and {insn}_safe_fep() helpers for instructions that
 * use ECX as in input index, and EDX:EAX as a 64-bit output.
 */
#define BUILD_READ_U64_SAFE_HELPERS(insn)				\
	BUILD_READ_U64_SAFE_HELPER(insn, , )				\
	BUILD_READ_U64_SAFE_HELPER(insn, _fep, _FEP)			\

BUILD_READ_U64_SAFE_HELPERS(rdmsr)
BUILD_READ_U64_SAFE_HELPERS(rdpmc)
BUILD_READ_U64_SAFE_HELPERS(xgetbv)

static inline uint8_t wrmsr_safe(uint32_t msr, uint64_t val)
{
	return kvm_asm_safe("wrmsr", "a"(val & -1u), "d"(val >> 32), "c"(msr));
}

static inline uint8_t xsetbv_safe(uint32_t index, uint64_t value)
{
	u32 eax = value;
	u32 edx = value >> 32;

	return kvm_asm_safe("xsetbv", "a" (eax), "d" (edx), "c" (index));
}

bool kvm_is_tdp_enabled(void);

static inline bool kvm_is_pmu_enabled(void)
{
	return get_kvm_param_bool("enable_pmu");
}

static inline bool kvm_is_forced_emulation_enabled(void)
{
	return !!get_kvm_param_integer("force_emulation_prefix");
}

uint64_t *__vm_get_page_table_entry(struct kvm_vm *vm, uint64_t vaddr,
				    int *level);
uint64_t *vm_get_page_table_entry(struct kvm_vm *vm, uint64_t vaddr);

uint64_t kvm_hypercall(uint64_t nr, uint64_t a0, uint64_t a1, uint64_t a2,
		       uint64_t a3);
uint64_t __xen_hypercall(uint64_t nr, uint64_t a0, void *a1);
void xen_hypercall(uint64_t nr, uint64_t a0, void *a1);

static inline uint64_t __kvm_hypercall_map_gpa_range(uint64_t gpa,
						     uint64_t size, uint64_t flags)
{
	return kvm_hypercall(KVM_HC_MAP_GPA_RANGE, gpa, size >> PAGE_SHIFT, flags, 0);
}

static inline void kvm_hypercall_map_gpa_range(uint64_t gpa, uint64_t size,
					       uint64_t flags)
{
	uint64_t ret = __kvm_hypercall_map_gpa_range(gpa, size, flags);

	GUEST_ASSERT(!ret);
}

void __vm_xsave_require_permission(uint64_t xfeature, const char *name);

#define vm_xsave_require_permission(xfeature)	\
	__vm_xsave_require_permission(xfeature, #xfeature)

enum pg_level {
	PG_LEVEL_NONE,
	PG_LEVEL_4K,
	PG_LEVEL_2M,
	PG_LEVEL_1G,
	PG_LEVEL_512G,
	PG_LEVEL_NUM
};

#define PG_LEVEL_SHIFT(_level) ((_level - 1) * 9 + 12)
#define PG_LEVEL_SIZE(_level) (1ull << PG_LEVEL_SHIFT(_level))

#define PG_SIZE_4K PG_LEVEL_SIZE(PG_LEVEL_4K)
#define PG_SIZE_2M PG_LEVEL_SIZE(PG_LEVEL_2M)
#define PG_SIZE_1G PG_LEVEL_SIZE(PG_LEVEL_1G)

void __virt_pg_map(struct kvm_vm *vm, uint64_t vaddr, uint64_t paddr, int level);
void virt_map_level(struct kvm_vm *vm, uint64_t vaddr, uint64_t paddr,
		    uint64_t nr_bytes, int level);

/*
 * Basic CPU control in CR0
 */
#define X86_CR0_PE          (1UL<<0) /* Protection Enable */
#define X86_CR0_MP          (1UL<<1) /* Monitor Coprocessor */
#define X86_CR0_EM          (1UL<<2) /* Emulation */
#define X86_CR0_TS          (1UL<<3) /* Task Switched */
#define X86_CR0_ET          (1UL<<4) /* Extension Type */
#define X86_CR0_NE          (1UL<<5) /* Numeric Error */
#define X86_CR0_WP          (1UL<<16) /* Write Protect */
#define X86_CR0_AM          (1UL<<18) /* Alignment Mask */
#define X86_CR0_NW          (1UL<<29) /* Not Write-through */
#define X86_CR0_CD          (1UL<<30) /* Cache Disable */
#define X86_CR0_PG          (1UL<<31) /* Paging */

#define PFERR_PRESENT_BIT 0
#define PFERR_WRITE_BIT 1
#define PFERR_USER_BIT 2
#define PFERR_RSVD_BIT 3
#define PFERR_FETCH_BIT 4
#define PFERR_PK_BIT 5
#define PFERR_SGX_BIT 15
#define PFERR_GUEST_FINAL_BIT 32
#define PFERR_GUEST_PAGE_BIT 33
#define PFERR_IMPLICIT_ACCESS_BIT 48

#define PFERR_PRESENT_MASK	BIT(PFERR_PRESENT_BIT)
#define PFERR_WRITE_MASK	BIT(PFERR_WRITE_BIT)
#define PFERR_USER_MASK		BIT(PFERR_USER_BIT)
#define PFERR_RSVD_MASK		BIT(PFERR_RSVD_BIT)
#define PFERR_FETCH_MASK	BIT(PFERR_FETCH_BIT)
#define PFERR_PK_MASK		BIT(PFERR_PK_BIT)
#define PFERR_SGX_MASK		BIT(PFERR_SGX_BIT)
#define PFERR_GUEST_FINAL_MASK	BIT_ULL(PFERR_GUEST_FINAL_BIT)
#define PFERR_GUEST_PAGE_MASK	BIT_ULL(PFERR_GUEST_PAGE_BIT)
#define PFERR_IMPLICIT_ACCESS	BIT_ULL(PFERR_IMPLICIT_ACCESS_BIT)

bool sys_clocksource_is_based_on_tsc(void);

#endif /* SELFTEST_KVM_PROCESSOR_H */<|MERGE_RESOLUTION|>--- conflicted
+++ resolved
@@ -1034,11 +1034,13 @@
 	vcpu_ioctl(vcpu, KVM_GET_CPUID2, vcpu->cpuid);
 }
 
-<<<<<<< HEAD
 void vcpu_set_cpuid_property(struct kvm_vcpu *vcpu,
 			     struct kvm_x86_cpu_property property,
 			     uint32_t value);
-=======
+void vcpu_set_cpuid_maxphyaddr(struct kvm_vcpu *vcpu, uint8_t maxphyaddr);
+
+void vcpu_clear_cpuid_entry(struct kvm_vcpu *vcpu, uint32_t function);
+
 static inline bool vcpu_cpuid_has(struct kvm_vcpu *vcpu,
 				  struct kvm_x86_cpu_feature feature)
 {
@@ -1048,10 +1050,6 @@
 	return *((&entry->eax) + feature.reg) & BIT(feature.bit);
 }
 
-void vcpu_set_cpuid_maxphyaddr(struct kvm_vcpu *vcpu, uint8_t maxphyaddr);
->>>>>>> c2585047
-
-void vcpu_clear_cpuid_entry(struct kvm_vcpu *vcpu, uint32_t function);
 void vcpu_set_or_clear_cpuid_feature(struct kvm_vcpu *vcpu,
 				     struct kvm_x86_cpu_feature feature,
 				     bool set);
