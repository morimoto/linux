#!/bin/bash
# SPDX-License-Identifier: GPL-2.0

##############################################################################
# Defines

: "${WAIT_TIMEOUT:=20}"

BUSYWAIT_TIMEOUT=$((WAIT_TIMEOUT * 1000)) # ms

# Kselftest framework constants.
ksft_pass=0
ksft_fail=1
ksft_xfail=2
ksft_skip=4

# namespace list created by setup_ns
NS_LIST=()

##############################################################################
# Helpers

__ksft_status_merge()
{
	local a=$1; shift
	local b=$1; shift
	local -A weights
	local weight=0

	local i
	for i in "$@"; do
		weights[$i]=$((weight++))
	done

	if [[ ${weights[$a]} > ${weights[$b]} ]]; then
		echo "$a"
		return 0
	else
		echo "$b"
		return 1
	fi
}

ksft_status_merge()
{
	local a=$1; shift
	local b=$1; shift

	__ksft_status_merge "$a" "$b" \
		$ksft_pass $ksft_xfail $ksft_skip $ksft_fail
}

ksft_exit_status_merge()
{
	local a=$1; shift
	local b=$1; shift

	__ksft_status_merge "$a" "$b" \
		$ksft_xfail $ksft_pass $ksft_skip $ksft_fail
}

loopy_wait()
{
	local sleep_cmd=$1; shift
	local timeout_ms=$1; shift

	local start_time="$(date -u +%s%3N)"
	while true
	do
		local out
		if out=$("$@"); then
			echo -n "$out"
			return 0
		fi

		local current_time="$(date -u +%s%3N)"
		if ((current_time - start_time > timeout_ms)); then
			echo -n "$out"
			return 1
		fi

		$sleep_cmd
	done
}

busywait()
{
	local timeout_ms=$1; shift

	loopy_wait : "$timeout_ms" "$@"
}

# timeout in seconds
slowwait()
{
	local timeout_sec=$1; shift

	loopy_wait "sleep 0.1" "$((timeout_sec * 1000))" "$@"
}

until_counter_is()
{
	local expr=$1; shift
	local current=$("$@")

	echo $((current))
	((current $expr))
}

busywait_for_counter()
{
	local timeout=$1; shift
	local delta=$1; shift

	local base=$("$@")
	busywait "$timeout" until_counter_is ">= $((base + delta))" "$@"
}

slowwait_for_counter()
{
	local timeout=$1; shift
	local delta=$1; shift

	local base=$("$@")
	slowwait "$timeout" until_counter_is ">= $((base + delta))" "$@"
}

remove_ns_list()
{
	local item=$1
	local ns
	local ns_list=("${NS_LIST[@]}")
	NS_LIST=()

	for ns in "${ns_list[@]}"; do
		if [ "${ns}" != "${item}" ]; then
			NS_LIST+=("${ns}")
		fi
	done
}

cleanup_ns()
{
	local ns=""
	local ret=0

	for ns in "$@"; do
		[ -z "${ns}" ] && continue
<<<<<<< HEAD
		ip netns delete "${ns}" &> /dev/null
=======
		ip netns delete "${ns}" &> /dev/null || true
>>>>>>> 8400291e
		if ! busywait $BUSYWAIT_TIMEOUT ip netns list \| grep -vq "^$ns$" &> /dev/null; then
			echo "Warn: Failed to remove namespace $ns"
			ret=1
		else
			remove_ns_list "${ns}"
		fi
	done

	return $ret
}

cleanup_all_ns()
{
	cleanup_ns "${NS_LIST[@]}"
}

# setup netns with given names as prefix. e.g
# setup_ns local remote
setup_ns()
{
	local ns_name=""
	local ns_list=()
<<<<<<< HEAD
	local ns_exist=
=======
>>>>>>> 8400291e
	for ns_name in "$@"; do
		# avoid conflicts with local var: internal error
		if [ "${ns_name}" = "ns_name" ]; then
			echo "Failed to setup namespace '${ns_name}': invalid name"
			cleanup_ns "${ns_list[@]}"
			exit $ksft_fail
		fi

		# Some test may setup/remove same netns multi times
		if [ -z "${!ns_name}" ]; then
			eval "${ns_name}=${ns_name,,}-$(mktemp -u XXXXXX)"
		else
			cleanup_ns "${!ns_name}"
		fi

		if ! ip netns add "${!ns_name}"; then
			echo "Failed to create namespace $ns_name"
			cleanup_ns "${ns_list[@]}"
			return $ksft_skip
		fi
<<<<<<< HEAD
		ip -n "$ns" link set lo up
		! $ns_exist && ns_list+=("$ns")
=======
		ip -n "${!ns_name}" link set lo up
		ns_list+=("${!ns_name}")
>>>>>>> 8400291e
	done
	NS_LIST+=("${ns_list[@]}")
}

tc_rule_stats_get()
{
	local dev=$1; shift
	local pref=$1; shift
	local dir=${1:-ingress}; shift
	local selector=${1:-.packets}; shift

	tc -j -s filter show dev $dev $dir pref $pref \
	    | jq ".[1].options.actions[].stats$selector"
}

tc_rule_handle_stats_get()
{
	local id=$1; shift
	local handle=$1; shift
	local selector=${1:-.packets}; shift
	local netns=${1:-""}; shift

	tc $netns -j -s filter show $id \
	    | jq ".[] | select(.options.handle == $handle) | \
		  .options.actions[0].stats$selector"
}<|MERGE_RESOLUTION|>--- conflicted
+++ resolved
@@ -146,11 +146,7 @@
 
 	for ns in "$@"; do
 		[ -z "${ns}" ] && continue
-<<<<<<< HEAD
-		ip netns delete "${ns}" &> /dev/null
-=======
 		ip netns delete "${ns}" &> /dev/null || true
->>>>>>> 8400291e
 		if ! busywait $BUSYWAIT_TIMEOUT ip netns list \| grep -vq "^$ns$" &> /dev/null; then
 			echo "Warn: Failed to remove namespace $ns"
 			ret=1
@@ -173,10 +169,6 @@
 {
 	local ns_name=""
 	local ns_list=()
-<<<<<<< HEAD
-	local ns_exist=
-=======
->>>>>>> 8400291e
 	for ns_name in "$@"; do
 		# avoid conflicts with local var: internal error
 		if [ "${ns_name}" = "ns_name" ]; then
@@ -197,13 +189,8 @@
 			cleanup_ns "${ns_list[@]}"
 			return $ksft_skip
 		fi
-<<<<<<< HEAD
-		ip -n "$ns" link set lo up
-		! $ns_exist && ns_list+=("$ns")
-=======
 		ip -n "${!ns_name}" link set lo up
 		ns_list+=("${!ns_name}")
->>>>>>> 8400291e
 	done
 	NS_LIST+=("${ns_list[@]}")
 }
