--- conflicted
+++ resolved
@@ -1031,11 +1031,7 @@
 static inline int is_mergeable_vma(struct vm_area_struct *vma,
 				struct file *file, unsigned long vm_flags,
 				struct vm_userfaultfd_ctx vm_userfaultfd_ctx,
-<<<<<<< HEAD
-				const char *anon_name)
-=======
 				struct anon_vma_name *anon_name)
->>>>>>> 95cd2cdc
 {
 	/*
 	 * VM_SOFTDIRTY should not prevent from VMA merging, if we
@@ -1053,11 +1049,7 @@
 		return 0;
 	if (!is_mergeable_vm_userfaultfd_ctx(vma, vm_userfaultfd_ctx))
 		return 0;
-<<<<<<< HEAD
-	if (!is_same_vma_anon_name(vma, anon_name))
-=======
 	if (!anon_vma_name_eq(anon_vma_name(vma), anon_name))
->>>>>>> 95cd2cdc
 		return 0;
 	return 1;
 }
@@ -1092,11 +1084,7 @@
 		     struct anon_vma *anon_vma, struct file *file,
 		     pgoff_t vm_pgoff,
 		     struct vm_userfaultfd_ctx vm_userfaultfd_ctx,
-<<<<<<< HEAD
-		     const char *anon_name)
-=======
 		     struct anon_vma_name *anon_name)
->>>>>>> 95cd2cdc
 {
 	if (is_mergeable_vma(vma, file, vm_flags, vm_userfaultfd_ctx, anon_name) &&
 	    is_mergeable_anon_vma(anon_vma, vma->anon_vma, vma)) {
@@ -1118,11 +1106,7 @@
 		    struct anon_vma *anon_vma, struct file *file,
 		    pgoff_t vm_pgoff,
 		    struct vm_userfaultfd_ctx vm_userfaultfd_ctx,
-<<<<<<< HEAD
-		    const char *anon_name)
-=======
 		    struct anon_vma_name *anon_name)
->>>>>>> 95cd2cdc
 {
 	if (is_mergeable_vma(vma, file, vm_flags, vm_userfaultfd_ctx, anon_name) &&
 	    is_mergeable_anon_vma(anon_vma, vma->anon_vma, vma)) {
@@ -1183,11 +1167,7 @@
 			struct anon_vma *anon_vma, struct file *file,
 			pgoff_t pgoff, struct mempolicy *policy,
 			struct vm_userfaultfd_ctx vm_userfaultfd_ctx,
-<<<<<<< HEAD
-			const char *anon_name)
-=======
 			struct anon_vma_name *anon_name)
->>>>>>> 95cd2cdc
 {
 	pgoff_t pglen = (end - addr) >> PAGE_SHIFT;
 	struct vm_area_struct *area, *next;
@@ -3145,25 +3125,12 @@
 		 * Nothing can be holding mm->mmap_lock here and the above call
 		 * to mmu_notifier_release(mm) ensures mmu notifier callbacks in
 		 * __oom_reap_task_mm() will not block.
-<<<<<<< HEAD
-		 *
-		 * This needs to be done before calling unlock_range(),
-		 * which clears VM_LOCKED, otherwise the oom reaper cannot
-		 * reliably test it.
-=======
->>>>>>> 95cd2cdc
 		 */
 		(void)__oom_reap_task_mm(mm);
 		set_bit(MMF_OOM_SKIP, &mm->flags);
 	}
 
 	mmap_write_lock(mm);
-<<<<<<< HEAD
-	if (mm->locked_vm)
-		unlock_range(mm->mmap, ULONG_MAX);
-
-=======
->>>>>>> 95cd2cdc
 	arch_exit_mmap(mm);
 
 	vma = mm->mmap;
@@ -3189,10 +3156,7 @@
 		vma = remove_vma(vma);
 		cond_resched();
 	}
-<<<<<<< HEAD
-=======
 	mm->mmap = NULL;
->>>>>>> 95cd2cdc
 	mmap_write_unlock(mm);
 	vm_unacct_memory(nr_accounted);
 }
@@ -3262,11 +3226,7 @@
 		return NULL;	/* should never get here */
 	new_vma = vma_merge(mm, prev, addr, addr + len, vma->vm_flags,
 			    vma->anon_vma, vma->vm_file, pgoff, vma_policy(vma),
-<<<<<<< HEAD
-			    vma->vm_userfaultfd_ctx, vma_anon_name(vma));
-=======
 			    vma->vm_userfaultfd_ctx, anon_vma_name(vma));
->>>>>>> 95cd2cdc
 	if (new_vma) {
 		/*
 		 * Source vma may have been merged into new_vma
