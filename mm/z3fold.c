// SPDX-License-Identifier: GPL-2.0-only
/*
 * z3fold.c
 *
 * Author: Vitaly Wool <vitaly.wool@konsulko.com>
 * Copyright (C) 2016, Sony Mobile Communications Inc.
 *
 * This implementation is based on zbud written by Seth Jennings.
 *
 * z3fold is an special purpose allocator for storing compressed pages. It
 * can store up to three compressed pages per page which improves the
 * compression ratio of zbud while retaining its main concepts (e. g. always
 * storing an integral number of objects per page) and simplicity.
 * It still has simple and deterministic reclaim properties that make it
 * preferable to a higher density approach (with no requirement on integral
 * number of object per page) when reclaim is used.
 *
 * As in zbud, pages are divided into "chunks".  The size of the chunks is
 * fixed at compile time and is determined by NCHUNKS_ORDER below.
 *
 * z3fold doesn't export any API and is meant to be used via zpool API.
 */

#define pr_fmt(fmt) KBUILD_MODNAME ": " fmt

#include <linux/atomic.h>
#include <linux/sched.h>
#include <linux/cpumask.h>
#include <linux/list.h>
#include <linux/mm.h>
#include <linux/module.h>
#include <linux/page-flags.h>
#include <linux/migrate.h>
#include <linux/node.h>
#include <linux/compaction.h>
#include <linux/percpu.h>
#include <linux/mount.h>
#include <linux/pseudo_fs.h>
#include <linux/fs.h>
#include <linux/preempt.h>
#include <linux/workqueue.h>
#include <linux/slab.h>
#include <linux/spinlock.h>
#include <linux/zpool.h>
#include <linux/magic.h>
#include <linux/kmemleak.h>

/*
 * NCHUNKS_ORDER determines the internal allocation granularity, effectively
 * adjusting internal fragmentation.  It also determines the number of
 * freelists maintained in each pool. NCHUNKS_ORDER of 6 means that the
 * allocation granularity will be in chunks of size PAGE_SIZE/64. Some chunks
 * in the beginning of an allocated page are occupied by z3fold header, so
 * NCHUNKS will be calculated to 63 (or 62 in case CONFIG_DEBUG_SPINLOCK=y),
 * which shows the max number of free chunks in z3fold page, also there will
 * be 63, or 62, respectively, freelists per pool.
 */
#define NCHUNKS_ORDER	6

#define CHUNK_SHIFT	(PAGE_SHIFT - NCHUNKS_ORDER)
#define CHUNK_SIZE	(1 << CHUNK_SHIFT)
#define ZHDR_SIZE_ALIGNED round_up(sizeof(struct z3fold_header), CHUNK_SIZE)
#define ZHDR_CHUNKS	(ZHDR_SIZE_ALIGNED >> CHUNK_SHIFT)
#define TOTAL_CHUNKS	(PAGE_SIZE >> CHUNK_SHIFT)
#define NCHUNKS		(TOTAL_CHUNKS - ZHDR_CHUNKS)

#define BUDDY_MASK	(0x3)
#define BUDDY_SHIFT	2
#define SLOTS_ALIGN	(0x40)

/*****************
 * Structures
*****************/
struct z3fold_pool;
struct z3fold_ops {
	int (*evict)(struct z3fold_pool *pool, unsigned long handle);
};

enum buddy {
	HEADLESS = 0,
	FIRST,
	MIDDLE,
	LAST,
	BUDDIES_MAX = LAST
};

struct z3fold_buddy_slots {
	/*
	 * we are using BUDDY_MASK in handle_to_buddy etc. so there should
	 * be enough slots to hold all possible variants
	 */
	unsigned long slot[BUDDY_MASK + 1];
	unsigned long pool; /* back link */
	rwlock_t lock;
};
#define HANDLE_FLAG_MASK	(0x03)

/*
 * struct z3fold_header - z3fold page metadata occupying first chunks of each
 *			z3fold page, except for HEADLESS pages
 * @buddy:		links the z3fold page into the relevant list in the
 *			pool
 * @page_lock:		per-page lock
 * @refcount:		reference count for the z3fold page
 * @work:		work_struct for page layout optimization
 * @slots:		pointer to the structure holding buddy slots
 * @pool:		pointer to the containing pool
 * @cpu:		CPU which this page "belongs" to
 * @first_chunks:	the size of the first buddy in chunks, 0 if free
 * @middle_chunks:	the size of the middle buddy in chunks, 0 if free
 * @last_chunks:	the size of the last buddy in chunks, 0 if free
 * @first_num:		the starting number (for the first handle)
 * @mapped_count:	the number of objects currently mapped
 */
struct z3fold_header {
	struct list_head buddy;
	spinlock_t page_lock;
	struct kref refcount;
	struct work_struct work;
	struct z3fold_buddy_slots *slots;
	struct z3fold_pool *pool;
	short cpu;
	unsigned short first_chunks;
	unsigned short middle_chunks;
	unsigned short last_chunks;
	unsigned short start_middle;
	unsigned short first_num:2;
	unsigned short mapped_count:2;
	unsigned short foreign_handles:2;
};

/**
 * struct z3fold_pool - stores metadata for each z3fold pool
 * @name:	pool name
 * @lock:	protects pool unbuddied/lru lists
 * @stale_lock:	protects pool stale page list
 * @unbuddied:	per-cpu array of lists tracking z3fold pages that contain 2-
 *		buddies; the list each z3fold page is added to depends on
 *		the size of its free region.
 * @lru:	list tracking the z3fold pages in LRU order by most recently
 *		added buddy.
 * @stale:	list of pages marked for freeing
 * @pages_nr:	number of z3fold pages in the pool.
 * @c_handle:	cache for z3fold_buddy_slots allocation
 * @ops:	pointer to a structure of user defined operations specified at
 *		pool creation time.
 * @zpool:	zpool driver
 * @zpool_ops:	zpool operations structure with an evict callback
 * @compact_wq:	workqueue for page layout background optimization
 * @release_wq:	workqueue for safe page release
 * @work:	work_struct for safe page release
 * @inode:	inode for z3fold pseudo filesystem
 *
 * This structure is allocated at pool creation time and maintains metadata
 * pertaining to a particular z3fold pool.
 */
struct z3fold_pool {
	const char *name;
	spinlock_t lock;
	spinlock_t stale_lock;
	struct list_head *unbuddied;
	struct list_head lru;
	struct list_head stale;
	atomic64_t pages_nr;
	struct kmem_cache *c_handle;
	const struct z3fold_ops *ops;
	struct zpool *zpool;
	const struct zpool_ops *zpool_ops;
	struct workqueue_struct *compact_wq;
	struct workqueue_struct *release_wq;
	struct work_struct work;
	struct inode *inode;
};

/*
 * Internal z3fold page flags
 */
enum z3fold_page_flags {
	PAGE_HEADLESS = 0,
	MIDDLE_CHUNK_MAPPED,
	NEEDS_COMPACTING,
	PAGE_STALE,
	PAGE_CLAIMED, /* by either reclaim or free */
	PAGE_MIGRATED, /* page is migrated and soon to be released */
};

/*
 * handle flags, go under HANDLE_FLAG_MASK
 */
enum z3fold_handle_flags {
	HANDLES_NOFREE = 0,
};

/*
 * Forward declarations
 */
static struct z3fold_header *__z3fold_alloc(struct z3fold_pool *, size_t, bool);
static void compact_page_work(struct work_struct *w);

/*****************
 * Helpers
*****************/

/* Converts an allocation size in bytes to size in z3fold chunks */
static int size_to_chunks(size_t size)
{
	return (size + CHUNK_SIZE - 1) >> CHUNK_SHIFT;
}

#define for_each_unbuddied_list(_iter, _begin) \
	for ((_iter) = (_begin); (_iter) < NCHUNKS; (_iter)++)

static inline struct z3fold_buddy_slots *alloc_slots(struct z3fold_pool *pool,
							gfp_t gfp)
{
	struct z3fold_buddy_slots *slots = kmem_cache_zalloc(pool->c_handle,
							     gfp);

	if (slots) {
		/* It will be freed separately in free_handle(). */
		kmemleak_not_leak(slots);
		slots->pool = (unsigned long)pool;
		rwlock_init(&slots->lock);
	}

	return slots;
}

static inline struct z3fold_pool *slots_to_pool(struct z3fold_buddy_slots *s)
{
	return (struct z3fold_pool *)(s->pool & ~HANDLE_FLAG_MASK);
}

static inline struct z3fold_buddy_slots *handle_to_slots(unsigned long handle)
{
	return (struct z3fold_buddy_slots *)(handle & ~(SLOTS_ALIGN - 1));
}

/* Lock a z3fold page */
static inline void z3fold_page_lock(struct z3fold_header *zhdr)
{
	spin_lock(&zhdr->page_lock);
}

/* Try to lock a z3fold page */
static inline int z3fold_page_trylock(struct z3fold_header *zhdr)
{
	return spin_trylock(&zhdr->page_lock);
}

/* Unlock a z3fold page */
static inline void z3fold_page_unlock(struct z3fold_header *zhdr)
{
	spin_unlock(&zhdr->page_lock);
}

/* return locked z3fold page if it's not headless */
static inline struct z3fold_header *get_z3fold_header(unsigned long handle)
{
	struct z3fold_buddy_slots *slots;
	struct z3fold_header *zhdr;
	int locked = 0;

	if (!(handle & (1 << PAGE_HEADLESS))) {
		slots = handle_to_slots(handle);
		do {
			unsigned long addr;

			read_lock(&slots->lock);
			addr = *(unsigned long *)handle;
			zhdr = (struct z3fold_header *)(addr & PAGE_MASK);
			locked = z3fold_page_trylock(zhdr);
			read_unlock(&slots->lock);
			if (locked) {
				struct page *page = virt_to_page(zhdr);

				if (!test_bit(PAGE_MIGRATED, &page->private))
					break;
				z3fold_page_unlock(zhdr);
			}
			cpu_relax();
		} while (true);
	} else {
		zhdr = (struct z3fold_header *)(handle & PAGE_MASK);
	}

	return zhdr;
}

static inline void put_z3fold_header(struct z3fold_header *zhdr)
{
	struct page *page = virt_to_page(zhdr);

	if (!test_bit(PAGE_HEADLESS, &page->private))
		z3fold_page_unlock(zhdr);
}

static inline void free_handle(unsigned long handle, struct z3fold_header *zhdr)
{
	struct z3fold_buddy_slots *slots;
	int i;
	bool is_free;

	if (WARN_ON(*(unsigned long *)handle == 0))
		return;

	slots = handle_to_slots(handle);
	write_lock(&slots->lock);
	*(unsigned long *)handle = 0;

	if (test_bit(HANDLES_NOFREE, &slots->pool)) {
		write_unlock(&slots->lock);
		return; /* simple case, nothing else to do */
	}

	if (zhdr->slots != slots)
		zhdr->foreign_handles--;

	is_free = true;
	for (i = 0; i <= BUDDY_MASK; i++) {
		if (slots->slot[i]) {
			is_free = false;
			break;
		}
	}
	write_unlock(&slots->lock);

	if (is_free) {
		struct z3fold_pool *pool = slots_to_pool(slots);

		if (zhdr->slots == slots)
			zhdr->slots = NULL;
		kmem_cache_free(pool->c_handle, slots);
	}
}

static int z3fold_init_fs_context(struct fs_context *fc)
{
	return init_pseudo(fc, Z3FOLD_MAGIC) ? 0 : -ENOMEM;
}

static struct file_system_type z3fold_fs = {
	.name		= "z3fold",
	.init_fs_context = z3fold_init_fs_context,
	.kill_sb	= kill_anon_super,
};

static struct vfsmount *z3fold_mnt;
static int __init z3fold_mount(void)
{
	int ret = 0;

	z3fold_mnt = kern_mount(&z3fold_fs);
	if (IS_ERR(z3fold_mnt))
		ret = PTR_ERR(z3fold_mnt);

	return ret;
}

static void z3fold_unmount(void)
{
	kern_unmount(z3fold_mnt);
}

static const struct address_space_operations z3fold_aops;
static int z3fold_register_migration(struct z3fold_pool *pool)
{
	pool->inode = alloc_anon_inode(z3fold_mnt->mnt_sb);
	if (IS_ERR(pool->inode)) {
		pool->inode = NULL;
		return 1;
	}

	pool->inode->i_mapping->private_data = pool;
	pool->inode->i_mapping->a_ops = &z3fold_aops;
	return 0;
}

static void z3fold_unregister_migration(struct z3fold_pool *pool)
{
	if (pool->inode)
		iput(pool->inode);
}

/* Initializes the z3fold header of a newly allocated z3fold page */
static struct z3fold_header *init_z3fold_page(struct page *page, bool headless,
					struct z3fold_pool *pool, gfp_t gfp)
{
	struct z3fold_header *zhdr = page_address(page);
	struct z3fold_buddy_slots *slots;

	INIT_LIST_HEAD(&page->lru);
	clear_bit(PAGE_HEADLESS, &page->private);
	clear_bit(MIDDLE_CHUNK_MAPPED, &page->private);
	clear_bit(NEEDS_COMPACTING, &page->private);
	clear_bit(PAGE_STALE, &page->private);
	clear_bit(PAGE_CLAIMED, &page->private);
	clear_bit(PAGE_MIGRATED, &page->private);
	if (headless)
		return zhdr;

	slots = alloc_slots(pool, gfp);
	if (!slots)
		return NULL;

	memset(zhdr, 0, sizeof(*zhdr));
	spin_lock_init(&zhdr->page_lock);
	kref_init(&zhdr->refcount);
	zhdr->cpu = -1;
	zhdr->slots = slots;
	zhdr->pool = pool;
	INIT_LIST_HEAD(&zhdr->buddy);
	INIT_WORK(&zhdr->work, compact_page_work);
	return zhdr;
}

/* Resets the struct page fields and frees the page */
static void free_z3fold_page(struct page *page, bool headless)
{
	if (!headless) {
		lock_page(page);
		__ClearPageMovable(page);
		unlock_page(page);
	}
	__free_page(page);
}

/* Helper function to build the index */
static inline int __idx(struct z3fold_header *zhdr, enum buddy bud)
{
	return (bud + zhdr->first_num) & BUDDY_MASK;
}

/*
 * Encodes the handle of a particular buddy within a z3fold page
 * Pool lock should be held as this function accesses first_num
 */
static unsigned long __encode_handle(struct z3fold_header *zhdr,
				struct z3fold_buddy_slots *slots,
				enum buddy bud)
{
	unsigned long h = (unsigned long)zhdr;
	int idx = 0;

	/*
	 * For a headless page, its handle is its pointer with the extra
	 * PAGE_HEADLESS bit set
	 */
	if (bud == HEADLESS)
		return h | (1 << PAGE_HEADLESS);

	/* otherwise, return pointer to encoded handle */
	idx = __idx(zhdr, bud);
	h += idx;
	if (bud == LAST)
		h |= (zhdr->last_chunks << BUDDY_SHIFT);

	write_lock(&slots->lock);
	slots->slot[idx] = h;
	write_unlock(&slots->lock);
	return (unsigned long)&slots->slot[idx];
}

static unsigned long encode_handle(struct z3fold_header *zhdr, enum buddy bud)
{
	return __encode_handle(zhdr, zhdr->slots, bud);
}

/* only for LAST bud, returns zero otherwise */
static unsigned short handle_to_chunks(unsigned long handle)
{
	struct z3fold_buddy_slots *slots = handle_to_slots(handle);
	unsigned long addr;

	read_lock(&slots->lock);
	addr = *(unsigned long *)handle;
	read_unlock(&slots->lock);
	return (addr & ~PAGE_MASK) >> BUDDY_SHIFT;
}

/*
 * (handle & BUDDY_MASK) < zhdr->first_num is possible in encode_handle
 *  but that doesn't matter. because the masking will result in the
 *  correct buddy number.
 */
static enum buddy handle_to_buddy(unsigned long handle)
{
	struct z3fold_header *zhdr;
	struct z3fold_buddy_slots *slots = handle_to_slots(handle);
	unsigned long addr;

	read_lock(&slots->lock);
	WARN_ON(handle & (1 << PAGE_HEADLESS));
	addr = *(unsigned long *)handle;
	read_unlock(&slots->lock);
	zhdr = (struct z3fold_header *)(addr & PAGE_MASK);
	return (addr - zhdr->first_num) & BUDDY_MASK;
}

static inline struct z3fold_pool *zhdr_to_pool(struct z3fold_header *zhdr)
{
	return zhdr->pool;
}

static void __release_z3fold_page(struct z3fold_header *zhdr, bool locked)
{
	struct page *page = virt_to_page(zhdr);
	struct z3fold_pool *pool = zhdr_to_pool(zhdr);

	WARN_ON(!list_empty(&zhdr->buddy));
	set_bit(PAGE_STALE, &page->private);
	clear_bit(NEEDS_COMPACTING, &page->private);
	spin_lock(&pool->lock);
	if (!list_empty(&page->lru))
		list_del_init(&page->lru);
	spin_unlock(&pool->lock);

	if (locked)
		z3fold_page_unlock(zhdr);

	spin_lock(&pool->stale_lock);
	list_add(&zhdr->buddy, &pool->stale);
	queue_work(pool->release_wq, &pool->work);
	spin_unlock(&pool->stale_lock);
<<<<<<< HEAD

	atomic64_dec(&pool->pages_nr);
}
=======
>>>>>>> 7bf47936

	atomic64_dec(&pool->pages_nr);
}

static void release_z3fold_page_locked(struct kref *ref)
{
	struct z3fold_header *zhdr = container_of(ref, struct z3fold_header,
						refcount);
	WARN_ON(z3fold_page_trylock(zhdr));
	__release_z3fold_page(zhdr, true);
}

static void release_z3fold_page_locked_list(struct kref *ref)
{
	struct z3fold_header *zhdr = container_of(ref, struct z3fold_header,
					       refcount);
	struct z3fold_pool *pool = zhdr_to_pool(zhdr);

	spin_lock(&pool->lock);
	list_del_init(&zhdr->buddy);
	spin_unlock(&pool->lock);

	WARN_ON(z3fold_page_trylock(zhdr));
	__release_z3fold_page(zhdr, true);
}

static void free_pages_work(struct work_struct *w)
{
	struct z3fold_pool *pool = container_of(w, struct z3fold_pool, work);

	spin_lock(&pool->stale_lock);
	while (!list_empty(&pool->stale)) {
		struct z3fold_header *zhdr = list_first_entry(&pool->stale,
						struct z3fold_header, buddy);
		struct page *page = virt_to_page(zhdr);

		list_del(&zhdr->buddy);
		if (WARN_ON(!test_bit(PAGE_STALE, &page->private)))
			continue;
		spin_unlock(&pool->stale_lock);
		cancel_work_sync(&zhdr->work);
		free_z3fold_page(page, false);
		cond_resched();
		spin_lock(&pool->stale_lock);
	}
	spin_unlock(&pool->stale_lock);
}

/*
 * Returns the number of free chunks in a z3fold page.
 * NB: can't be used with HEADLESS pages.
 */
static int num_free_chunks(struct z3fold_header *zhdr)
{
	int nfree;
	/*
	 * If there is a middle object, pick up the bigger free space
	 * either before or after it. Otherwise just subtract the number
	 * of chunks occupied by the first and the last objects.
	 */
	if (zhdr->middle_chunks != 0) {
		int nfree_before = zhdr->first_chunks ?
			0 : zhdr->start_middle - ZHDR_CHUNKS;
		int nfree_after = zhdr->last_chunks ?
			0 : TOTAL_CHUNKS -
				(zhdr->start_middle + zhdr->middle_chunks);
		nfree = max(nfree_before, nfree_after);
	} else
		nfree = NCHUNKS - zhdr->first_chunks - zhdr->last_chunks;
	return nfree;
}

/* Add to the appropriate unbuddied list */
static inline void add_to_unbuddied(struct z3fold_pool *pool,
				struct z3fold_header *zhdr)
{
	if (zhdr->first_chunks == 0 || zhdr->last_chunks == 0 ||
			zhdr->middle_chunks == 0) {
		struct list_head *unbuddied;
		int freechunks = num_free_chunks(zhdr);

		migrate_disable();
		unbuddied = this_cpu_ptr(pool->unbuddied);
		spin_lock(&pool->lock);
		list_add(&zhdr->buddy, &unbuddied[freechunks]);
		spin_unlock(&pool->lock);
		zhdr->cpu = smp_processor_id();
		migrate_enable();
	}
}

static inline enum buddy get_free_buddy(struct z3fold_header *zhdr, int chunks)
{
	enum buddy bud = HEADLESS;

	if (zhdr->middle_chunks) {
		if (!zhdr->first_chunks &&
		    chunks <= zhdr->start_middle - ZHDR_CHUNKS)
			bud = FIRST;
		else if (!zhdr->last_chunks)
			bud = LAST;
	} else {
		if (!zhdr->first_chunks)
			bud = FIRST;
		else if (!zhdr->last_chunks)
			bud = LAST;
		else
			bud = MIDDLE;
	}

	return bud;
}

static inline void *mchunk_memmove(struct z3fold_header *zhdr,
				unsigned short dst_chunk)
{
	void *beg = zhdr;
	return memmove(beg + (dst_chunk << CHUNK_SHIFT),
		       beg + (zhdr->start_middle << CHUNK_SHIFT),
		       zhdr->middle_chunks << CHUNK_SHIFT);
}

static inline bool buddy_single(struct z3fold_header *zhdr)
{
	return !((zhdr->first_chunks && zhdr->middle_chunks) ||
			(zhdr->first_chunks && zhdr->last_chunks) ||
			(zhdr->middle_chunks && zhdr->last_chunks));
}

static struct z3fold_header *compact_single_buddy(struct z3fold_header *zhdr)
{
	struct z3fold_pool *pool = zhdr_to_pool(zhdr);
	void *p = zhdr;
	unsigned long old_handle = 0;
	size_t sz = 0;
	struct z3fold_header *new_zhdr = NULL;
	int first_idx = __idx(zhdr, FIRST);
	int middle_idx = __idx(zhdr, MIDDLE);
	int last_idx = __idx(zhdr, LAST);
	unsigned short *moved_chunks = NULL;

	/*
	 * No need to protect slots here -- all the slots are "local" and
	 * the page lock is already taken
	 */
	if (zhdr->first_chunks && zhdr->slots->slot[first_idx]) {
		p += ZHDR_SIZE_ALIGNED;
		sz = zhdr->first_chunks << CHUNK_SHIFT;
		old_handle = (unsigned long)&zhdr->slots->slot[first_idx];
		moved_chunks = &zhdr->first_chunks;
	} else if (zhdr->middle_chunks && zhdr->slots->slot[middle_idx]) {
		p += zhdr->start_middle << CHUNK_SHIFT;
		sz = zhdr->middle_chunks << CHUNK_SHIFT;
		old_handle = (unsigned long)&zhdr->slots->slot[middle_idx];
		moved_chunks = &zhdr->middle_chunks;
	} else if (zhdr->last_chunks && zhdr->slots->slot[last_idx]) {
		p += PAGE_SIZE - (zhdr->last_chunks << CHUNK_SHIFT);
		sz = zhdr->last_chunks << CHUNK_SHIFT;
		old_handle = (unsigned long)&zhdr->slots->slot[last_idx];
		moved_chunks = &zhdr->last_chunks;
	}

	if (sz > 0) {
		enum buddy new_bud = HEADLESS;
		short chunks = size_to_chunks(sz);
		void *q;

		new_zhdr = __z3fold_alloc(pool, sz, false);
		if (!new_zhdr)
			return NULL;

		if (WARN_ON(new_zhdr == zhdr))
			goto out_fail;

		new_bud = get_free_buddy(new_zhdr, chunks);
		q = new_zhdr;
		switch (new_bud) {
		case FIRST:
			new_zhdr->first_chunks = chunks;
			q += ZHDR_SIZE_ALIGNED;
			break;
		case MIDDLE:
			new_zhdr->middle_chunks = chunks;
			new_zhdr->start_middle =
				new_zhdr->first_chunks + ZHDR_CHUNKS;
			q += new_zhdr->start_middle << CHUNK_SHIFT;
			break;
		case LAST:
			new_zhdr->last_chunks = chunks;
			q += PAGE_SIZE - (new_zhdr->last_chunks << CHUNK_SHIFT);
			break;
		default:
			goto out_fail;
		}
		new_zhdr->foreign_handles++;
		memcpy(q, p, sz);
		write_lock(&zhdr->slots->lock);
		*(unsigned long *)old_handle = (unsigned long)new_zhdr +
			__idx(new_zhdr, new_bud);
		if (new_bud == LAST)
			*(unsigned long *)old_handle |=
					(new_zhdr->last_chunks << BUDDY_SHIFT);
		write_unlock(&zhdr->slots->lock);
		add_to_unbuddied(pool, new_zhdr);
		z3fold_page_unlock(new_zhdr);

		*moved_chunks = 0;
	}

	return new_zhdr;

out_fail:
	if (new_zhdr && !kref_put(&new_zhdr->refcount, release_z3fold_page_locked)) {
		add_to_unbuddied(pool, new_zhdr);
		z3fold_page_unlock(new_zhdr);
	}
	return NULL;

}

#define BIG_CHUNK_GAP	3
/* Has to be called with lock held */
static int z3fold_compact_page(struct z3fold_header *zhdr)
{
	struct page *page = virt_to_page(zhdr);

	if (test_bit(MIDDLE_CHUNK_MAPPED, &page->private))
		return 0; /* can't move middle chunk, it's used */

	if (unlikely(PageIsolated(page)))
		return 0;

	if (zhdr->middle_chunks == 0)
		return 0; /* nothing to compact */

	if (zhdr->first_chunks == 0 && zhdr->last_chunks == 0) {
		/* move to the beginning */
		mchunk_memmove(zhdr, ZHDR_CHUNKS);
		zhdr->first_chunks = zhdr->middle_chunks;
		zhdr->middle_chunks = 0;
		zhdr->start_middle = 0;
		zhdr->first_num++;
		return 1;
	}

	/*
	 * moving data is expensive, so let's only do that if
	 * there's substantial gain (at least BIG_CHUNK_GAP chunks)
	 */
	if (zhdr->first_chunks != 0 && zhdr->last_chunks == 0 &&
	    zhdr->start_middle - (zhdr->first_chunks + ZHDR_CHUNKS) >=
			BIG_CHUNK_GAP) {
		mchunk_memmove(zhdr, zhdr->first_chunks + ZHDR_CHUNKS);
		zhdr->start_middle = zhdr->first_chunks + ZHDR_CHUNKS;
		return 1;
	} else if (zhdr->last_chunks != 0 && zhdr->first_chunks == 0 &&
		   TOTAL_CHUNKS - (zhdr->last_chunks + zhdr->start_middle
					+ zhdr->middle_chunks) >=
			BIG_CHUNK_GAP) {
		unsigned short new_start = TOTAL_CHUNKS - zhdr->last_chunks -
			zhdr->middle_chunks;
		mchunk_memmove(zhdr, new_start);
		zhdr->start_middle = new_start;
		return 1;
	}

	return 0;
}

static void do_compact_page(struct z3fold_header *zhdr, bool locked)
{
	struct z3fold_pool *pool = zhdr_to_pool(zhdr);
	struct page *page;

	page = virt_to_page(zhdr);
	if (locked)
		WARN_ON(z3fold_page_trylock(zhdr));
	else
		z3fold_page_lock(zhdr);
	if (WARN_ON(!test_and_clear_bit(NEEDS_COMPACTING, &page->private))) {
		z3fold_page_unlock(zhdr);
		return;
	}
	spin_lock(&pool->lock);
	list_del_init(&zhdr->buddy);
	spin_unlock(&pool->lock);

	if (kref_put(&zhdr->refcount, release_z3fold_page_locked))
		return;

	if (test_bit(PAGE_STALE, &page->private) ||
	    test_and_set_bit(PAGE_CLAIMED, &page->private)) {
		z3fold_page_unlock(zhdr);
		return;
	}

	if (!zhdr->foreign_handles && buddy_single(zhdr) &&
	    zhdr->mapped_count == 0 && compact_single_buddy(zhdr)) {
		if (!kref_put(&zhdr->refcount, release_z3fold_page_locked)) {
			clear_bit(PAGE_CLAIMED, &page->private);
			z3fold_page_unlock(zhdr);
		}
		return;
	}

	z3fold_compact_page(zhdr);
	add_to_unbuddied(pool, zhdr);
	clear_bit(PAGE_CLAIMED, &page->private);
	z3fold_page_unlock(zhdr);
}

static void compact_page_work(struct work_struct *w)
{
	struct z3fold_header *zhdr = container_of(w, struct z3fold_header,
						work);

	do_compact_page(zhdr, false);
}

/* returns _locked_ z3fold page header or NULL */
static inline struct z3fold_header *__z3fold_alloc(struct z3fold_pool *pool,
						size_t size, bool can_sleep)
{
	struct z3fold_header *zhdr = NULL;
	struct page *page;
	struct list_head *unbuddied;
	int chunks = size_to_chunks(size), i;

lookup:
	migrate_disable();
	/* First, try to find an unbuddied z3fold page. */
	unbuddied = this_cpu_ptr(pool->unbuddied);
	for_each_unbuddied_list(i, chunks) {
		struct list_head *l = &unbuddied[i];

		zhdr = list_first_entry_or_null(READ_ONCE(l),
					struct z3fold_header, buddy);

		if (!zhdr)
			continue;

		/* Re-check under lock. */
		spin_lock(&pool->lock);
		if (unlikely(zhdr != list_first_entry(READ_ONCE(l),
						struct z3fold_header, buddy)) ||
		    !z3fold_page_trylock(zhdr)) {
			spin_unlock(&pool->lock);
			zhdr = NULL;
			migrate_enable();
			if (can_sleep)
				cond_resched();
			goto lookup;
		}
		list_del_init(&zhdr->buddy);
		zhdr->cpu = -1;
		spin_unlock(&pool->lock);

		page = virt_to_page(zhdr);
		if (test_bit(NEEDS_COMPACTING, &page->private) ||
		    test_bit(PAGE_CLAIMED, &page->private)) {
			z3fold_page_unlock(zhdr);
			zhdr = NULL;
			migrate_enable();
			if (can_sleep)
				cond_resched();
			goto lookup;
		}

		/*
		 * this page could not be removed from its unbuddied
		 * list while pool lock was held, and then we've taken
		 * page lock so kref_put could not be called before
		 * we got here, so it's safe to just call kref_get()
		 */
		kref_get(&zhdr->refcount);
		break;
	}
	migrate_enable();

	if (!zhdr) {
		int cpu;

		/* look for _exact_ match on other cpus' lists */
		for_each_online_cpu(cpu) {
			struct list_head *l;

			unbuddied = per_cpu_ptr(pool->unbuddied, cpu);
			spin_lock(&pool->lock);
			l = &unbuddied[chunks];

			zhdr = list_first_entry_or_null(READ_ONCE(l),
						struct z3fold_header, buddy);

			if (!zhdr || !z3fold_page_trylock(zhdr)) {
				spin_unlock(&pool->lock);
				zhdr = NULL;
				continue;
			}
			list_del_init(&zhdr->buddy);
			zhdr->cpu = -1;
			spin_unlock(&pool->lock);

			page = virt_to_page(zhdr);
			if (test_bit(NEEDS_COMPACTING, &page->private) ||
			    test_bit(PAGE_CLAIMED, &page->private)) {
				z3fold_page_unlock(zhdr);
				zhdr = NULL;
				if (can_sleep)
					cond_resched();
				continue;
			}
			kref_get(&zhdr->refcount);
			break;
		}
	}

	if (zhdr && !zhdr->slots) {
		zhdr->slots = alloc_slots(pool, GFP_ATOMIC);
		if (!zhdr->slots)
			goto out_fail;
	}
	return zhdr;

out_fail:
	if (!kref_put(&zhdr->refcount, release_z3fold_page_locked)) {
		add_to_unbuddied(pool, zhdr);
		z3fold_page_unlock(zhdr);
	}
	return NULL;
}

/*
 * API Functions
 */

/**
 * z3fold_create_pool() - create a new z3fold pool
 * @name:	pool name
 * @gfp:	gfp flags when allocating the z3fold pool structure
 * @ops:	user-defined operations for the z3fold pool
 *
 * Return: pointer to the new z3fold pool or NULL if the metadata allocation
 * failed.
 */
static struct z3fold_pool *z3fold_create_pool(const char *name, gfp_t gfp,
		const struct z3fold_ops *ops)
{
	struct z3fold_pool *pool = NULL;
	int i, cpu;

	pool = kzalloc(sizeof(struct z3fold_pool), gfp);
	if (!pool)
		goto out;
	pool->c_handle = kmem_cache_create("z3fold_handle",
				sizeof(struct z3fold_buddy_slots),
				SLOTS_ALIGN, 0, NULL);
	if (!pool->c_handle)
		goto out_c;
	spin_lock_init(&pool->lock);
	spin_lock_init(&pool->stale_lock);
	pool->unbuddied = __alloc_percpu(sizeof(struct list_head) * NCHUNKS,
					 __alignof__(struct list_head));
	if (!pool->unbuddied)
		goto out_pool;
	for_each_possible_cpu(cpu) {
		struct list_head *unbuddied =
				per_cpu_ptr(pool->unbuddied, cpu);
		for_each_unbuddied_list(i, 0)
			INIT_LIST_HEAD(&unbuddied[i]);
	}
	INIT_LIST_HEAD(&pool->lru);
	INIT_LIST_HEAD(&pool->stale);
	atomic64_set(&pool->pages_nr, 0);
	pool->name = name;
	pool->compact_wq = create_singlethread_workqueue(pool->name);
	if (!pool->compact_wq)
		goto out_unbuddied;
	pool->release_wq = create_singlethread_workqueue(pool->name);
	if (!pool->release_wq)
		goto out_wq;
	if (z3fold_register_migration(pool))
		goto out_rwq;
	INIT_WORK(&pool->work, free_pages_work);
	pool->ops = ops;
	return pool;

out_rwq:
	destroy_workqueue(pool->release_wq);
out_wq:
	destroy_workqueue(pool->compact_wq);
out_unbuddied:
	free_percpu(pool->unbuddied);
out_pool:
	kmem_cache_destroy(pool->c_handle);
out_c:
	kfree(pool);
out:
	return NULL;
}

/**
 * z3fold_destroy_pool() - destroys an existing z3fold pool
 * @pool:	the z3fold pool to be destroyed
 *
 * The pool should be emptied before this function is called.
 */
static void z3fold_destroy_pool(struct z3fold_pool *pool)
{
	kmem_cache_destroy(pool->c_handle);

	/*
	 * We need to destroy pool->compact_wq before pool->release_wq,
	 * as any pending work on pool->compact_wq will call
	 * queue_work(pool->release_wq, &pool->work).
	 *
	 * There are still outstanding pages until both workqueues are drained,
	 * so we cannot unregister migration until then.
	 */

	destroy_workqueue(pool->compact_wq);
	destroy_workqueue(pool->release_wq);
	z3fold_unregister_migration(pool);
	free_percpu(pool->unbuddied);
	kfree(pool);
}

/**
 * z3fold_alloc() - allocates a region of a given size
 * @pool:	z3fold pool from which to allocate
 * @size:	size in bytes of the desired allocation
 * @gfp:	gfp flags used if the pool needs to grow
 * @handle:	handle of the new allocation
 *
 * This function will attempt to find a free region in the pool large enough to
 * satisfy the allocation request.  A search of the unbuddied lists is
 * performed first. If no suitable free region is found, then a new page is
 * allocated and added to the pool to satisfy the request.
 *
 * Return: 0 if success and handle is set, otherwise -EINVAL if the size or
 * gfp arguments are invalid or -ENOMEM if the pool was unable to allocate
 * a new page.
 */
static int z3fold_alloc(struct z3fold_pool *pool, size_t size, gfp_t gfp,
			unsigned long *handle)
{
	int chunks = size_to_chunks(size);
	struct z3fold_header *zhdr = NULL;
	struct page *page = NULL;
	enum buddy bud;
	bool can_sleep = gfpflags_allow_blocking(gfp);

	if (!size || (gfp & __GFP_HIGHMEM))
		return -EINVAL;

	if (size > PAGE_SIZE)
		return -ENOSPC;

	if (size > PAGE_SIZE - ZHDR_SIZE_ALIGNED - CHUNK_SIZE)
		bud = HEADLESS;
	else {
retry:
		zhdr = __z3fold_alloc(pool, size, can_sleep);
		if (zhdr) {
			bud = get_free_buddy(zhdr, chunks);
			if (bud == HEADLESS) {
				if (!kref_put(&zhdr->refcount,
					     release_z3fold_page_locked))
					z3fold_page_unlock(zhdr);
				pr_err("No free chunks in unbuddied\n");
				WARN_ON(1);
				goto retry;
			}
			page = virt_to_page(zhdr);
			goto found;
		}
		bud = FIRST;
	}

	page = alloc_page(gfp);
	if (!page)
		return -ENOMEM;

	zhdr = init_z3fold_page(page, bud == HEADLESS, pool, gfp);
	if (!zhdr) {
		__free_page(page);
		return -ENOMEM;
	}
	atomic64_inc(&pool->pages_nr);

	if (bud == HEADLESS) {
		set_bit(PAGE_HEADLESS, &page->private);
		goto headless;
	}
	if (can_sleep) {
		lock_page(page);
		__SetPageMovable(page, pool->inode->i_mapping);
		unlock_page(page);
	} else {
		WARN_ON(!trylock_page(page));
		__SetPageMovable(page, pool->inode->i_mapping);
		unlock_page(page);
	}
	z3fold_page_lock(zhdr);

found:
	if (bud == FIRST)
		zhdr->first_chunks = chunks;
	else if (bud == LAST)
		zhdr->last_chunks = chunks;
	else {
		zhdr->middle_chunks = chunks;
		zhdr->start_middle = zhdr->first_chunks + ZHDR_CHUNKS;
	}
	add_to_unbuddied(pool, zhdr);

headless:
	spin_lock(&pool->lock);
	/* Add/move z3fold page to beginning of LRU */
	if (!list_empty(&page->lru))
		list_del(&page->lru);

	list_add(&page->lru, &pool->lru);

	*handle = encode_handle(zhdr, bud);
	spin_unlock(&pool->lock);
	if (bud != HEADLESS)
		z3fold_page_unlock(zhdr);

	return 0;
}

/**
 * z3fold_free() - frees the allocation associated with the given handle
 * @pool:	pool in which the allocation resided
 * @handle:	handle associated with the allocation returned by z3fold_alloc()
 *
 * In the case that the z3fold page in which the allocation resides is under
 * reclaim, as indicated by the PAGE_CLAIMED flag being set, this function
 * only sets the first|middle|last_chunks to 0.  The page is actually freed
 * once all buddies are evicted (see z3fold_reclaim_page() below).
 */
static void z3fold_free(struct z3fold_pool *pool, unsigned long handle)
{
	struct z3fold_header *zhdr;
	struct page *page;
	enum buddy bud;
	bool page_claimed;

	zhdr = get_z3fold_header(handle);
	page = virt_to_page(zhdr);
	page_claimed = test_and_set_bit(PAGE_CLAIMED, &page->private);

	if (test_bit(PAGE_HEADLESS, &page->private)) {
		/* if a headless page is under reclaim, just leave.
		 * NB: we use test_and_set_bit for a reason: if the bit
		 * has not been set before, we release this page
		 * immediately so we don't care about its value any more.
		 */
		if (!page_claimed) {
			spin_lock(&pool->lock);
			list_del(&page->lru);
			spin_unlock(&pool->lock);
			put_z3fold_header(zhdr);
			free_z3fold_page(page, true);
			atomic64_dec(&pool->pages_nr);
		}
		return;
	}

	/* Non-headless case */
	bud = handle_to_buddy(handle);

	switch (bud) {
	case FIRST:
		zhdr->first_chunks = 0;
		break;
	case MIDDLE:
		zhdr->middle_chunks = 0;
		break;
	case LAST:
		zhdr->last_chunks = 0;
		break;
	default:
		pr_err("%s: unknown bud %d\n", __func__, bud);
		WARN_ON(1);
		put_z3fold_header(zhdr);
		return;
	}

	if (!page_claimed)
		free_handle(handle, zhdr);
	if (kref_put(&zhdr->refcount, release_z3fold_page_locked_list))
		return;
	if (page_claimed) {
		/* the page has not been claimed by us */
		put_z3fold_header(zhdr);
		return;
	}
	if (test_and_set_bit(NEEDS_COMPACTING, &page->private)) {
		clear_bit(PAGE_CLAIMED, &page->private);
		put_z3fold_header(zhdr);
		return;
	}
	if (zhdr->cpu < 0 || !cpu_online(zhdr->cpu)) {
		zhdr->cpu = -1;
		kref_get(&zhdr->refcount);
		clear_bit(PAGE_CLAIMED, &page->private);
		do_compact_page(zhdr, true);
		return;
	}
	kref_get(&zhdr->refcount);
	clear_bit(PAGE_CLAIMED, &page->private);
	queue_work_on(zhdr->cpu, pool->compact_wq, &zhdr->work);
	put_z3fold_header(zhdr);
}

/**
 * z3fold_reclaim_page() - evicts allocations from a pool page and frees it
 * @pool:	pool from which a page will attempt to be evicted
 * @retries:	number of pages on the LRU list for which eviction will
 *		be attempted before failing
 *
 * z3fold reclaim is different from normal system reclaim in that it is done
 * from the bottom, up. This is because only the bottom layer, z3fold, has
 * information on how the allocations are organized within each z3fold page.
 * This has the potential to create interesting locking situations between
 * z3fold and the user, however.
 *
 * To avoid these, this is how z3fold_reclaim_page() should be called:
 *
 * The user detects a page should be reclaimed and calls z3fold_reclaim_page().
 * z3fold_reclaim_page() will remove a z3fold page from the pool LRU list and
 * call the user-defined eviction handler with the pool and handle as
 * arguments.
 *
 * If the handle can not be evicted, the eviction handler should return
 * non-zero. z3fold_reclaim_page() will add the z3fold page back to the
 * appropriate list and try the next z3fold page on the LRU up to
 * a user defined number of retries.
 *
 * If the handle is successfully evicted, the eviction handler should
 * return 0 _and_ should have called z3fold_free() on the handle. z3fold_free()
 * contains logic to delay freeing the page if the page is under reclaim,
 * as indicated by the setting of the PG_reclaim flag on the underlying page.
 *
 * If all buddies in the z3fold page are successfully evicted, then the
 * z3fold page can be freed.
 *
 * Returns: 0 if page is successfully freed, otherwise -EINVAL if there are
 * no pages to evict or an eviction handler is not registered, -EAGAIN if
 * the retry limit was hit.
 */
static int z3fold_reclaim_page(struct z3fold_pool *pool, unsigned int retries)
{
	int i, ret = -1;
	struct z3fold_header *zhdr = NULL;
	struct page *page = NULL;
	struct list_head *pos;
	unsigned long first_handle = 0, middle_handle = 0, last_handle = 0;
	struct z3fold_buddy_slots slots __attribute__((aligned(SLOTS_ALIGN)));

	rwlock_init(&slots.lock);
	slots.pool = (unsigned long)pool | (1 << HANDLES_NOFREE);

	spin_lock(&pool->lock);
	if (!pool->ops || !pool->ops->evict || retries == 0) {
		spin_unlock(&pool->lock);
		return -EINVAL;
	}
	for (i = 0; i < retries; i++) {
		if (list_empty(&pool->lru)) {
			spin_unlock(&pool->lock);
			return -EINVAL;
		}
		list_for_each_prev(pos, &pool->lru) {
			page = list_entry(pos, struct page, lru);

			zhdr = page_address(page);
			if (test_bit(PAGE_HEADLESS, &page->private)) {
				/*
				 * For non-headless pages, we wait to do this
				 * until we have the page lock to avoid racing
				 * with __z3fold_alloc(). Headless pages don't
				 * have a lock (and __z3fold_alloc() will never
				 * see them), but we still need to test and set
				 * PAGE_CLAIMED to avoid racing with
				 * z3fold_free(), so just do it now before
				 * leaving the loop.
				 */
				if (test_and_set_bit(PAGE_CLAIMED, &page->private))
					continue;

				break;
			}

			if (!z3fold_page_trylock(zhdr)) {
<<<<<<< HEAD
				kref_put(&zhdr->refcount, release_z3fold_page);
=======
>>>>>>> 7bf47936
				zhdr = NULL;
				continue; /* can't evict at this point */
			}

			/* test_and_set_bit is of course atomic, but we still
			 * need to do it under page lock, otherwise checking
			 * that bit in __z3fold_alloc wouldn't make sense
			 */
			if (zhdr->foreign_handles ||
			    test_and_set_bit(PAGE_CLAIMED, &page->private)) {
<<<<<<< HEAD
				if (!kref_put(&zhdr->refcount,
						release_z3fold_page_locked))
					z3fold_page_unlock(zhdr);
=======
				z3fold_page_unlock(zhdr);
>>>>>>> 7bf47936
				zhdr = NULL;
				continue; /* can't evict such page */
			}
			list_del_init(&zhdr->buddy);
			zhdr->cpu = -1;
			/* See comment in __z3fold_alloc. */
			kref_get(&zhdr->refcount);
			break;
		}

		if (!zhdr)
			break;

		list_del_init(&page->lru);
		spin_unlock(&pool->lock);

		if (!test_bit(PAGE_HEADLESS, &page->private)) {
			/*
			 * We need encode the handles before unlocking, and
			 * use our local slots structure because z3fold_free
			 * can zero out zhdr->slots and we can't do much
			 * about that
			 */
			first_handle = 0;
			last_handle = 0;
			middle_handle = 0;
			memset(slots.slot, 0, sizeof(slots.slot));
			if (zhdr->first_chunks)
				first_handle = __encode_handle(zhdr, &slots,
								FIRST);
			if (zhdr->middle_chunks)
				middle_handle = __encode_handle(zhdr, &slots,
								MIDDLE);
			if (zhdr->last_chunks)
				last_handle = __encode_handle(zhdr, &slots,
								LAST);
			/*
			 * it's safe to unlock here because we hold a
			 * reference to this page
			 */
			z3fold_page_unlock(zhdr);
		} else {
			first_handle = encode_handle(zhdr, HEADLESS);
			last_handle = middle_handle = 0;
		}
		/* Issue the eviction callback(s) */
		if (middle_handle) {
			ret = pool->ops->evict(pool, middle_handle);
			if (ret)
				goto next;
		}
		if (first_handle) {
			ret = pool->ops->evict(pool, first_handle);
			if (ret)
				goto next;
		}
		if (last_handle) {
			ret = pool->ops->evict(pool, last_handle);
			if (ret)
				goto next;
		}
next:
		if (test_bit(PAGE_HEADLESS, &page->private)) {
			if (ret == 0) {
				free_z3fold_page(page, true);
				atomic64_dec(&pool->pages_nr);
				return 0;
			}
			spin_lock(&pool->lock);
			list_add(&page->lru, &pool->lru);
			spin_unlock(&pool->lock);
			clear_bit(PAGE_CLAIMED, &page->private);
		} else {
			struct z3fold_buddy_slots *slots = zhdr->slots;
			z3fold_page_lock(zhdr);
			if (kref_put(&zhdr->refcount,
					release_z3fold_page_locked)) {
				kmem_cache_free(pool->c_handle, slots);
				return 0;
			}
			/*
			 * if we are here, the page is still not completely
			 * free. Take the global pool lock then to be able
			 * to add it back to the lru list
			 */
			spin_lock(&pool->lock);
			list_add(&page->lru, &pool->lru);
			spin_unlock(&pool->lock);
			if (list_empty(&zhdr->buddy))
				add_to_unbuddied(pool, zhdr);
			clear_bit(PAGE_CLAIMED, &page->private);
			z3fold_page_unlock(zhdr);
		}

		/* We started off locked to we need to lock the pool back */
		spin_lock(&pool->lock);
	}
	spin_unlock(&pool->lock);
	return -EAGAIN;
}

/**
 * z3fold_map() - maps the allocation associated with the given handle
 * @pool:	pool in which the allocation resides
 * @handle:	handle associated with the allocation to be mapped
 *
 * Extracts the buddy number from handle and constructs the pointer to the
 * correct starting chunk within the page.
 *
 * Returns: a pointer to the mapped allocation
 */
static void *z3fold_map(struct z3fold_pool *pool, unsigned long handle)
{
	struct z3fold_header *zhdr;
	struct page *page;
	void *addr;
	enum buddy buddy;

	zhdr = get_z3fold_header(handle);
	addr = zhdr;
	page = virt_to_page(zhdr);

	if (test_bit(PAGE_HEADLESS, &page->private))
		goto out;

	buddy = handle_to_buddy(handle);
	switch (buddy) {
	case FIRST:
		addr += ZHDR_SIZE_ALIGNED;
		break;
	case MIDDLE:
		addr += zhdr->start_middle << CHUNK_SHIFT;
		set_bit(MIDDLE_CHUNK_MAPPED, &page->private);
		break;
	case LAST:
		addr += PAGE_SIZE - (handle_to_chunks(handle) << CHUNK_SHIFT);
		break;
	default:
		pr_err("unknown buddy id %d\n", buddy);
		WARN_ON(1);
		addr = NULL;
		break;
	}

	if (addr)
		zhdr->mapped_count++;
out:
	put_z3fold_header(zhdr);
	return addr;
}

/**
 * z3fold_unmap() - unmaps the allocation associated with the given handle
 * @pool:	pool in which the allocation resides
 * @handle:	handle associated with the allocation to be unmapped
 */
static void z3fold_unmap(struct z3fold_pool *pool, unsigned long handle)
{
	struct z3fold_header *zhdr;
	struct page *page;
	enum buddy buddy;

	zhdr = get_z3fold_header(handle);
	page = virt_to_page(zhdr);

	if (test_bit(PAGE_HEADLESS, &page->private))
		return;

	buddy = handle_to_buddy(handle);
	if (buddy == MIDDLE)
		clear_bit(MIDDLE_CHUNK_MAPPED, &page->private);
	zhdr->mapped_count--;
	put_z3fold_header(zhdr);
}

/**
 * z3fold_get_pool_size() - gets the z3fold pool size in pages
 * @pool:	pool whose size is being queried
 *
 * Returns: size in pages of the given pool.
 */
static u64 z3fold_get_pool_size(struct z3fold_pool *pool)
{
	return atomic64_read(&pool->pages_nr);
}

static bool z3fold_page_isolate(struct page *page, isolate_mode_t mode)
{
	struct z3fold_header *zhdr;
	struct z3fold_pool *pool;

	VM_BUG_ON_PAGE(!PageMovable(page), page);
	VM_BUG_ON_PAGE(PageIsolated(page), page);

	if (test_bit(PAGE_HEADLESS, &page->private))
		return false;

	zhdr = page_address(page);
	z3fold_page_lock(zhdr);
	if (test_bit(NEEDS_COMPACTING, &page->private) ||
	    test_bit(PAGE_STALE, &page->private))
		goto out;

	if (zhdr->mapped_count != 0 || zhdr->foreign_handles != 0)
		goto out;

	if (test_and_set_bit(PAGE_CLAIMED, &page->private))
		goto out;
	pool = zhdr_to_pool(zhdr);
	spin_lock(&pool->lock);
	if (!list_empty(&zhdr->buddy))
		list_del_init(&zhdr->buddy);
	if (!list_empty(&page->lru))
		list_del_init(&page->lru);
	spin_unlock(&pool->lock);

	kref_get(&zhdr->refcount);
	z3fold_page_unlock(zhdr);
	return true;

out:
	z3fold_page_unlock(zhdr);
	return false;
}

static int z3fold_page_migrate(struct address_space *mapping, struct page *newpage,
			       struct page *page, enum migrate_mode mode)
{
	struct z3fold_header *zhdr, *new_zhdr;
	struct z3fold_pool *pool;
	struct address_space *new_mapping;

	VM_BUG_ON_PAGE(!PageMovable(page), page);
	VM_BUG_ON_PAGE(!PageIsolated(page), page);
	VM_BUG_ON_PAGE(!test_bit(PAGE_CLAIMED, &page->private), page);
	VM_BUG_ON_PAGE(!PageLocked(newpage), newpage);

	zhdr = page_address(page);
	pool = zhdr_to_pool(zhdr);

	if (!z3fold_page_trylock(zhdr))
		return -EAGAIN;
	if (zhdr->mapped_count != 0 || zhdr->foreign_handles != 0) {
		clear_bit(PAGE_CLAIMED, &page->private);
		z3fold_page_unlock(zhdr);
		return -EBUSY;
	}
	if (work_pending(&zhdr->work)) {
		z3fold_page_unlock(zhdr);
		return -EAGAIN;
	}
	new_zhdr = page_address(newpage);
	memcpy(new_zhdr, zhdr, PAGE_SIZE);
	newpage->private = page->private;
	set_bit(PAGE_MIGRATED, &page->private);
	z3fold_page_unlock(zhdr);
	spin_lock_init(&new_zhdr->page_lock);
	INIT_WORK(&new_zhdr->work, compact_page_work);
	/*
	 * z3fold_page_isolate() ensures that new_zhdr->buddy is empty,
	 * so we only have to reinitialize it.
	 */
	INIT_LIST_HEAD(&new_zhdr->buddy);
	new_mapping = page_mapping(page);
	__ClearPageMovable(page);

	get_page(newpage);
	z3fold_page_lock(new_zhdr);
	if (new_zhdr->first_chunks)
		encode_handle(new_zhdr, FIRST);
	if (new_zhdr->last_chunks)
		encode_handle(new_zhdr, LAST);
	if (new_zhdr->middle_chunks)
		encode_handle(new_zhdr, MIDDLE);
	set_bit(NEEDS_COMPACTING, &newpage->private);
	new_zhdr->cpu = smp_processor_id();
	spin_lock(&pool->lock);
	list_add(&newpage->lru, &pool->lru);
	spin_unlock(&pool->lock);
	__SetPageMovable(newpage, new_mapping);
	z3fold_page_unlock(new_zhdr);

	queue_work_on(new_zhdr->cpu, pool->compact_wq, &new_zhdr->work);

<<<<<<< HEAD
	clear_bit(PAGE_CLAIMED, &page->private);
=======
	/* PAGE_CLAIMED and PAGE_MIGRATED are cleared now. */
	page->private = 0;
>>>>>>> 7bf47936
	put_page(page);
	return 0;
}

static void z3fold_page_putback(struct page *page)
{
	struct z3fold_header *zhdr;
	struct z3fold_pool *pool;

	zhdr = page_address(page);
	pool = zhdr_to_pool(zhdr);

	z3fold_page_lock(zhdr);
	if (!list_empty(&zhdr->buddy))
		list_del_init(&zhdr->buddy);
	INIT_LIST_HEAD(&page->lru);
	if (kref_put(&zhdr->refcount, release_z3fold_page_locked))
		return;
	spin_lock(&pool->lock);
	list_add(&page->lru, &pool->lru);
	spin_unlock(&pool->lock);
	if (list_empty(&zhdr->buddy))
		add_to_unbuddied(pool, zhdr);
	clear_bit(PAGE_CLAIMED, &page->private);
	z3fold_page_unlock(zhdr);
}

static const struct address_space_operations z3fold_aops = {
	.isolate_page = z3fold_page_isolate,
	.migratepage = z3fold_page_migrate,
	.putback_page = z3fold_page_putback,
};

/*****************
 * zpool
 ****************/

static int z3fold_zpool_evict(struct z3fold_pool *pool, unsigned long handle)
{
	if (pool->zpool && pool->zpool_ops && pool->zpool_ops->evict)
		return pool->zpool_ops->evict(pool->zpool, handle);
	else
		return -ENOENT;
}

static const struct z3fold_ops z3fold_zpool_ops = {
	.evict =	z3fold_zpool_evict
};

static void *z3fold_zpool_create(const char *name, gfp_t gfp,
			       const struct zpool_ops *zpool_ops,
			       struct zpool *zpool)
{
	struct z3fold_pool *pool;

	pool = z3fold_create_pool(name, gfp,
				zpool_ops ? &z3fold_zpool_ops : NULL);
	if (pool) {
		pool->zpool = zpool;
		pool->zpool_ops = zpool_ops;
	}
	return pool;
}

static void z3fold_zpool_destroy(void *pool)
{
	z3fold_destroy_pool(pool);
}

static int z3fold_zpool_malloc(void *pool, size_t size, gfp_t gfp,
			unsigned long *handle)
{
	return z3fold_alloc(pool, size, gfp, handle);
}
static void z3fold_zpool_free(void *pool, unsigned long handle)
{
	z3fold_free(pool, handle);
}

static int z3fold_zpool_shrink(void *pool, unsigned int pages,
			unsigned int *reclaimed)
{
	unsigned int total = 0;
	int ret = -EINVAL;

	while (total < pages) {
		ret = z3fold_reclaim_page(pool, 8);
		if (ret < 0)
			break;
		total++;
	}

	if (reclaimed)
		*reclaimed = total;

	return ret;
}

static void *z3fold_zpool_map(void *pool, unsigned long handle,
			enum zpool_mapmode mm)
{
	return z3fold_map(pool, handle);
}
static void z3fold_zpool_unmap(void *pool, unsigned long handle)
{
	z3fold_unmap(pool, handle);
}

static u64 z3fold_zpool_total_size(void *pool)
{
	return z3fold_get_pool_size(pool) * PAGE_SIZE;
}

static struct zpool_driver z3fold_zpool_driver = {
	.type =		"z3fold",
	.sleep_mapped = true,
	.owner =	THIS_MODULE,
	.create =	z3fold_zpool_create,
	.destroy =	z3fold_zpool_destroy,
	.malloc =	z3fold_zpool_malloc,
	.free =		z3fold_zpool_free,
	.shrink =	z3fold_zpool_shrink,
	.map =		z3fold_zpool_map,
	.unmap =	z3fold_zpool_unmap,
	.total_size =	z3fold_zpool_total_size,
};

MODULE_ALIAS("zpool-z3fold");

static int __init init_z3fold(void)
{
	int ret;

	/*
	 * Make sure the z3fold header is not larger than the page size and
	 * there has remaining spaces for its buddy.
	 */
	BUILD_BUG_ON(ZHDR_SIZE_ALIGNED > PAGE_SIZE - CHUNK_SIZE);
	ret = z3fold_mount();
	if (ret)
		return ret;

	zpool_register_driver(&z3fold_zpool_driver);

	return 0;
}

static void __exit exit_z3fold(void)
{
	z3fold_unmount();
	zpool_unregister_driver(&z3fold_zpool_driver);
}

module_init(init_z3fold);
module_exit(exit_z3fold);

MODULE_LICENSE("GPL");
MODULE_AUTHOR("Vitaly Wool <vitalywool@gmail.com>");
MODULE_DESCRIPTION("3-Fold Allocator for Compressed Pages");<|MERGE_RESOLUTION|>--- conflicted
+++ resolved
@@ -522,12 +522,6 @@
 	list_add(&zhdr->buddy, &pool->stale);
 	queue_work(pool->release_wq, &pool->work);
 	spin_unlock(&pool->stale_lock);
-<<<<<<< HEAD
-
-	atomic64_dec(&pool->pages_nr);
-}
-=======
->>>>>>> 7bf47936
 
 	atomic64_dec(&pool->pages_nr);
 }
@@ -1324,10 +1318,6 @@
 			}
 
 			if (!z3fold_page_trylock(zhdr)) {
-<<<<<<< HEAD
-				kref_put(&zhdr->refcount, release_z3fold_page);
-=======
->>>>>>> 7bf47936
 				zhdr = NULL;
 				continue; /* can't evict at this point */
 			}
@@ -1338,13 +1328,7 @@
 			 */
 			if (zhdr->foreign_handles ||
 			    test_and_set_bit(PAGE_CLAIMED, &page->private)) {
-<<<<<<< HEAD
-				if (!kref_put(&zhdr->refcount,
-						release_z3fold_page_locked))
-					z3fold_page_unlock(zhdr);
-=======
 				z3fold_page_unlock(zhdr);
->>>>>>> 7bf47936
 				zhdr = NULL;
 				continue; /* can't evict such page */
 			}
@@ -1629,12 +1613,8 @@
 
 	queue_work_on(new_zhdr->cpu, pool->compact_wq, &new_zhdr->work);
 
-<<<<<<< HEAD
-	clear_bit(PAGE_CLAIMED, &page->private);
-=======
 	/* PAGE_CLAIMED and PAGE_MIGRATED are cleared now. */
 	page->private = 0;
->>>>>>> 7bf47936
 	put_page(page);
 	return 0;
 }
