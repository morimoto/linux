# SPDX-License-Identifier: GPL-2.0-only

menu "Memory Management options"

#
# For some reason microblaze and nios2 hard code SWAP=n.  Hopefully we can
# add proper SWAP support to them, in which case this can be remove.
#
config ARCH_NO_SWAP
	bool

config ZPOOL
	bool

menuconfig SWAP
	bool "Support for paging of anonymous memory (swap)"
	depends on MMU && BLOCK && !ARCH_NO_SWAP
	default y
	help
	  This option allows you to choose whether you want to have support
	  for so called swap devices or swap files in your kernel that are
	  used to provide more virtual memory than the actual RAM present
	  in your computer.  If unsure say Y.

config ZSWAP
	bool "Compressed cache for swap pages (EXPERIMENTAL)"
	depends on SWAP
	select FRONTSWAP
	select CRYPTO
	select ZPOOL
	help
	  A lightweight compressed cache for swap pages.  It takes
	  pages that are in the process of being swapped out and attempts to
	  compress them into a dynamically allocated RAM-based memory pool.
	  This can result in a significant I/O reduction on swap device and,
	  in the case where decompressing from RAM is faster that swap device
	  reads, can also improve workload performance.

	  This is marked experimental because it is a new feature (as of
	  v3.11) that interacts heavily with memory reclaim.  While these
	  interactions don't cause any known issues on simple memory setups,
	  they have not be fully explored on the large set of potential
	  configurations and workloads that exist.

config ZSWAP_DEFAULT_ON
	bool "Enable the compressed cache for swap pages by default"
	depends on ZSWAP
	help
	  If selected, the compressed cache for swap pages will be enabled
	  at boot, otherwise it will be disabled.

	  The selection made here can be overridden by using the kernel
	  command line 'zswap.enabled=' option.

choice
	prompt "Default compressor"
	depends on ZSWAP
	default ZSWAP_COMPRESSOR_DEFAULT_LZO
	help
	  Selects the default compression algorithm for the compressed cache
	  for swap pages.

	  For an overview what kind of performance can be expected from
	  a particular compression algorithm please refer to the benchmarks
	  available at the following LWN page:
	  https://lwn.net/Articles/751795/

	  If in doubt, select 'LZO'.

	  The selection made here can be overridden by using the kernel
	  command line 'zswap.compressor=' option.

config ZSWAP_COMPRESSOR_DEFAULT_DEFLATE
	bool "Deflate"
	select CRYPTO_DEFLATE
	help
	  Use the Deflate algorithm as the default compression algorithm.

config ZSWAP_COMPRESSOR_DEFAULT_LZO
	bool "LZO"
	select CRYPTO_LZO
	help
	  Use the LZO algorithm as the default compression algorithm.

config ZSWAP_COMPRESSOR_DEFAULT_842
	bool "842"
	select CRYPTO_842
	help
	  Use the 842 algorithm as the default compression algorithm.

config ZSWAP_COMPRESSOR_DEFAULT_LZ4
	bool "LZ4"
	select CRYPTO_LZ4
	help
	  Use the LZ4 algorithm as the default compression algorithm.

config ZSWAP_COMPRESSOR_DEFAULT_LZ4HC
	bool "LZ4HC"
	select CRYPTO_LZ4HC
	help
	  Use the LZ4HC algorithm as the default compression algorithm.

config ZSWAP_COMPRESSOR_DEFAULT_ZSTD
	bool "zstd"
	select CRYPTO_ZSTD
	help
	  Use the zstd algorithm as the default compression algorithm.
endchoice

config ZSWAP_COMPRESSOR_DEFAULT
       string
       depends on ZSWAP
       default "deflate" if ZSWAP_COMPRESSOR_DEFAULT_DEFLATE
       default "lzo" if ZSWAP_COMPRESSOR_DEFAULT_LZO
       default "842" if ZSWAP_COMPRESSOR_DEFAULT_842
       default "lz4" if ZSWAP_COMPRESSOR_DEFAULT_LZ4
       default "lz4hc" if ZSWAP_COMPRESSOR_DEFAULT_LZ4HC
       default "zstd" if ZSWAP_COMPRESSOR_DEFAULT_ZSTD
       default ""

choice
	prompt "Default allocator"
	depends on ZSWAP
	default ZSWAP_ZPOOL_DEFAULT_ZBUD
	help
	  Selects the default allocator for the compressed cache for
	  swap pages.
	  The default is 'zbud' for compatibility, however please do
	  read the description of each of the allocators below before
	  making a right choice.

	  The selection made here can be overridden by using the kernel
	  command line 'zswap.zpool=' option.

config ZSWAP_ZPOOL_DEFAULT_ZBUD
	bool "zbud"
	select ZBUD
	help
	  Use the zbud allocator as the default allocator.

config ZSWAP_ZPOOL_DEFAULT_Z3FOLD
	bool "z3fold"
	select Z3FOLD
	help
	  Use the z3fold allocator as the default allocator.

config ZSWAP_ZPOOL_DEFAULT_ZSMALLOC
	bool "zsmalloc"
	select ZSMALLOC
	help
	  Use the zsmalloc allocator as the default allocator.
endchoice

config ZSWAP_ZPOOL_DEFAULT
       string
       depends on ZSWAP
       default "zbud" if ZSWAP_ZPOOL_DEFAULT_ZBUD
       default "z3fold" if ZSWAP_ZPOOL_DEFAULT_Z3FOLD
       default "zsmalloc" if ZSWAP_ZPOOL_DEFAULT_ZSMALLOC
       default ""

config ZBUD
	tristate "2:1 compression allocator (zbud)"
	depends on ZSWAP
	help
	  A special purpose allocator for storing compressed pages.
	  It is designed to store up to two compressed pages per physical
	  page.  While this design limits storage density, it has simple and
	  deterministic reclaim properties that make it preferable to a higher
	  density approach when reclaim will be used.

config Z3FOLD
	tristate "3:1 compression allocator (z3fold)"
	depends on ZSWAP
	help
	  A special purpose allocator for storing compressed pages.
	  It is designed to store up to three compressed pages per physical
	  page. It is a ZBUD derivative so the simplicity and determinism are
	  still there.

config ZSMALLOC
	tristate
	prompt "N:1 compression allocator (zsmalloc)" if ZSWAP
	depends on MMU
	help
	  zsmalloc is a slab-based memory allocator designed to store
	  pages of various compression levels efficiently. It achieves
	  the highest storage density with the least amount of fragmentation.

config ZSMALLOC_STAT
	bool "Export zsmalloc statistics"
	depends on ZSMALLOC
	select DEBUG_FS
	help
	  This option enables code in the zsmalloc to collect various
	  statistics about what's happening in zsmalloc and exports that
	  information to userspace via debugfs.
	  If unsure, say N.

menu "SLAB allocator options"

choice
	prompt "Choose SLAB allocator"
	default SLUB
	help
	   This option allows to select a slab allocator.

config SLAB
	bool "SLAB"
	depends on !PREEMPT_RT
	select HAVE_HARDENED_USERCOPY_ALLOCATOR
	help
	  The regular slab allocator that is established and known to work
	  well in all environments. It organizes cache hot objects in
	  per cpu and per node queues.

config SLUB
	bool "SLUB (Unqueued Allocator)"
	select HAVE_HARDENED_USERCOPY_ALLOCATOR
	help
	   SLUB is a slab allocator that minimizes cache line usage
	   instead of managing queues of cached objects (SLAB approach).
	   Per cpu caching is realized using slabs of objects instead
	   of queues of objects. SLUB can use memory efficiently
	   and has enhanced diagnostics. SLUB is the default choice for
	   a slab allocator.

config SLOB
	depends on EXPERT
	bool "SLOB (Simple Allocator)"
	depends on !PREEMPT_RT
	help
	   SLOB replaces the stock allocator with a drastically simpler
	   allocator. SLOB is generally more space efficient but
	   does not perform as well on large systems.

endchoice

config SLAB_MERGE_DEFAULT
	bool "Allow slab caches to be merged"
	default y
	depends on SLAB || SLUB
	help
	  For reduced kernel memory fragmentation, slab caches can be
	  merged when they share the same size and other characteristics.
	  This carries a risk of kernel heap overflows being able to
	  overwrite objects from merged caches (and more easily control
	  cache layout), which makes such heap attacks easier to exploit
	  by attackers. By keeping caches unmerged, these kinds of exploits
	  can usually only damage objects in the same cache. To disable
	  merging at runtime, "slab_nomerge" can be passed on the kernel
	  command line.

config SLAB_FREELIST_RANDOM
	bool "Randomize slab freelist"
	depends on SLAB || SLUB
	help
	  Randomizes the freelist order used on creating new pages. This
	  security feature reduces the predictability of the kernel slab
	  allocator against heap overflows.

config SLAB_FREELIST_HARDENED
	bool "Harden slab freelist metadata"
	depends on SLAB || SLUB
	help
	  Many kernel heap attacks try to target slab cache metadata and
	  other infrastructure. This options makes minor performance
	  sacrifices to harden the kernel slab allocator against common
	  freelist exploit methods. Some slab implementations have more
	  sanity-checking than others. This option is most effective with
	  CONFIG_SLUB.

<<<<<<< HEAD
=======
config SLUB_STATS
	default n
	bool "Enable SLUB performance statistics"
	depends on SLUB && SYSFS
	help
	  SLUB statistics are useful to debug SLUBs allocation behavior in
	  order find ways to optimize the allocator. This should never be
	  enabled for production use since keeping statistics slows down
	  the allocator by a few percentage points. The slabinfo command
	  supports the determination of the most active slabs to figure
	  out which slabs are relevant to a particular load.
	  Try running: slabinfo -DA

>>>>>>> 7bf47936
config SLUB_CPU_PARTIAL
	default y
	depends on SLUB && SMP
	bool "SLUB per cpu partial cache"
	help
	  Per cpu partial caches accelerate objects allocation and freeing
	  that is local to a processor at the price of more indeterminism
	  in the latency of the free. On overflow these caches will be cleared
	  which requires the taking of locks that may cause latency spikes.
	  Typically one would choose no for a realtime system.

endmenu # SLAB allocator options

config SHUFFLE_PAGE_ALLOCATOR
	bool "Page allocator randomization"
	default SLAB_FREELIST_RANDOM && ACPI_NUMA
	help
	  Randomization of the page allocator improves the average
	  utilization of a direct-mapped memory-side-cache. See section
	  5.2.27 Heterogeneous Memory Attribute Table (HMAT) in the ACPI
	  6.2a specification for an example of how a platform advertises
	  the presence of a memory-side-cache. There are also incidental
	  security benefits as it reduces the predictability of page
	  allocations to compliment SLAB_FREELIST_RANDOM, but the
	  default granularity of shuffling on the "MAX_ORDER - 1" i.e,
	  10th order of pages is selected based on cache utilization
	  benefits on x86.

	  While the randomization improves cache utilization it may
	  negatively impact workloads on platforms without a cache. For
	  this reason, by default, the randomization is enabled only
	  after runtime detection of a direct-mapped memory-side-cache.
	  Otherwise, the randomization may be force enabled with the
	  'page_alloc.shuffle' kernel command line parameter.

	  Say Y if unsure.

<<<<<<< HEAD
=======
config COMPAT_BRK
	bool "Disable heap randomization"
	default y
	help
	  Randomizing heap placement makes heap exploits harder, but it
	  also breaks ancient binaries (including anything libc5 based).
	  This option changes the bootup default to heap randomization
	  disabled, and can be overridden at runtime by setting
	  /proc/sys/kernel/randomize_va_space to 2.

	  On non-ancient distros (post-2000 ones) N is usually a safe choice.

config MMAP_ALLOW_UNINITIALIZED
	bool "Allow mmapped anonymous memory to be uninitialized"
	depends on EXPERT && !MMU
	default n
	help
	  Normally, and according to the Linux spec, anonymous memory obtained
	  from mmap() has its contents cleared before it is passed to
	  userspace.  Enabling this config option allows you to request that
	  mmap() skip that if it is given an MAP_UNINITIALIZED flag, thus
	  providing a huge performance boost.  If this option is not enabled,
	  then the flag will be ignored.

	  This is taken advantage of by uClibc's malloc(), and also by
	  ELF-FDPIC binfmt's brk and stack allocator.

	  Because of the obvious security issues, this option should only be
	  enabled on embedded devices where you control what is run in
	  userspace.  Since that isn't generally a problem on no-MMU systems,
	  it is normally safe to say Y here.

	  See Documentation/admin-guide/mm/nommu-mmap.rst for more information.

>>>>>>> 7bf47936
config SELECT_MEMORY_MODEL
	def_bool y
	depends on ARCH_SELECT_MEMORY_MODEL

choice
	prompt "Memory model"
	depends on SELECT_MEMORY_MODEL
	default SPARSEMEM_MANUAL if ARCH_SPARSEMEM_DEFAULT
	default FLATMEM_MANUAL
	help
	  This option allows you to change some of the ways that
	  Linux manages its memory internally. Most users will
	  only have one option here selected by the architecture
	  configuration. This is normal.

config FLATMEM_MANUAL
	bool "Flat Memory"
	depends on !ARCH_SPARSEMEM_ENABLE || ARCH_FLATMEM_ENABLE
	help
	  This option is best suited for non-NUMA systems with
	  flat address space. The FLATMEM is the most efficient
	  system in terms of performance and resource consumption
	  and it is the best option for smaller systems.

	  For systems that have holes in their physical address
	  spaces and for features like NUMA and memory hotplug,
	  choose "Sparse Memory".

	  If unsure, choose this option (Flat Memory) over any other.

config SPARSEMEM_MANUAL
	bool "Sparse Memory"
	depends on ARCH_SPARSEMEM_ENABLE
	help
	  This will be the only option for some systems, including
	  memory hot-plug systems.  This is normal.

	  This option provides efficient support for systems with
	  holes is their physical address space and allows memory
	  hot-plug and hot-remove.

	  If unsure, choose "Flat Memory" over this option.

endchoice

config SPARSEMEM
	def_bool y
	depends on (!SELECT_MEMORY_MODEL && ARCH_SPARSEMEM_ENABLE) || SPARSEMEM_MANUAL

config FLATMEM
	def_bool y
	depends on !SPARSEMEM || FLATMEM_MANUAL

#
# SPARSEMEM_EXTREME (which is the default) does some bootmem
# allocations when sparse_init() is called.  If this cannot
# be done on your architecture, select this option.  However,
# statically allocating the mem_section[] array can potentially
# consume vast quantities of .bss, so be careful.
#
# This option will also potentially produce smaller runtime code
# with gcc 3.4 and later.
#
config SPARSEMEM_STATIC
	bool

#
# Architecture platforms which require a two level mem_section in SPARSEMEM
# must select this option. This is usually for architecture platforms with
# an extremely sparse physical address space.
#
config SPARSEMEM_EXTREME
	def_bool y
	depends on SPARSEMEM && !SPARSEMEM_STATIC

config SPARSEMEM_VMEMMAP_ENABLE
	bool

config SPARSEMEM_VMEMMAP
	bool "Sparse Memory virtual memmap"
	depends on SPARSEMEM && SPARSEMEM_VMEMMAP_ENABLE
	default y
	help
	  SPARSEMEM_VMEMMAP uses a virtually mapped memmap to optimise
	  pfn_to_page and page_to_pfn operations.  This is the most
	  efficient option when sufficient kernel resources are available.

config HAVE_MEMBLOCK_PHYS_MAP
	bool

config HAVE_FAST_GUP
	depends on MMU
	bool

# Don't discard allocated memory used to track "memory" and "reserved" memblocks
# after early boot, so it can still be used to test for validity of memory.
# Also, memblocks are updated with memory hot(un)plug.
config ARCH_KEEP_MEMBLOCK
	bool

# Keep arch NUMA mapping infrastructure post-init.
config NUMA_KEEP_MEMINFO
	bool

config MEMORY_ISOLATION
	bool

# IORESOURCE_SYSTEM_RAM regions in the kernel resource tree that are marked
# IORESOURCE_EXCLUSIVE cannot be mapped to user space, for example, via
# /dev/mem.
config EXCLUSIVE_SYSTEM_RAM
	def_bool y
	depends on !DEVMEM || STRICT_DEVMEM

#
# Only be set on architectures that have completely implemented memory hotplug
# feature. If you are not sure, don't touch it.
#
config HAVE_BOOTMEM_INFO_NODE
	def_bool n

config ARCH_ENABLE_MEMORY_HOTPLUG
	bool

config ARCH_ENABLE_MEMORY_HOTREMOVE
	bool

# eventually, we can have this option just 'select SPARSEMEM'
menuconfig MEMORY_HOTPLUG
	bool "Memory hotplug"
	select MEMORY_ISOLATION
	depends on SPARSEMEM
	depends on ARCH_ENABLE_MEMORY_HOTPLUG
	depends on 64BIT
	select NUMA_KEEP_MEMINFO if NUMA

if MEMORY_HOTPLUG

config MEMORY_HOTPLUG_DEFAULT_ONLINE
	bool "Online the newly added memory blocks by default"
	depends on MEMORY_HOTPLUG
	help
	  This option sets the default policy setting for memory hotplug
	  onlining policy (/sys/devices/system/memory/auto_online_blocks) which
	  determines what happens to newly added memory regions. Policy setting
	  can always be changed at runtime.
	  See Documentation/admin-guide/mm/memory-hotplug.rst for more information.

	  Say Y here if you want all hot-plugged memory blocks to appear in
	  'online' state by default.
	  Say N here if you want the default policy to keep all hot-plugged
	  memory blocks in 'offline' state.

config MEMORY_HOTREMOVE
	bool "Allow for memory hot remove"
	select HAVE_BOOTMEM_INFO_NODE if (X86_64 || PPC64)
	depends on MEMORY_HOTPLUG && ARCH_ENABLE_MEMORY_HOTREMOVE
	depends on MIGRATION

config MHP_MEMMAP_ON_MEMORY
	def_bool y
	depends on MEMORY_HOTPLUG && SPARSEMEM_VMEMMAP
	depends on ARCH_MHP_MEMMAP_ON_MEMORY_ENABLE

endif # MEMORY_HOTPLUG

# Heavily threaded applications may benefit from splitting the mm-wide
# page_table_lock, so that faults on different parts of the user address
# space can be handled with less contention: split it at this NR_CPUS.
# Default to 4 for wider testing, though 8 might be more appropriate.
# ARM's adjust_pte (unused if VIPT) depends on mm-wide page_table_lock.
# PA-RISC 7xxx's spinlock_t would enlarge struct page from 32 to 44 bytes.
# SPARC32 allocates multiple pte tables within a single page, and therefore
# a per-page lock leads to problems when multiple tables need to be locked
# at the same time (e.g. copy_page_range()).
# DEBUG_SPINLOCK and DEBUG_LOCK_ALLOC spinlock_t also enlarge struct page.
#
config SPLIT_PTLOCK_CPUS
	int
	default "999999" if !MMU
	default "999999" if ARM && !CPU_CACHE_VIPT
	default "999999" if PARISC && !PA20
	default "999999" if SPARC32
	default "4"

config ARCH_ENABLE_SPLIT_PMD_PTLOCK
	bool

#
# support for memory balloon
config MEMORY_BALLOON
	bool

#
# support for memory balloon compaction
config BALLOON_COMPACTION
	bool "Allow for balloon memory compaction/migration"
	def_bool y
	depends on COMPACTION && MEMORY_BALLOON
	help
	  Memory fragmentation introduced by ballooning might reduce
	  significantly the number of 2MB contiguous memory blocks that can be
	  used within a guest, thus imposing performance penalties associated
	  with the reduced number of transparent huge pages that could be used
	  by the guest workload. Allowing the compaction & migration for memory
	  pages enlisted as being part of memory balloon devices avoids the
	  scenario aforementioned and helps improving memory defragmentation.

#
# support for memory compaction
config COMPACTION
	bool "Allow for memory compaction"
	def_bool y
	select MIGRATION
	depends on MMU
	help
	  Compaction is the only memory management component to form
	  high order (larger physically contiguous) memory blocks
	  reliably. The page allocator relies on compaction heavily and
	  the lack of the feature can lead to unexpected OOM killer
	  invocations for high order memory requests. You shouldn't
	  disable this option unless there really is a strong reason for
	  it and then we would be really interested to hear about that at
	  linux-mm@kvack.org.

#
# support for free page reporting
config PAGE_REPORTING
	bool "Free page reporting"
	def_bool n
	help
	  Free page reporting allows for the incremental acquisition of
	  free pages from the buddy allocator for the purpose of reporting
	  those pages to another entity, such as a hypervisor, so that the
	  memory can be freed within the host for other uses.

#
# support for page migration
#
config MIGRATION
	bool "Page migration"
	def_bool y
	depends on (NUMA || ARCH_ENABLE_MEMORY_HOTREMOVE || COMPACTION || CMA) && MMU
	help
	  Allows the migration of the physical location of pages of processes
	  while the virtual addresses are not changed. This is useful in
	  two situations. The first is on NUMA systems to put pages nearer
	  to the processors accessing. The second is when allocating huge
	  pages as migration can relocate pages to satisfy a huge page
	  allocation instead of reclaiming.

config DEVICE_MIGRATION
	def_bool MIGRATION && ZONE_DEVICE

config ARCH_ENABLE_HUGEPAGE_MIGRATION
	bool

config ARCH_ENABLE_THP_MIGRATION
	bool

config HUGETLB_PAGE_SIZE_VARIABLE
	def_bool n
	help
	  Allows the pageblock_order value to be dynamic instead of just standard
	  HUGETLB_PAGE_ORDER when there are multiple HugeTLB page sizes available
	  on a platform.

	  Note that the pageblock_order cannot exceed MAX_ORDER - 1 and will be
	  clamped down to MAX_ORDER - 1.

config CONTIG_ALLOC
	def_bool (MEMORY_ISOLATION && COMPACTION) || CMA

config PHYS_ADDR_T_64BIT
	def_bool 64BIT

config BOUNCE
	bool "Enable bounce buffers"
	default y
	depends on BLOCK && MMU && HIGHMEM
	help
	  Enable bounce buffers for devices that cannot access the full range of
	  memory available to the CPU. Enabled by default when HIGHMEM is
	  selected, but you may say n to override this.

config VIRT_TO_BUS
	bool
	help
	  An architecture should select this if it implements the
	  deprecated interface virt_to_bus().  All new architectures
	  should probably not select this.


config MMU_NOTIFIER
	bool
	select SRCU
	select INTERVAL_TREE

config KSM
	bool "Enable KSM for page merging"
	depends on MMU
	select XXHASH
	help
	  Enable Kernel Samepage Merging: KSM periodically scans those areas
	  of an application's address space that an app has advised may be
	  mergeable.  When it finds pages of identical content, it replaces
	  the many instances by a single page with that content, so
	  saving memory until one or another app needs to modify the content.
	  Recommended for use with KVM, or with other duplicative applications.
	  See Documentation/vm/ksm.rst for more information: KSM is inactive
	  until a program has madvised that an area is MADV_MERGEABLE, and
	  root has set /sys/kernel/mm/ksm/run to 1 (if CONFIG_SYSFS is set).

config DEFAULT_MMAP_MIN_ADDR
	int "Low address space to protect from user allocation"
	depends on MMU
	default 4096
	help
	  This is the portion of low virtual memory which should be protected
	  from userspace allocation.  Keeping a user from writing to low pages
	  can help reduce the impact of kernel NULL pointer bugs.

	  For most ia64, ppc64 and x86 users with lots of address space
	  a value of 65536 is reasonable and should cause no problems.
	  On arm and other archs it should not be higher than 32768.
	  Programs which use vm86 functionality or have some need to map
	  this low address space will need CAP_SYS_RAWIO or disable this
	  protection by setting the value to 0.

	  This value can be changed after boot using the
	  /proc/sys/vm/mmap_min_addr tunable.

config ARCH_SUPPORTS_MEMORY_FAILURE
	bool

config MEMORY_FAILURE
	depends on MMU
	depends on ARCH_SUPPORTS_MEMORY_FAILURE
	bool "Enable recovery from hardware memory errors"
	select MEMORY_ISOLATION
	select RAS
	help
	  Enables code to recover from some memory failures on systems
	  with MCA recovery. This allows a system to continue running
	  even when some of its memory has uncorrected errors. This requires
	  special hardware support and typically ECC memory.

config HWPOISON_INJECT
	tristate "HWPoison pages injector"
	depends on MEMORY_FAILURE && DEBUG_KERNEL && PROC_FS
	select PROC_PAGE_MONITOR

config NOMMU_INITIAL_TRIM_EXCESS
	int "Turn on mmap() excess space trimming before booting"
	depends on !MMU
	default 1
	help
	  The NOMMU mmap() frequently needs to allocate large contiguous chunks
	  of memory on which to store mappings, but it can only ask the system
	  allocator for chunks in 2^N*PAGE_SIZE amounts - which is frequently
	  more than it requires.  To deal with this, mmap() is able to trim off
	  the excess and return it to the allocator.

	  If trimming is enabled, the excess is trimmed off and returned to the
	  system allocator, which can cause extra fragmentation, particularly
	  if there are a lot of transient processes.

	  If trimming is disabled, the excess is kept, but not used, which for
	  long-term mappings means that the space is wasted.

	  Trimming can be dynamically controlled through a sysctl option
	  (/proc/sys/vm/nr_trim_pages) which specifies the minimum number of
	  excess pages there must be before trimming should occur, or zero if
	  no trimming is to occur.

	  This option specifies the initial value of this option.  The default
	  of 1 says that all excess pages should be trimmed.

	  See Documentation/admin-guide/mm/nommu-mmap.rst for more information.

config ARCH_WANT_GENERAL_HUGETLB
	bool

config ARCH_WANTS_THP_SWAP
	def_bool n

menuconfig TRANSPARENT_HUGEPAGE
	bool "Transparent Hugepage Support"
	depends on HAVE_ARCH_TRANSPARENT_HUGEPAGE && !PREEMPT_RT
	select COMPACTION
	select XARRAY_MULTI
	help
	  Transparent Hugepages allows the kernel to use huge pages and
	  huge tlb transparently to the applications whenever possible.
	  This feature can improve computing performance to certain
	  applications by speeding up page faults during memory
	  allocation, by reducing the number of tlb misses and by speeding
	  up the pagetable walking.

	  If memory constrained on embedded, you may want to say N.

if TRANSPARENT_HUGEPAGE

choice
	prompt "Transparent Hugepage Support sysfs defaults"
	depends on TRANSPARENT_HUGEPAGE
	default TRANSPARENT_HUGEPAGE_ALWAYS
	help
	  Selects the sysfs defaults for Transparent Hugepage Support.

	config TRANSPARENT_HUGEPAGE_ALWAYS
		bool "always"
	help
	  Enabling Transparent Hugepage always, can increase the
	  memory footprint of applications without a guaranteed
	  benefit but it will work automatically for all applications.

	config TRANSPARENT_HUGEPAGE_MADVISE
		bool "madvise"
	help
	  Enabling Transparent Hugepage madvise, will only provide a
	  performance improvement benefit to the applications using
	  madvise(MADV_HUGEPAGE) but it won't risk to increase the
	  memory footprint of applications without a guaranteed
	  benefit.
endchoice

config THP_SWAP
	def_bool y
	depends on TRANSPARENT_HUGEPAGE && ARCH_WANTS_THP_SWAP && SWAP
	help
	  Swap transparent huge pages in one piece, without splitting.
	  XXX: For now, swap cluster backing transparent huge page
	  will be split after swapout.

	  For selection by architectures with reasonable THP sizes.

config READ_ONLY_THP_FOR_FS
	bool "Read-only THP for filesystems (EXPERIMENTAL)"
	depends on TRANSPARENT_HUGEPAGE && SHMEM

	help
	  Allow khugepaged to put read-only file-backed pages in THP.

	  This is marked experimental because it is a new feature. Write
	  support of file THPs will be developed in the next few release
	  cycles.

endif # TRANSPARENT_HUGEPAGE

#
# UP and nommu archs use km based percpu allocator
#
config NEED_PER_CPU_KM
	depends on !SMP || !MMU
	bool
	default y

config NEED_PER_CPU_EMBED_FIRST_CHUNK
	bool

config NEED_PER_CPU_PAGE_FIRST_CHUNK
	bool

config USE_PERCPU_NUMA_NODE_ID
	bool

config HAVE_SETUP_PER_CPU_AREA
	bool

config FRONTSWAP
	bool

config CMA
	bool "Contiguous Memory Allocator"
	depends on MMU
	select MIGRATION
	select MEMORY_ISOLATION
	help
	  This enables the Contiguous Memory Allocator which allows other
	  subsystems to allocate big physically-contiguous blocks of memory.
	  CMA reserves a region of memory and allows only movable pages to
	  be allocated from it. This way, the kernel can use the memory for
	  pagecache and when a subsystem requests for contiguous area, the
	  allocated pages are migrated away to serve the contiguous request.

	  If unsure, say "n".

config CMA_DEBUG
	bool "CMA debug messages (DEVELOPMENT)"
	depends on DEBUG_KERNEL && CMA
	help
	  Turns on debug messages in CMA.  This produces KERN_DEBUG
	  messages for every CMA call as well as various messages while
	  processing calls such as dma_alloc_from_contiguous().
	  This option does not affect warning and error messages.

config CMA_DEBUGFS
	bool "CMA debugfs interface"
	depends on CMA && DEBUG_FS
	help
	  Turns on the DebugFS interface for CMA.

config CMA_SYSFS
	bool "CMA information through sysfs interface"
	depends on CMA && SYSFS
	help
	  This option exposes some sysfs attributes to get information
	  from CMA.

config CMA_AREAS
	int "Maximum count of the CMA areas"
	depends on CMA
	default 19 if NUMA
	default 7
	help
	  CMA allows to create CMA areas for particular purpose, mainly,
	  used as device private area. This parameter sets the maximum
	  number of CMA area in the system.

	  If unsure, leave the default value "7" in UMA and "19" in NUMA.

config MEM_SOFT_DIRTY
	bool "Track memory changes"
	depends on CHECKPOINT_RESTORE && HAVE_ARCH_SOFT_DIRTY && PROC_FS
	select PROC_PAGE_MONITOR
	help
	  This option enables memory changes tracking by introducing a
	  soft-dirty bit on pte-s. This bit it set when someone writes
	  into a page just as regular dirty bit, but unlike the latter
	  it can be cleared by hands.

	  See Documentation/admin-guide/mm/soft-dirty.rst for more details.

config GENERIC_EARLY_IOREMAP
	bool

config STACK_MAX_DEFAULT_SIZE_MB
	int "Default maximum user stack size for 32-bit processes (MB)"
	default 100
	range 8 2048
	depends on STACK_GROWSUP && (!64BIT || COMPAT)
	help
	  This is the maximum stack size in Megabytes in the VM layout of 32-bit
	  user processes when the stack grows upwards (currently only on parisc
	  arch) when the RLIMIT_STACK hard limit is unlimited.

	  A sane initial value is 100 MB.

config DEFERRED_STRUCT_PAGE_INIT
	bool "Defer initialisation of struct pages to kthreads"
	depends on SPARSEMEM
	depends on !NEED_PER_CPU_KM
	depends on 64BIT
	select PADATA
	help
	  Ordinarily all struct pages are initialised during early boot in a
	  single thread. On very large machines this can take a considerable
	  amount of time. If this option is set, large machines will bring up
	  a subset of memmap at boot and then initialise the rest in parallel.
	  This has a potential performance impact on tasks running early in the
	  lifetime of the system until these kthreads finish the
	  initialisation.

config PAGE_IDLE_FLAG
	bool
	select PAGE_EXTENSION if !64BIT
	help
	  This adds PG_idle and PG_young flags to 'struct page'.  PTE Accessed
	  bit writers can set the state of the bit in the flags so that PTE
	  Accessed bit readers may avoid disturbance.

config IDLE_PAGE_TRACKING
	bool "Enable idle page tracking"
	depends on SYSFS && MMU
	select PAGE_IDLE_FLAG
	help
	  This feature allows to estimate the amount of user pages that have
	  not been touched during a given period of time. This information can
	  be useful to tune memory cgroup limits and/or for job placement
	  within a compute cluster.

	  See Documentation/admin-guide/mm/idle_page_tracking.rst for
	  more details.

config ARCH_HAS_CACHE_LINE_SIZE
	bool

config ARCH_HAS_CURRENT_STACK_POINTER
	bool
	help
	  In support of HARDENED_USERCOPY performing stack variable lifetime
	  checking, an architecture-agnostic way to find the stack pointer
	  is needed. Once an architecture defines an unsigned long global
	  register alias named "current_stack_pointer", this config can be
	  selected.

config ARCH_HAS_VM_GET_PAGE_PROT
	bool

config ARCH_HAS_PTE_DEVMAP
	bool

config ARCH_HAS_ZONE_DMA_SET
	bool

config ZONE_DMA
	bool "Support DMA zone" if ARCH_HAS_ZONE_DMA_SET
	default y if ARM64 || X86

config ZONE_DMA32
	bool "Support DMA32 zone" if ARCH_HAS_ZONE_DMA_SET
	depends on !X86_32
	default y if ARM64

config ZONE_DEVICE
	bool "Device memory (pmem, HMM, etc...) hotplug support"
	depends on MEMORY_HOTPLUG
	depends on MEMORY_HOTREMOVE
	depends on SPARSEMEM_VMEMMAP
	depends on ARCH_HAS_PTE_DEVMAP
	select XARRAY_MULTI

	help
	  Device memory hotplug support allows for establishing pmem,
	  or other device driver discovered memory regions, in the
	  memmap. This allows pfn_to_page() lookups of otherwise
	  "device-physical" addresses which is needed for using a DAX
	  mapping in an O_DIRECT operation, among other things.

	  If FS_DAX is enabled, then say Y.

#
# Helpers to mirror range of the CPU page tables of a process into device page
# tables.
#
config HMM_MIRROR
	bool
	depends on MMU

config DEVICE_PRIVATE
	bool "Unaddressable device memory (GPU memory, ...)"
	depends on ZONE_DEVICE

	help
	  Allows creation of struct pages to represent unaddressable device
	  memory; i.e., memory that is only accessible from the device (or
	  group of devices). You likely also want to select HMM_MIRROR.

config VMAP_PFN
	bool

config ARCH_USES_HIGH_VMA_FLAGS
	bool
config ARCH_HAS_PKEYS
	bool

config VM_EVENT_COUNTERS
	default y
	bool "Enable VM event counters for /proc/vmstat" if EXPERT
	help
	  VM event counters are needed for event counts to be shown.
	  This option allows the disabling of the VM event counters
	  on EXPERT systems.  /proc/vmstat will only show page counts
	  if VM event counters are disabled.

config PERCPU_STATS
	bool "Collect percpu memory statistics"
	help
	  This feature collects and exposes statistics via debugfs. The
	  information includes global and per chunk statistics, which can
	  be used to help understand percpu memory usage.

config GUP_TEST
	bool "Enable infrastructure for get_user_pages()-related unit tests"
	depends on DEBUG_FS
	help
	  Provides /sys/kernel/debug/gup_test, which in turn provides a way
	  to make ioctl calls that can launch kernel-based unit tests for
	  the get_user_pages*() and pin_user_pages*() family of API calls.

	  These tests include benchmark testing of the _fast variants of
	  get_user_pages*() and pin_user_pages*(), as well as smoke tests of
	  the non-_fast variants.

	  There is also a sub-test that allows running dump_page() on any
	  of up to eight pages (selected by command line args) within the
	  range of user-space addresses. These pages are either pinned via
	  pin_user_pages*(), or pinned via get_user_pages*(), as specified
	  by other command line arguments.

	  See tools/testing/selftests/vm/gup_test.c

comment "GUP_TEST needs to have DEBUG_FS enabled"
	depends on !GUP_TEST && !DEBUG_FS

config GUP_GET_PTE_LOW_HIGH
	bool

config ARCH_HAS_PTE_SPECIAL
	bool

#
# Some architectures require a special hugepage directory format that is
# required to support multiple hugepage sizes. For example a4fe3ce76
# "powerpc/mm: Allow more flexible layouts for hugepage pagetables"
# introduced it on powerpc.  This allows for a more flexible hugepage
# pagetable layouts.
#
config ARCH_HAS_HUGEPD
	bool

config MAPPING_DIRTY_HELPERS
        bool

config KMAP_LOCAL
	bool

config KMAP_LOCAL_NON_LINEAR_PTE_ARRAY
	bool

# struct io_mapping based helper.  Selected by drivers that need them
config IO_MAPPING
	bool

config SECRETMEM
	def_bool ARCH_HAS_SET_DIRECT_MAP && !EMBEDDED

config ANON_VMA_NAME
	bool "Anonymous VMA name support"
	depends on PROC_FS && ADVISE_SYSCALLS && MMU

	help
	  Allow naming anonymous virtual memory areas.

	  This feature allows assigning names to virtual memory areas. Assigned
	  names can be later retrieved from /proc/pid/maps and /proc/pid/smaps
	  and help identifying individual anonymous memory areas.
	  Assigning a name to anonymous virtual memory area might prevent that
	  area from being merged with adjacent virtual memory areas due to the
	  difference in their name.

config USERFAULTFD
	bool "Enable userfaultfd() system call"
	depends on MMU
	help
	  Enable the userfaultfd() system call that allows to intercept and
	  handle page faults in userland.

config HAVE_ARCH_USERFAULTFD_WP
	bool
	help
	  Arch has userfaultfd write protection support

config HAVE_ARCH_USERFAULTFD_MINOR
	bool
	help
	  Arch has userfaultfd minor fault support

config PTE_MARKER
	bool

	help
	  Allows to create marker PTEs for file-backed memory.

config PTE_MARKER_UFFD_WP
	bool "Userfaultfd write protection support for shmem/hugetlbfs"
	default y
	depends on HAVE_ARCH_USERFAULTFD_WP
	select PTE_MARKER

	help
	  Allows to create marker PTEs for userfaultfd write protection
	  purposes.  It is required to enable userfaultfd write protection on
	  file-backed memory types like shmem and hugetlbfs.

source "mm/damon/Kconfig"

endmenu<|MERGE_RESOLUTION|>--- conflicted
+++ resolved
@@ -270,8 +270,6 @@
 	  sanity-checking than others. This option is most effective with
 	  CONFIG_SLUB.
 
-<<<<<<< HEAD
-=======
 config SLUB_STATS
 	default n
 	bool "Enable SLUB performance statistics"
@@ -285,7 +283,6 @@
 	  out which slabs are relevant to a particular load.
 	  Try running: slabinfo -DA
 
->>>>>>> 7bf47936
 config SLUB_CPU_PARTIAL
 	default y
 	depends on SLUB && SMP
@@ -323,8 +320,6 @@
 
 	  Say Y if unsure.
 
-<<<<<<< HEAD
-=======
 config COMPAT_BRK
 	bool "Disable heap randomization"
 	default y
@@ -359,7 +354,6 @@
 
 	  See Documentation/admin-guide/mm/nommu-mmap.rst for more information.
 
->>>>>>> 7bf47936
 config SELECT_MEMORY_MODEL
 	def_bool y
 	depends on ARCH_SELECT_MEMORY_MODEL
