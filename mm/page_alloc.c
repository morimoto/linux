// SPDX-License-Identifier: GPL-2.0-only
/*
 *  linux/mm/page_alloc.c
 *
 *  Manages the free list, the system allocates free pages here.
 *  Note that kmalloc() lives in slab.c
 *
 *  Copyright (C) 1991, 1992, 1993, 1994  Linus Torvalds
 *  Swap reorganised 29.12.95, Stephen Tweedie
 *  Support of BIGMEM added by Gerhard Wichert, Siemens AG, July 1999
 *  Reshaped it to be a zoned allocator, Ingo Molnar, Red Hat, 1999
 *  Discontiguous memory support, Kanoj Sarcar, SGI, Nov 1999
 *  Zone balancing, Kanoj Sarcar, SGI, Jan 2000
 *  Per cpu hot/cold page lists, bulk allocation, Martin J. Bligh, Sept 2002
 *          (lots of bits borrowed from Ingo Molnar & Andrew Morton)
 */

#include <linux/stddef.h>
#include <linux/mm.h>
#include <linux/highmem.h>
#include <linux/swap.h>
#include <linux/swapops.h>
#include <linux/interrupt.h>
#include <linux/pagemap.h>
#include <linux/jiffies.h>
#include <linux/memblock.h>
#include <linux/compiler.h>
#include <linux/kernel.h>
#include <linux/kasan.h>
#include <linux/module.h>
#include <linux/suspend.h>
#include <linux/pagevec.h>
#include <linux/blkdev.h>
#include <linux/slab.h>
#include <linux/ratelimit.h>
#include <linux/oom.h>
#include <linux/topology.h>
#include <linux/sysctl.h>
#include <linux/cpu.h>
#include <linux/cpuset.h>
#include <linux/memory_hotplug.h>
#include <linux/nodemask.h>
#include <linux/vmalloc.h>
#include <linux/vmstat.h>
#include <linux/mempolicy.h>
#include <linux/memremap.h>
#include <linux/stop_machine.h>
#include <linux/random.h>
#include <linux/sort.h>
#include <linux/pfn.h>
#include <linux/backing-dev.h>
#include <linux/fault-inject.h>
#include <linux/page-isolation.h>
#include <linux/debugobjects.h>
#include <linux/kmemleak.h>
#include <linux/compaction.h>
#include <trace/events/kmem.h>
#include <trace/events/oom.h>
#include <linux/prefetch.h>
#include <linux/mm_inline.h>
#include <linux/mmu_notifier.h>
#include <linux/migrate.h>
#include <linux/hugetlb.h>
#include <linux/sched/rt.h>
#include <linux/sched/mm.h>
#include <linux/page_owner.h>
#include <linux/page_table_check.h>
#include <linux/kthread.h>
#include <linux/memcontrol.h>
#include <linux/ftrace.h>
#include <linux/lockdep.h>
#include <linux/nmi.h>
#include <linux/psi.h>
#include <linux/padata.h>
#include <linux/khugepaged.h>
#include <linux/buffer_head.h>
#include <linux/delayacct.h>
#include <asm/sections.h>
#include <asm/tlbflush.h>
#include <asm/div64.h>
#include "internal.h"
#include "shuffle.h"
#include "page_reporting.h"
#include "swap.h"

/* Free Page Internal flags: for internal, non-pcp variants of free_pages(). */
typedef int __bitwise fpi_t;

/* No special request */
#define FPI_NONE		((__force fpi_t)0)

/*
 * Skip free page reporting notification for the (possibly merged) page.
 * This does not hinder free page reporting from grabbing the page,
 * reporting it and marking it "reported" -  it only skips notifying
 * the free page reporting infrastructure about a newly freed page. For
 * example, used when temporarily pulling a page from a freelist and
 * putting it back unmodified.
 */
#define FPI_SKIP_REPORT_NOTIFY	((__force fpi_t)BIT(0))

/*
 * Place the (possibly merged) page to the tail of the freelist. Will ignore
 * page shuffling (relevant code - e.g., memory onlining - is expected to
 * shuffle the whole zone).
 *
 * Note: No code should rely on this flag for correctness - it's purely
 *       to allow for optimizations when handing back either fresh pages
 *       (memory onlining) or untouched pages (page isolation, free page
 *       reporting).
 */
#define FPI_TO_TAIL		((__force fpi_t)BIT(1))

/*
 * Don't poison memory with KASAN (only for the tag-based modes).
 * During boot, all non-reserved memblock memory is exposed to page_alloc.
 * Poisoning all that memory lengthens boot time, especially on systems with
 * large amount of RAM. This flag is used to skip that poisoning.
 * This is only done for the tag-based KASAN modes, as those are able to
 * detect memory corruptions with the memory tags assigned by default.
 * All memory allocated normally after boot gets poisoned as usual.
 */
#define FPI_SKIP_KASAN_POISON	((__force fpi_t)BIT(2))

/* prevent >1 _updater_ of zone percpu pageset ->high and ->batch fields */
static DEFINE_MUTEX(pcp_batch_high_lock);
#define MIN_PERCPU_PAGELIST_HIGH_FRACTION (8)

struct pagesets {
	local_lock_t lock;
};
static DEFINE_PER_CPU(struct pagesets, pagesets) = {
	.lock = INIT_LOCAL_LOCK(lock),
};

#if defined(CONFIG_SMP) || defined(CONFIG_PREEMPT_RT)
/*
 * On SMP, spin_trylock is sufficient protection.
 * On PREEMPT_RT, spin_trylock is equivalent on both SMP and UP.
 */
#define pcp_trylock_prepare(flags)	do { } while (0)
#define pcp_trylock_finish(flag)	do { } while (0)
#else

/* UP spin_trylock always succeeds so disable IRQs to prevent re-entrancy. */
#define pcp_trylock_prepare(flags)	local_irq_save(flags)
#define pcp_trylock_finish(flags)	local_irq_restore(flags)
#endif

#ifdef CONFIG_USE_PERCPU_NUMA_NODE_ID
DEFINE_PER_CPU(int, numa_node);
EXPORT_PER_CPU_SYMBOL(numa_node);
#endif

DEFINE_STATIC_KEY_TRUE(vm_numa_stat_key);

#ifdef CONFIG_HAVE_MEMORYLESS_NODES
/*
 * N.B., Do NOT reference the '_numa_mem_' per cpu variable directly.
 * It will not be defined when CONFIG_HAVE_MEMORYLESS_NODES is not defined.
 * Use the accessor functions set_numa_mem(), numa_mem_id() and cpu_to_mem()
 * defined in <linux/topology.h>.
 */
DEFINE_PER_CPU(int, _numa_mem_);		/* Kernel "local memory" node */
EXPORT_PER_CPU_SYMBOL(_numa_mem_);
#endif

static DEFINE_MUTEX(pcpu_drain_mutex);

#ifdef CONFIG_GCC_PLUGIN_LATENT_ENTROPY
volatile unsigned long latent_entropy __latent_entropy;
EXPORT_SYMBOL(latent_entropy);
#endif

/*
 * Array of node states.
 */
nodemask_t node_states[NR_NODE_STATES] __read_mostly = {
	[N_POSSIBLE] = NODE_MASK_ALL,
	[N_ONLINE] = { { [0] = 1UL } },
#ifndef CONFIG_NUMA
	[N_NORMAL_MEMORY] = { { [0] = 1UL } },
#ifdef CONFIG_HIGHMEM
	[N_HIGH_MEMORY] = { { [0] = 1UL } },
#endif
	[N_MEMORY] = { { [0] = 1UL } },
	[N_CPU] = { { [0] = 1UL } },
#endif	/* NUMA */
};
EXPORT_SYMBOL(node_states);

atomic_long_t _totalram_pages __read_mostly;
EXPORT_SYMBOL(_totalram_pages);
unsigned long totalreserve_pages __read_mostly;
unsigned long totalcma_pages __read_mostly;

int percpu_pagelist_high_fraction;
gfp_t gfp_allowed_mask __read_mostly = GFP_BOOT_MASK;
DEFINE_STATIC_KEY_MAYBE(CONFIG_INIT_ON_ALLOC_DEFAULT_ON, init_on_alloc);
EXPORT_SYMBOL(init_on_alloc);

DEFINE_STATIC_KEY_MAYBE(CONFIG_INIT_ON_FREE_DEFAULT_ON, init_on_free);
EXPORT_SYMBOL(init_on_free);

static bool _init_on_alloc_enabled_early __read_mostly
				= IS_ENABLED(CONFIG_INIT_ON_ALLOC_DEFAULT_ON);
static int __init early_init_on_alloc(char *buf)
{

	return kstrtobool(buf, &_init_on_alloc_enabled_early);
}
early_param("init_on_alloc", early_init_on_alloc);

static bool _init_on_free_enabled_early __read_mostly
				= IS_ENABLED(CONFIG_INIT_ON_FREE_DEFAULT_ON);
static int __init early_init_on_free(char *buf)
{
	return kstrtobool(buf, &_init_on_free_enabled_early);
}
early_param("init_on_free", early_init_on_free);

/*
 * A cached value of the page's pageblock's migratetype, used when the page is
 * put on a pcplist. Used to avoid the pageblock migratetype lookup when
 * freeing from pcplists in most cases, at the cost of possibly becoming stale.
 * Also the migratetype set in the page does not necessarily match the pcplist
 * index, e.g. page might have MIGRATE_CMA set but be on a pcplist with any
 * other index - this ensures that it will be put on the correct CMA freelist.
 */
static inline int get_pcppage_migratetype(struct page *page)
{
	return page->index;
}

static inline void set_pcppage_migratetype(struct page *page, int migratetype)
{
	page->index = migratetype;
}

#ifdef CONFIG_PM_SLEEP
/*
 * The following functions are used by the suspend/hibernate code to temporarily
 * change gfp_allowed_mask in order to avoid using I/O during memory allocations
 * while devices are suspended.  To avoid races with the suspend/hibernate code,
 * they should always be called with system_transition_mutex held
 * (gfp_allowed_mask also should only be modified with system_transition_mutex
 * held, unless the suspend/hibernate code is guaranteed not to run in parallel
 * with that modification).
 */

static gfp_t saved_gfp_mask;

void pm_restore_gfp_mask(void)
{
	WARN_ON(!mutex_is_locked(&system_transition_mutex));
	if (saved_gfp_mask) {
		gfp_allowed_mask = saved_gfp_mask;
		saved_gfp_mask = 0;
	}
}

void pm_restrict_gfp_mask(void)
{
	WARN_ON(!mutex_is_locked(&system_transition_mutex));
	WARN_ON(saved_gfp_mask);
	saved_gfp_mask = gfp_allowed_mask;
	gfp_allowed_mask &= ~(__GFP_IO | __GFP_FS);
}

bool pm_suspended_storage(void)
{
	if ((gfp_allowed_mask & (__GFP_IO | __GFP_FS)) == (__GFP_IO | __GFP_FS))
		return false;
	return true;
}
#endif /* CONFIG_PM_SLEEP */

#ifdef CONFIG_HUGETLB_PAGE_SIZE_VARIABLE
unsigned int pageblock_order __read_mostly;
#endif

static void __free_pages_ok(struct page *page, unsigned int order,
			    fpi_t fpi_flags);

/*
 * results with 256, 32 in the lowmem_reserve sysctl:
 *	1G machine -> (16M dma, 800M-16M normal, 1G-800M high)
 *	1G machine -> (16M dma, 784M normal, 224M high)
 *	NORMAL allocation will leave 784M/256 of ram reserved in the ZONE_DMA
 *	HIGHMEM allocation will leave 224M/32 of ram reserved in ZONE_NORMAL
 *	HIGHMEM allocation will leave (224M+784M)/256 of ram reserved in ZONE_DMA
 *
 * TBD: should special case ZONE_DMA32 machines here - in those we normally
 * don't need any ZONE_NORMAL reservation
 */
int sysctl_lowmem_reserve_ratio[MAX_NR_ZONES] = {
#ifdef CONFIG_ZONE_DMA
	[ZONE_DMA] = 256,
#endif
#ifdef CONFIG_ZONE_DMA32
	[ZONE_DMA32] = 256,
#endif
	[ZONE_NORMAL] = 32,
#ifdef CONFIG_HIGHMEM
	[ZONE_HIGHMEM] = 0,
#endif
	[ZONE_MOVABLE] = 0,
};

static char * const zone_names[MAX_NR_ZONES] = {
#ifdef CONFIG_ZONE_DMA
	 "DMA",
#endif
#ifdef CONFIG_ZONE_DMA32
	 "DMA32",
#endif
	 "Normal",
#ifdef CONFIG_HIGHMEM
	 "HighMem",
#endif
	 "Movable",
#ifdef CONFIG_ZONE_DEVICE
	 "Device",
#endif
};

const char * const migratetype_names[MIGRATE_TYPES] = {
	"Unmovable",
	"Movable",
	"Reclaimable",
	"HighAtomic",
#ifdef CONFIG_CMA
	"CMA",
#endif
#ifdef CONFIG_MEMORY_ISOLATION
	"Isolate",
#endif
};

compound_page_dtor * const compound_page_dtors[NR_COMPOUND_DTORS] = {
	[NULL_COMPOUND_DTOR] = NULL,
	[COMPOUND_PAGE_DTOR] = free_compound_page,
#ifdef CONFIG_HUGETLB_PAGE
	[HUGETLB_PAGE_DTOR] = free_huge_page,
#endif
#ifdef CONFIG_TRANSPARENT_HUGEPAGE
	[TRANSHUGE_PAGE_DTOR] = free_transhuge_page,
#endif
};

int min_free_kbytes = 1024;
int user_min_free_kbytes = -1;
int watermark_boost_factor __read_mostly = 15000;
int watermark_scale_factor = 10;

static unsigned long nr_kernel_pages __initdata;
static unsigned long nr_all_pages __initdata;
static unsigned long dma_reserve __initdata;

static unsigned long arch_zone_lowest_possible_pfn[MAX_NR_ZONES] __initdata;
static unsigned long arch_zone_highest_possible_pfn[MAX_NR_ZONES] __initdata;
static unsigned long required_kernelcore __initdata;
static unsigned long required_kernelcore_percent __initdata;
static unsigned long required_movablecore __initdata;
static unsigned long required_movablecore_percent __initdata;
static unsigned long zone_movable_pfn[MAX_NUMNODES] __initdata;
static bool mirrored_kernelcore __meminitdata;

/* movable_zone is the "real" zone pages in ZONE_MOVABLE are taken from */
int movable_zone;
EXPORT_SYMBOL(movable_zone);

#if MAX_NUMNODES > 1
unsigned int nr_node_ids __read_mostly = MAX_NUMNODES;
unsigned int nr_online_nodes __read_mostly = 1;
EXPORT_SYMBOL(nr_node_ids);
EXPORT_SYMBOL(nr_online_nodes);
#endif

int page_group_by_mobility_disabled __read_mostly;

#ifdef CONFIG_DEFERRED_STRUCT_PAGE_INIT
/*
 * During boot we initialize deferred pages on-demand, as needed, but once
 * page_alloc_init_late() has finished, the deferred pages are all initialized,
 * and we can permanently disable that path.
 */
static DEFINE_STATIC_KEY_TRUE(deferred_pages);

static inline bool deferred_pages_enabled(void)
{
	return static_branch_unlikely(&deferred_pages);
}

/* Returns true if the struct page for the pfn is uninitialised */
static inline bool __meminit early_page_uninitialised(unsigned long pfn)
{
	int nid = early_pfn_to_nid(pfn);

	if (node_online(nid) && pfn >= NODE_DATA(nid)->first_deferred_pfn)
		return true;

	return false;
}

/*
 * Returns true when the remaining initialisation should be deferred until
 * later in the boot cycle when it can be parallelised.
 */
static bool __meminit
defer_init(int nid, unsigned long pfn, unsigned long end_pfn)
{
	static unsigned long prev_end_pfn, nr_initialised;

	/*
	 * prev_end_pfn static that contains the end of previous zone
	 * No need to protect because called very early in boot before smp_init.
	 */
	if (prev_end_pfn != end_pfn) {
		prev_end_pfn = end_pfn;
		nr_initialised = 0;
	}

	/* Always populate low zones for address-constrained allocations */
	if (end_pfn < pgdat_end_pfn(NODE_DATA(nid)))
		return false;

	if (NODE_DATA(nid)->first_deferred_pfn != ULONG_MAX)
		return true;
	/*
	 * We start only with one section of pages, more pages are added as
	 * needed until the rest of deferred pages are initialized.
	 */
	nr_initialised++;
	if ((nr_initialised > PAGES_PER_SECTION) &&
	    (pfn & (PAGES_PER_SECTION - 1)) == 0) {
		NODE_DATA(nid)->first_deferred_pfn = pfn;
		return true;
	}
	return false;
}
#else
static inline bool deferred_pages_enabled(void)
{
	return false;
}

static inline bool early_page_uninitialised(unsigned long pfn)
{
	return false;
}

static inline bool defer_init(int nid, unsigned long pfn, unsigned long end_pfn)
{
	return false;
}
#endif

/* Return a pointer to the bitmap storing bits affecting a block of pages */
static inline unsigned long *get_pageblock_bitmap(const struct page *page,
							unsigned long pfn)
{
#ifdef CONFIG_SPARSEMEM
	return section_to_usemap(__pfn_to_section(pfn));
#else
	return page_zone(page)->pageblock_flags;
#endif /* CONFIG_SPARSEMEM */
}

static inline int pfn_to_bitidx(const struct page *page, unsigned long pfn)
{
#ifdef CONFIG_SPARSEMEM
	pfn &= (PAGES_PER_SECTION-1);
#else
	pfn = pfn - round_down(page_zone(page)->zone_start_pfn, pageblock_nr_pages);
#endif /* CONFIG_SPARSEMEM */
	return (pfn >> pageblock_order) * NR_PAGEBLOCK_BITS;
}

static __always_inline
unsigned long __get_pfnblock_flags_mask(const struct page *page,
					unsigned long pfn,
					unsigned long mask)
{
	unsigned long *bitmap;
	unsigned long bitidx, word_bitidx;
	unsigned long word;

	bitmap = get_pageblock_bitmap(page, pfn);
	bitidx = pfn_to_bitidx(page, pfn);
	word_bitidx = bitidx / BITS_PER_LONG;
	bitidx &= (BITS_PER_LONG-1);
	/*
	 * This races, without locks, with set_pfnblock_flags_mask(). Ensure
	 * a consistent read of the memory array, so that results, even though
	 * racy, are not corrupted.
	 */
	word = READ_ONCE(bitmap[word_bitidx]);
	return (word >> bitidx) & mask;
}

/**
 * get_pfnblock_flags_mask - Return the requested group of flags for the pageblock_nr_pages block of pages
 * @page: The page within the block of interest
 * @pfn: The target page frame number
 * @mask: mask of bits that the caller is interested in
 *
 * Return: pageblock_bits flags
 */
unsigned long get_pfnblock_flags_mask(const struct page *page,
					unsigned long pfn, unsigned long mask)
{
	return __get_pfnblock_flags_mask(page, pfn, mask);
}

static __always_inline int get_pfnblock_migratetype(const struct page *page,
					unsigned long pfn)
{
	return __get_pfnblock_flags_mask(page, pfn, MIGRATETYPE_MASK);
}

/**
 * set_pfnblock_flags_mask - Set the requested group of flags for a pageblock_nr_pages block of pages
 * @page: The page within the block of interest
 * @flags: The flags to set
 * @pfn: The target page frame number
 * @mask: mask of bits that the caller is interested in
 */
void set_pfnblock_flags_mask(struct page *page, unsigned long flags,
					unsigned long pfn,
					unsigned long mask)
{
	unsigned long *bitmap;
	unsigned long bitidx, word_bitidx;
	unsigned long old_word, word;

	BUILD_BUG_ON(NR_PAGEBLOCK_BITS != 4);
	BUILD_BUG_ON(MIGRATE_TYPES > (1 << PB_migratetype_bits));

	bitmap = get_pageblock_bitmap(page, pfn);
	bitidx = pfn_to_bitidx(page, pfn);
	word_bitidx = bitidx / BITS_PER_LONG;
	bitidx &= (BITS_PER_LONG-1);

	VM_BUG_ON_PAGE(!zone_spans_pfn(page_zone(page), pfn), page);

	mask <<= bitidx;
	flags <<= bitidx;

	word = READ_ONCE(bitmap[word_bitidx]);
	for (;;) {
		old_word = cmpxchg(&bitmap[word_bitidx], word, (word & ~mask) | flags);
		if (word == old_word)
			break;
		word = old_word;
	}
}

void set_pageblock_migratetype(struct page *page, int migratetype)
{
	if (unlikely(page_group_by_mobility_disabled &&
		     migratetype < MIGRATE_PCPTYPES))
		migratetype = MIGRATE_UNMOVABLE;

	set_pfnblock_flags_mask(page, (unsigned long)migratetype,
				page_to_pfn(page), MIGRATETYPE_MASK);
}

#ifdef CONFIG_DEBUG_VM
static int page_outside_zone_boundaries(struct zone *zone, struct page *page)
{
	int ret = 0;
	unsigned seq;
	unsigned long pfn = page_to_pfn(page);
	unsigned long sp, start_pfn;

	do {
		seq = zone_span_seqbegin(zone);
		start_pfn = zone->zone_start_pfn;
		sp = zone->spanned_pages;
		if (!zone_spans_pfn(zone, pfn))
			ret = 1;
	} while (zone_span_seqretry(zone, seq));

	if (ret)
		pr_err("page 0x%lx outside node %d zone %s [ 0x%lx - 0x%lx ]\n",
			pfn, zone_to_nid(zone), zone->name,
			start_pfn, start_pfn + sp);

	return ret;
}

static int page_is_consistent(struct zone *zone, struct page *page)
{
	if (zone != page_zone(page))
		return 0;

	return 1;
}
/*
 * Temporary debugging check for pages not lying within a given zone.
 */
static int __maybe_unused bad_range(struct zone *zone, struct page *page)
{
	if (page_outside_zone_boundaries(zone, page))
		return 1;
	if (!page_is_consistent(zone, page))
		return 1;

	return 0;
}
#else
static inline int __maybe_unused bad_range(struct zone *zone, struct page *page)
{
	return 0;
}
#endif

static void bad_page(struct page *page, const char *reason)
{
	static unsigned long resume;
	static unsigned long nr_shown;
	static unsigned long nr_unshown;

	/*
	 * Allow a burst of 60 reports, then keep quiet for that minute;
	 * or allow a steady drip of one report per second.
	 */
	if (nr_shown == 60) {
		if (time_before(jiffies, resume)) {
			nr_unshown++;
			goto out;
		}
		if (nr_unshown) {
			pr_alert(
			      "BUG: Bad page state: %lu messages suppressed\n",
				nr_unshown);
			nr_unshown = 0;
		}
		nr_shown = 0;
	}
	if (nr_shown++ == 0)
		resume = jiffies + 60 * HZ;

	pr_alert("BUG: Bad page state in process %s  pfn:%05lx\n",
		current->comm, page_to_pfn(page));
	dump_page(page, reason);

	print_modules();
	dump_stack();
out:
	/* Leave bad fields for debug, except PageBuddy could make trouble */
	page_mapcount_reset(page); /* remove PageBuddy */
	add_taint(TAINT_BAD_PAGE, LOCKDEP_NOW_UNRELIABLE);
}

static inline unsigned int order_to_pindex(int migratetype, int order)
{
	int base = order;

#ifdef CONFIG_TRANSPARENT_HUGEPAGE
	if (order > PAGE_ALLOC_COSTLY_ORDER) {
		VM_BUG_ON(order != pageblock_order);
		return NR_LOWORDER_PCP_LISTS;
	}
#else
	VM_BUG_ON(order > PAGE_ALLOC_COSTLY_ORDER);
#endif

	return (MIGRATE_PCPTYPES * base) + migratetype;
}

static inline int pindex_to_order(unsigned int pindex)
{
	int order = pindex / MIGRATE_PCPTYPES;

#ifdef CONFIG_TRANSPARENT_HUGEPAGE
	if (pindex == NR_LOWORDER_PCP_LISTS)
		order = pageblock_order;
#else
	VM_BUG_ON(order > PAGE_ALLOC_COSTLY_ORDER);
#endif

	return order;
}

static inline bool pcp_allowed_order(unsigned int order)
{
	if (order <= PAGE_ALLOC_COSTLY_ORDER)
		return true;
#ifdef CONFIG_TRANSPARENT_HUGEPAGE
	if (order == pageblock_order)
		return true;
#endif
	return false;
}

static inline void free_the_page(struct page *page, unsigned int order)
{
	if (pcp_allowed_order(order))		/* Via pcp? */
		free_unref_page(page, order);
	else
		__free_pages_ok(page, order, FPI_NONE);
}

/*
 * Higher-order pages are called "compound pages".  They are structured thusly:
 *
 * The first PAGE_SIZE page is called the "head page" and have PG_head set.
 *
 * The remaining PAGE_SIZE pages are called "tail pages". PageTail() is encoded
 * in bit 0 of page->compound_head. The rest of bits is pointer to head page.
 *
 * The first tail page's ->compound_dtor holds the offset in array of compound
 * page destructors. See compound_page_dtors.
 *
 * The first tail page's ->compound_order holds the order of allocation.
 * This usage means that zero-order pages may not be compound.
 */

void free_compound_page(struct page *page)
{
	mem_cgroup_uncharge(page_folio(page));
	free_the_page(page, compound_order(page));
}

static void prep_compound_head(struct page *page, unsigned int order)
{
	set_compound_page_dtor(page, COMPOUND_PAGE_DTOR);
	set_compound_order(page, order);
	atomic_set(compound_mapcount_ptr(page), -1);
	atomic_set(compound_pincount_ptr(page), 0);
}

static void prep_compound_tail(struct page *head, int tail_idx)
{
	struct page *p = head + tail_idx;

	p->mapping = TAIL_MAPPING;
	set_compound_head(p, head);
}

void prep_compound_page(struct page *page, unsigned int order)
{
	int i;
	int nr_pages = 1 << order;

	__SetPageHead(page);
	for (i = 1; i < nr_pages; i++)
		prep_compound_tail(page, i);

	prep_compound_head(page, order);
}

#ifdef CONFIG_DEBUG_PAGEALLOC
unsigned int _debug_guardpage_minorder;

bool _debug_pagealloc_enabled_early __read_mostly
			= IS_ENABLED(CONFIG_DEBUG_PAGEALLOC_ENABLE_DEFAULT);
EXPORT_SYMBOL(_debug_pagealloc_enabled_early);
DEFINE_STATIC_KEY_FALSE(_debug_pagealloc_enabled);
EXPORT_SYMBOL(_debug_pagealloc_enabled);

DEFINE_STATIC_KEY_FALSE(_debug_guardpage_enabled);

static int __init early_debug_pagealloc(char *buf)
{
	return kstrtobool(buf, &_debug_pagealloc_enabled_early);
}
early_param("debug_pagealloc", early_debug_pagealloc);

static int __init debug_guardpage_minorder_setup(char *buf)
{
	unsigned long res;

	if (kstrtoul(buf, 10, &res) < 0 ||  res > MAX_ORDER / 2) {
		pr_err("Bad debug_guardpage_minorder value\n");
		return 0;
	}
	_debug_guardpage_minorder = res;
	pr_info("Setting debug_guardpage_minorder to %lu\n", res);
	return 0;
}
early_param("debug_guardpage_minorder", debug_guardpage_minorder_setup);

static inline bool set_page_guard(struct zone *zone, struct page *page,
				unsigned int order, int migratetype)
{
	if (!debug_guardpage_enabled())
		return false;

	if (order >= debug_guardpage_minorder())
		return false;

	__SetPageGuard(page);
	INIT_LIST_HEAD(&page->buddy_list);
	set_page_private(page, order);
	/* Guard pages are not available for any usage */
	__mod_zone_freepage_state(zone, -(1 << order), migratetype);

	return true;
}

static inline void clear_page_guard(struct zone *zone, struct page *page,
				unsigned int order, int migratetype)
{
	if (!debug_guardpage_enabled())
		return;

	__ClearPageGuard(page);

	set_page_private(page, 0);
	if (!is_migrate_isolate(migratetype))
		__mod_zone_freepage_state(zone, (1 << order), migratetype);
}
#else
static inline bool set_page_guard(struct zone *zone, struct page *page,
			unsigned int order, int migratetype) { return false; }
static inline void clear_page_guard(struct zone *zone, struct page *page,
				unsigned int order, int migratetype) {}
#endif

/*
 * Enable static keys related to various memory debugging and hardening options.
 * Some override others, and depend on early params that are evaluated in the
 * order of appearance. So we need to first gather the full picture of what was
 * enabled, and then make decisions.
 */
void init_mem_debugging_and_hardening(void)
{
	bool page_poisoning_requested = false;

#ifdef CONFIG_PAGE_POISONING
	/*
	 * Page poisoning is debug page alloc for some arches. If
	 * either of those options are enabled, enable poisoning.
	 */
	if (page_poisoning_enabled() ||
	     (!IS_ENABLED(CONFIG_ARCH_SUPPORTS_DEBUG_PAGEALLOC) &&
	      debug_pagealloc_enabled())) {
		static_branch_enable(&_page_poisoning_enabled);
		page_poisoning_requested = true;
	}
#endif

	if ((_init_on_alloc_enabled_early || _init_on_free_enabled_early) &&
	    page_poisoning_requested) {
		pr_info("mem auto-init: CONFIG_PAGE_POISONING is on, "
			"will take precedence over init_on_alloc and init_on_free\n");
		_init_on_alloc_enabled_early = false;
		_init_on_free_enabled_early = false;
	}

	if (_init_on_alloc_enabled_early)
		static_branch_enable(&init_on_alloc);
	else
		static_branch_disable(&init_on_alloc);

	if (_init_on_free_enabled_early)
		static_branch_enable(&init_on_free);
	else
		static_branch_disable(&init_on_free);

#ifdef CONFIG_DEBUG_PAGEALLOC
	if (!debug_pagealloc_enabled())
		return;

	static_branch_enable(&_debug_pagealloc_enabled);

	if (!debug_guardpage_minorder())
		return;

	static_branch_enable(&_debug_guardpage_enabled);
#endif
}

static inline void set_buddy_order(struct page *page, unsigned int order)
{
	set_page_private(page, order);
	__SetPageBuddy(page);
}

#ifdef CONFIG_COMPACTION
static inline struct capture_control *task_capc(struct zone *zone)
{
	struct capture_control *capc = current->capture_control;

	return unlikely(capc) &&
		!(current->flags & PF_KTHREAD) &&
		!capc->page &&
		capc->cc->zone == zone ? capc : NULL;
}

static inline bool
compaction_capture(struct capture_control *capc, struct page *page,
		   int order, int migratetype)
{
	if (!capc || order != capc->cc->order)
		return false;

	/* Do not accidentally pollute CMA or isolated regions*/
	if (is_migrate_cma(migratetype) ||
	    is_migrate_isolate(migratetype))
		return false;

	/*
	 * Do not let lower order allocations pollute a movable pageblock.
	 * This might let an unmovable request use a reclaimable pageblock
	 * and vice-versa but no more than normal fallback logic which can
	 * have trouble finding a high-order free page.
	 */
	if (order < pageblock_order && migratetype == MIGRATE_MOVABLE)
		return false;

	capc->page = page;
	return true;
}

#else
static inline struct capture_control *task_capc(struct zone *zone)
{
	return NULL;
}

static inline bool
compaction_capture(struct capture_control *capc, struct page *page,
		   int order, int migratetype)
{
	return false;
}
#endif /* CONFIG_COMPACTION */

/* Used for pages not on another list */
static inline void add_to_free_list(struct page *page, struct zone *zone,
				    unsigned int order, int migratetype)
{
	struct free_area *area = &zone->free_area[order];

	list_add(&page->buddy_list, &area->free_list[migratetype]);
	area->nr_free++;
}

/* Used for pages not on another list */
static inline void add_to_free_list_tail(struct page *page, struct zone *zone,
					 unsigned int order, int migratetype)
{
	struct free_area *area = &zone->free_area[order];

	list_add_tail(&page->buddy_list, &area->free_list[migratetype]);
	area->nr_free++;
}

/*
 * Used for pages which are on another list. Move the pages to the tail
 * of the list - so the moved pages won't immediately be considered for
 * allocation again (e.g., optimization for memory onlining).
 */
static inline void move_to_free_list(struct page *page, struct zone *zone,
				     unsigned int order, int migratetype)
{
	struct free_area *area = &zone->free_area[order];

	list_move_tail(&page->buddy_list, &area->free_list[migratetype]);
}

static inline void del_page_from_free_list(struct page *page, struct zone *zone,
					   unsigned int order)
{
	/* clear reported state and update reported page count */
	if (page_reported(page))
		__ClearPageReported(page);

	list_del(&page->buddy_list);
	__ClearPageBuddy(page);
	set_page_private(page, 0);
	zone->free_area[order].nr_free--;
}

/*
 * If this is not the largest possible page, check if the buddy
 * of the next-highest order is free. If it is, it's possible
 * that pages are being freed that will coalesce soon. In case,
 * that is happening, add the free page to the tail of the list
 * so it's less likely to be used soon and more likely to be merged
 * as a higher order page
 */
static inline bool
buddy_merge_likely(unsigned long pfn, unsigned long buddy_pfn,
		   struct page *page, unsigned int order)
{
	unsigned long higher_page_pfn;
	struct page *higher_page;

	if (order >= MAX_ORDER - 2)
		return false;

	higher_page_pfn = buddy_pfn & pfn;
	higher_page = page + (higher_page_pfn - pfn);

	return find_buddy_page_pfn(higher_page, higher_page_pfn, order + 1,
			NULL) != NULL;
}

/*
 * Freeing function for a buddy system allocator.
 *
 * The concept of a buddy system is to maintain direct-mapped table
 * (containing bit values) for memory blocks of various "orders".
 * The bottom level table contains the map for the smallest allocatable
 * units of memory (here, pages), and each level above it describes
 * pairs of units from the levels below, hence, "buddies".
 * At a high level, all that happens here is marking the table entry
 * at the bottom level available, and propagating the changes upward
 * as necessary, plus some accounting needed to play nicely with other
 * parts of the VM system.
 * At each level, we keep a list of pages, which are heads of continuous
 * free pages of length of (1 << order) and marked with PageBuddy.
 * Page's order is recorded in page_private(page) field.
 * So when we are allocating or freeing one, we can derive the state of the
 * other.  That is, if we allocate a small block, and both were
 * free, the remainder of the region must be split into blocks.
 * If a block is freed, and its buddy is also free, then this
 * triggers coalescing into a block of larger size.
 *
 * -- nyc
 */

static inline void __free_one_page(struct page *page,
		unsigned long pfn,
		struct zone *zone, unsigned int order,
		int migratetype, fpi_t fpi_flags)
{
	struct capture_control *capc = task_capc(zone);
	unsigned long buddy_pfn;
	unsigned long combined_pfn;
	struct page *buddy;
	bool to_tail;

	VM_BUG_ON(!zone_is_initialized(zone));
	VM_BUG_ON_PAGE(page->flags & PAGE_FLAGS_CHECK_AT_PREP, page);

	VM_BUG_ON(migratetype == -1);
	if (likely(!is_migrate_isolate(migratetype)))
		__mod_zone_freepage_state(zone, 1 << order, migratetype);

	VM_BUG_ON_PAGE(pfn & ((1 << order) - 1), page);
	VM_BUG_ON_PAGE(bad_range(zone, page), page);

	while (order < MAX_ORDER - 1) {
		if (compaction_capture(capc, page, order, migratetype)) {
			__mod_zone_freepage_state(zone, -(1 << order),
								migratetype);
			return;
		}

		buddy = find_buddy_page_pfn(page, pfn, order, &buddy_pfn);
		if (!buddy)
			goto done_merging;

		if (unlikely(order >= pageblock_order)) {
			/*
			 * We want to prevent merge between freepages on pageblock
			 * without fallbacks and normal pageblock. Without this,
			 * pageblock isolation could cause incorrect freepage or CMA
			 * accounting or HIGHATOMIC accounting.
			 */
			int buddy_mt = get_pageblock_migratetype(buddy);

			if (migratetype != buddy_mt
					&& (!migratetype_is_mergeable(migratetype) ||
						!migratetype_is_mergeable(buddy_mt)))
				goto done_merging;
		}

		/*
		 * Our buddy is free or it is CONFIG_DEBUG_PAGEALLOC guard page,
		 * merge with it and move up one order.
		 */
		if (page_is_guard(buddy))
			clear_page_guard(zone, buddy, order, migratetype);
		else
			del_page_from_free_list(buddy, zone, order);
		combined_pfn = buddy_pfn & pfn;
		page = page + (combined_pfn - pfn);
		pfn = combined_pfn;
		order++;
	}

done_merging:
	set_buddy_order(page, order);

	if (fpi_flags & FPI_TO_TAIL)
		to_tail = true;
	else if (is_shuffle_order(order))
		to_tail = shuffle_pick_tail();
	else
		to_tail = buddy_merge_likely(pfn, buddy_pfn, page, order);

	if (to_tail)
		add_to_free_list_tail(page, zone, order, migratetype);
	else
		add_to_free_list(page, zone, order, migratetype);

	/* Notify page reporting subsystem of freed page */
	if (!(fpi_flags & FPI_SKIP_REPORT_NOTIFY))
		page_reporting_notify_free(order);
}

/**
 * split_free_page() -- split a free page at split_pfn_offset
 * @free_page:		the original free page
 * @order:		the order of the page
 * @split_pfn_offset:	split offset within the page
 *
<<<<<<< HEAD
=======
 * Return -ENOENT if the free page is changed, otherwise 0
 *
>>>>>>> 7bf47936
 * It is used when the free page crosses two pageblocks with different migratetypes
 * at split_pfn_offset within the page. The split free page will be put into
 * separate migratetype lists afterwards. Otherwise, the function achieves
 * nothing.
 */
<<<<<<< HEAD
void split_free_page(struct page *free_page,
				int order, unsigned long split_pfn_offset)
=======
int split_free_page(struct page *free_page,
			unsigned int order, unsigned long split_pfn_offset)
>>>>>>> 7bf47936
{
	struct zone *zone = page_zone(free_page);
	unsigned long free_page_pfn = page_to_pfn(free_page);
	unsigned long pfn;
	unsigned long flags;
	int free_page_order;
<<<<<<< HEAD

	if (split_pfn_offset == 0)
		return;

	spin_lock_irqsave(&zone->lock, flags);
=======
	int mt;
	int ret = 0;

	if (split_pfn_offset == 0)
		return ret;

	spin_lock_irqsave(&zone->lock, flags);

	if (!PageBuddy(free_page) || buddy_order(free_page) != order) {
		ret = -ENOENT;
		goto out;
	}

	mt = get_pageblock_migratetype(free_page);
	if (likely(!is_migrate_isolate(mt)))
		__mod_zone_freepage_state(zone, -(1UL << order), mt);

>>>>>>> 7bf47936
	del_page_from_free_list(free_page, zone, order);
	for (pfn = free_page_pfn;
	     pfn < free_page_pfn + (1UL << order);) {
		int mt = get_pfnblock_migratetype(pfn_to_page(pfn), pfn);

<<<<<<< HEAD
		free_page_order = min_t(int,
=======
		free_page_order = min_t(unsigned int,
>>>>>>> 7bf47936
					pfn ? __ffs(pfn) : order,
					__fls(split_pfn_offset));
		__free_one_page(pfn_to_page(pfn), pfn, zone, free_page_order,
				mt, FPI_NONE);
		pfn += 1UL << free_page_order;
		split_pfn_offset -= (1UL << free_page_order);
		/* we have done the first part, now switch to second part */
		if (split_pfn_offset == 0)
			split_pfn_offset = (1UL << order) - (pfn - free_page_pfn);
	}
<<<<<<< HEAD
	spin_unlock_irqrestore(&zone->lock, flags);
=======
out:
	spin_unlock_irqrestore(&zone->lock, flags);
	return ret;
>>>>>>> 7bf47936
}
/*
 * A bad page could be due to a number of fields. Instead of multiple branches,
 * try and check multiple fields with one check. The caller must do a detailed
 * check if necessary.
 */
static inline bool page_expected_state(struct page *page,
					unsigned long check_flags)
{
	if (unlikely(atomic_read(&page->_mapcount) != -1))
		return false;

	if (unlikely((unsigned long)page->mapping |
			page_ref_count(page) |
#ifdef CONFIG_MEMCG
			page->memcg_data |
#endif
			(page->flags & check_flags)))
		return false;

	return true;
}

static const char *page_bad_reason(struct page *page, unsigned long flags)
{
	const char *bad_reason = NULL;

	if (unlikely(atomic_read(&page->_mapcount) != -1))
		bad_reason = "nonzero mapcount";
	if (unlikely(page->mapping != NULL))
		bad_reason = "non-NULL mapping";
	if (unlikely(page_ref_count(page) != 0))
		bad_reason = "nonzero _refcount";
	if (unlikely(page->flags & flags)) {
		if (flags == PAGE_FLAGS_CHECK_AT_PREP)
			bad_reason = "PAGE_FLAGS_CHECK_AT_PREP flag(s) set";
		else
			bad_reason = "PAGE_FLAGS_CHECK_AT_FREE flag(s) set";
	}
#ifdef CONFIG_MEMCG
	if (unlikely(page->memcg_data))
		bad_reason = "page still charged to cgroup";
#endif
	return bad_reason;
}

static void check_free_page_bad(struct page *page)
{
	bad_page(page,
		 page_bad_reason(page, PAGE_FLAGS_CHECK_AT_FREE));
}

static inline int check_free_page(struct page *page)
{
	if (likely(page_expected_state(page, PAGE_FLAGS_CHECK_AT_FREE)))
		return 0;

	/* Something has gone sideways, find it */
	check_free_page_bad(page);
	return 1;
}

static int free_tail_pages_check(struct page *head_page, struct page *page)
{
	int ret = 1;

	/*
	 * We rely page->lru.next never has bit 0 set, unless the page
	 * is PageTail(). Let's make sure that's true even for poisoned ->lru.
	 */
	BUILD_BUG_ON((unsigned long)LIST_POISON1 & 1);

	if (!IS_ENABLED(CONFIG_DEBUG_VM)) {
		ret = 0;
		goto out;
	}
	switch (page - head_page) {
	case 1:
		/* the first tail page: ->mapping may be compound_mapcount() */
		if (unlikely(compound_mapcount(page))) {
			bad_page(page, "nonzero compound_mapcount");
			goto out;
		}
		break;
	case 2:
		/*
		 * the second tail page: ->mapping is
		 * deferred_list.next -- ignore value.
		 */
		break;
	default:
		if (page->mapping != TAIL_MAPPING) {
			bad_page(page, "corrupted mapping in tail page");
			goto out;
		}
		break;
	}
	if (unlikely(!PageTail(page))) {
		bad_page(page, "PageTail not set");
		goto out;
	}
	if (unlikely(compound_head(page) != head_page)) {
		bad_page(page, "compound_head not consistent");
		goto out;
	}
	ret = 0;
out:
	page->mapping = NULL;
	clear_compound_head(page);
	return ret;
}

/*
 * Skip KASAN memory poisoning when either:
 *
 * 1. Deferred memory initialization has not yet completed,
 *    see the explanation below.
 * 2. Skipping poisoning is requested via FPI_SKIP_KASAN_POISON,
 *    see the comment next to it.
 * 3. Skipping poisoning is requested via __GFP_SKIP_KASAN_POISON,
 *    see the comment next to it.
 *
 * Poisoning pages during deferred memory init will greatly lengthen the
 * process and cause problem in large memory systems as the deferred pages
 * initialization is done with interrupt disabled.
 *
 * Assuming that there will be no reference to those newly initialized
 * pages before they are ever allocated, this should have no effect on
 * KASAN memory tracking as the poison will be properly inserted at page
 * allocation time. The only corner case is when pages are allocated by
 * on-demand allocation and then freed again before the deferred pages
 * initialization is done, but this is not likely to happen.
 */
static inline bool should_skip_kasan_poison(struct page *page, fpi_t fpi_flags)
{
	return deferred_pages_enabled() ||
	       (!IS_ENABLED(CONFIG_KASAN_GENERIC) &&
		(fpi_flags & FPI_SKIP_KASAN_POISON)) ||
	       PageSkipKASanPoison(page);
}

static void kernel_init_free_pages(struct page *page, int numpages)
{
	int i;

	/* s390's use of memset() could override KASAN redzones. */
	kasan_disable_current();
	for (i = 0; i < numpages; i++) {
		u8 tag = page_kasan_tag(page + i);
		page_kasan_tag_reset(page + i);
		clear_highpage(page + i);
		page_kasan_tag_set(page + i, tag);
	}
	kasan_enable_current();
}

static __always_inline bool free_pages_prepare(struct page *page,
			unsigned int order, bool check_free, fpi_t fpi_flags)
{
	int bad = 0;
	bool init = want_init_on_free();

	VM_BUG_ON_PAGE(PageTail(page), page);

	trace_mm_page_free(page, order);

	if (unlikely(PageHWPoison(page)) && !order) {
		/*
		 * Do not let hwpoison pages hit pcplists/buddy
		 * Untie memcg state and reset page's owner
		 */
		if (memcg_kmem_enabled() && PageMemcgKmem(page))
			__memcg_kmem_uncharge_page(page, order);
		reset_page_owner(page, order);
		page_table_check_free(page, order);
		return false;
	}

	/*
	 * Check tail pages before head page information is cleared to
	 * avoid checking PageCompound for order-0 pages.
	 */
	if (unlikely(order)) {
		bool compound = PageCompound(page);
		int i;

		VM_BUG_ON_PAGE(compound && compound_order(page) != order, page);

		if (compound) {
			ClearPageDoubleMap(page);
			ClearPageHasHWPoisoned(page);
		}
		for (i = 1; i < (1 << order); i++) {
			if (compound)
				bad += free_tail_pages_check(page, page + i);
			if (unlikely(check_free_page(page + i))) {
				bad++;
				continue;
			}
			(page + i)->flags &= ~PAGE_FLAGS_CHECK_AT_PREP;
		}
	}
	if (PageMappingFlags(page))
		page->mapping = NULL;
	if (memcg_kmem_enabled() && PageMemcgKmem(page))
		__memcg_kmem_uncharge_page(page, order);
	if (check_free)
		bad += check_free_page(page);
	if (bad)
		return false;

	page_cpupid_reset_last(page);
	page->flags &= ~PAGE_FLAGS_CHECK_AT_PREP;
	reset_page_owner(page, order);
	page_table_check_free(page, order);

	if (!PageHighMem(page)) {
		debug_check_no_locks_freed(page_address(page),
					   PAGE_SIZE << order);
		debug_check_no_obj_freed(page_address(page),
					   PAGE_SIZE << order);
	}

	kernel_poison_pages(page, 1 << order);

	/*
	 * As memory initialization might be integrated into KASAN,
	 * KASAN poisoning and memory initialization code must be
	 * kept together to avoid discrepancies in behavior.
	 *
	 * With hardware tag-based KASAN, memory tags must be set before the
	 * page becomes unavailable via debug_pagealloc or arch_free_page.
	 */
	if (!should_skip_kasan_poison(page, fpi_flags)) {
		kasan_poison_pages(page, order, init);

		/* Memory is already initialized if KASAN did it internally. */
		if (kasan_has_integrated_init())
			init = false;
	}
	if (init)
		kernel_init_free_pages(page, 1 << order);

	/*
	 * arch_free_page() can make the page's contents inaccessible.  s390
	 * does this.  So nothing which can access the page's contents should
	 * happen after this.
	 */
	arch_free_page(page, order);

	debug_pagealloc_unmap_pages(page, 1 << order);

	return true;
}

#ifdef CONFIG_DEBUG_VM
/*
 * With DEBUG_VM enabled, order-0 pages are checked immediately when being freed
 * to pcp lists. With debug_pagealloc also enabled, they are also rechecked when
 * moved from pcp lists to free lists.
 */
static bool free_pcp_prepare(struct page *page, unsigned int order)
{
	return free_pages_prepare(page, order, true, FPI_NONE);
}

static bool bulkfree_pcp_prepare(struct page *page)
{
	if (debug_pagealloc_enabled_static())
		return check_free_page(page);
	else
		return false;
}
#else
/*
 * With DEBUG_VM disabled, order-0 pages being freed are checked only when
 * moving from pcp lists to free list in order to reduce overhead. With
 * debug_pagealloc enabled, they are checked also immediately when being freed
 * to the pcp lists.
 */
static bool free_pcp_prepare(struct page *page, unsigned int order)
{
	if (debug_pagealloc_enabled_static())
		return free_pages_prepare(page, order, true, FPI_NONE);
	else
		return free_pages_prepare(page, order, false, FPI_NONE);
}

static bool bulkfree_pcp_prepare(struct page *page)
{
	return check_free_page(page);
}
#endif /* CONFIG_DEBUG_VM */

/*
 * Frees a number of pages from the PCP lists
 * Assumes all pages on list are in same zone.
 * count is the number of pages to free.
 */
static void free_pcppages_bulk(struct zone *zone, int count,
					struct per_cpu_pages *pcp,
					int pindex)
{
	int min_pindex = 0;
	int max_pindex = NR_PCP_LISTS - 1;
	unsigned int order;
	bool isolated_pageblocks;
	struct page *page;

	/*
	 * Ensure proper count is passed which otherwise would stuck in the
	 * below while (list_empty(list)) loop.
	 */
	count = min(pcp->count, count);

	/* Ensure requested pindex is drained first. */
	pindex = pindex - 1;

	/*
	 * local_lock_irq held so equivalent to spin_lock_irqsave for
	 * both PREEMPT_RT and non-PREEMPT_RT configurations.
	 */
	spin_lock(&zone->lock);
	isolated_pageblocks = has_isolate_pageblock(zone);

	while (count > 0) {
		struct list_head *list;
		int nr_pages;

		/* Remove pages from lists in a round-robin fashion. */
		do {
			if (++pindex > max_pindex)
				pindex = min_pindex;
			list = &pcp->lists[pindex];
			if (!list_empty(list))
				break;

			if (pindex == max_pindex)
				max_pindex--;
			if (pindex == min_pindex)
				min_pindex++;
		} while (1);

		order = pindex_to_order(pindex);
		nr_pages = 1 << order;
		BUILD_BUG_ON(MAX_ORDER >= (1<<NR_PCP_ORDER_WIDTH));
		do {
			int mt;

			page = list_last_entry(list, struct page, pcp_list);
			mt = get_pcppage_migratetype(page);

			/* must delete to avoid corrupting pcp list */
			list_del(&page->pcp_list);
			count -= nr_pages;
			pcp->count -= nr_pages;

			if (bulkfree_pcp_prepare(page))
				continue;

			/* MIGRATE_ISOLATE page should not go to pcplists */
			VM_BUG_ON_PAGE(is_migrate_isolate(mt), page);
			/* Pageblock could have been isolated meanwhile */
			if (unlikely(isolated_pageblocks))
				mt = get_pageblock_migratetype(page);

			__free_one_page(page, page_to_pfn(page), zone, order, mt, FPI_NONE);
			trace_mm_page_pcpu_drain(page, order, mt);
		} while (count > 0 && !list_empty(list));
	}

	spin_unlock(&zone->lock);
}

static void free_one_page(struct zone *zone,
				struct page *page, unsigned long pfn,
				unsigned int order,
				int migratetype, fpi_t fpi_flags)
{
	unsigned long flags;

	spin_lock_irqsave(&zone->lock, flags);
	if (unlikely(has_isolate_pageblock(zone) ||
		is_migrate_isolate(migratetype))) {
		migratetype = get_pfnblock_migratetype(page, pfn);
	}
	__free_one_page(page, pfn, zone, order, migratetype, fpi_flags);
	spin_unlock_irqrestore(&zone->lock, flags);
}

static void __meminit __init_single_page(struct page *page, unsigned long pfn,
				unsigned long zone, int nid)
{
	mm_zero_struct_page(page);
	set_page_links(page, zone, nid, pfn);
	init_page_count(page);
	page_mapcount_reset(page);
	page_cpupid_reset_last(page);
	page_kasan_tag_reset(page);

	INIT_LIST_HEAD(&page->lru);
#ifdef WANT_PAGE_VIRTUAL
	/* The shift won't overflow because ZONE_NORMAL is below 4G. */
	if (!is_highmem_idx(zone))
		set_page_address(page, __va(pfn << PAGE_SHIFT));
#endif
}

#ifdef CONFIG_DEFERRED_STRUCT_PAGE_INIT
static void __meminit init_reserved_page(unsigned long pfn)
{
	pg_data_t *pgdat;
	int nid, zid;

	if (!early_page_uninitialised(pfn))
		return;

	nid = early_pfn_to_nid(pfn);
	pgdat = NODE_DATA(nid);

	for (zid = 0; zid < MAX_NR_ZONES; zid++) {
		struct zone *zone = &pgdat->node_zones[zid];

		if (zone_spans_pfn(zone, pfn))
			break;
	}
	__init_single_page(pfn_to_page(pfn), pfn, zid, nid);
}
#else
static inline void init_reserved_page(unsigned long pfn)
{
}
#endif /* CONFIG_DEFERRED_STRUCT_PAGE_INIT */

/*
 * Initialised pages do not have PageReserved set. This function is
 * called for each range allocated by the bootmem allocator and
 * marks the pages PageReserved. The remaining valid pages are later
 * sent to the buddy page allocator.
 */
void __meminit reserve_bootmem_region(phys_addr_t start, phys_addr_t end)
{
	unsigned long start_pfn = PFN_DOWN(start);
	unsigned long end_pfn = PFN_UP(end);

	for (; start_pfn < end_pfn; start_pfn++) {
		if (pfn_valid(start_pfn)) {
			struct page *page = pfn_to_page(start_pfn);

			init_reserved_page(start_pfn);

			/* Avoid false-positive PageTail() */
			INIT_LIST_HEAD(&page->lru);

			/*
			 * no need for atomic set_bit because the struct
			 * page is not visible yet so nobody should
			 * access it yet.
			 */
			__SetPageReserved(page);
		}
	}
}

static void __free_pages_ok(struct page *page, unsigned int order,
			    fpi_t fpi_flags)
{
	unsigned long flags;
	int migratetype;
	unsigned long pfn = page_to_pfn(page);
	struct zone *zone = page_zone(page);

	if (!free_pages_prepare(page, order, true, fpi_flags))
		return;

	migratetype = get_pfnblock_migratetype(page, pfn);

	spin_lock_irqsave(&zone->lock, flags);
	if (unlikely(has_isolate_pageblock(zone) ||
		is_migrate_isolate(migratetype))) {
		migratetype = get_pfnblock_migratetype(page, pfn);
	}
	__free_one_page(page, pfn, zone, order, migratetype, fpi_flags);
	spin_unlock_irqrestore(&zone->lock, flags);

	__count_vm_events(PGFREE, 1 << order);
}

void __free_pages_core(struct page *page, unsigned int order)
{
	unsigned int nr_pages = 1 << order;
	struct page *p = page;
	unsigned int loop;

	/*
	 * When initializing the memmap, __init_single_page() sets the refcount
	 * of all pages to 1 ("allocated"/"not free"). We have to set the
	 * refcount of all involved pages to 0.
	 */
	prefetchw(p);
	for (loop = 0; loop < (nr_pages - 1); loop++, p++) {
		prefetchw(p + 1);
		__ClearPageReserved(p);
		set_page_count(p, 0);
	}
	__ClearPageReserved(p);
	set_page_count(p, 0);

	atomic_long_add(nr_pages, &page_zone(page)->managed_pages);

	/*
	 * Bypass PCP and place fresh pages right to the tail, primarily
	 * relevant for memory onlining.
	 */
	__free_pages_ok(page, order, FPI_TO_TAIL | FPI_SKIP_KASAN_POISON);
}

#ifdef CONFIG_NUMA

/*
 * During memory init memblocks map pfns to nids. The search is expensive and
 * this caches recent lookups. The implementation of __early_pfn_to_nid
 * treats start/end as pfns.
 */
struct mminit_pfnnid_cache {
	unsigned long last_start;
	unsigned long last_end;
	int last_nid;
};

static struct mminit_pfnnid_cache early_pfnnid_cache __meminitdata;

/*
 * Required by SPARSEMEM. Given a PFN, return what node the PFN is on.
 */
static int __meminit __early_pfn_to_nid(unsigned long pfn,
					struct mminit_pfnnid_cache *state)
{
	unsigned long start_pfn, end_pfn;
	int nid;

	if (state->last_start <= pfn && pfn < state->last_end)
		return state->last_nid;

	nid = memblock_search_pfn_nid(pfn, &start_pfn, &end_pfn);
	if (nid != NUMA_NO_NODE) {
		state->last_start = start_pfn;
		state->last_end = end_pfn;
		state->last_nid = nid;
	}

	return nid;
}

int __meminit early_pfn_to_nid(unsigned long pfn)
{
	static DEFINE_SPINLOCK(early_pfn_lock);
	int nid;

	spin_lock(&early_pfn_lock);
	nid = __early_pfn_to_nid(pfn, &early_pfnnid_cache);
	if (nid < 0)
		nid = first_online_node;
	spin_unlock(&early_pfn_lock);

	return nid;
}
#endif /* CONFIG_NUMA */

void __init memblock_free_pages(struct page *page, unsigned long pfn,
							unsigned int order)
{
	if (early_page_uninitialised(pfn))
		return;
	__free_pages_core(page, order);
}

/*
 * Check that the whole (or subset of) a pageblock given by the interval of
 * [start_pfn, end_pfn) is valid and within the same zone, before scanning it
 * with the migration of free compaction scanner.
 *
 * Return struct page pointer of start_pfn, or NULL if checks were not passed.
 *
 * It's possible on some configurations to have a setup like node0 node1 node0
 * i.e. it's possible that all pages within a zones range of pages do not
 * belong to a single zone. We assume that a border between node0 and node1
 * can occur within a single pageblock, but not a node0 node1 node0
 * interleaving within a single pageblock. It is therefore sufficient to check
 * the first and last page of a pageblock and avoid checking each individual
 * page in a pageblock.
 */
struct page *__pageblock_pfn_to_page(unsigned long start_pfn,
				     unsigned long end_pfn, struct zone *zone)
{
	struct page *start_page;
	struct page *end_page;

	/* end_pfn is one past the range we are checking */
	end_pfn--;

	if (!pfn_valid(start_pfn) || !pfn_valid(end_pfn))
		return NULL;

	start_page = pfn_to_online_page(start_pfn);
	if (!start_page)
		return NULL;

	if (page_zone(start_page) != zone)
		return NULL;

	end_page = pfn_to_page(end_pfn);

	/* This gives a shorter code than deriving page_zone(end_page) */
	if (page_zone_id(start_page) != page_zone_id(end_page))
		return NULL;

	return start_page;
}

void set_zone_contiguous(struct zone *zone)
{
	unsigned long block_start_pfn = zone->zone_start_pfn;
	unsigned long block_end_pfn;

	block_end_pfn = ALIGN(block_start_pfn + 1, pageblock_nr_pages);
	for (; block_start_pfn < zone_end_pfn(zone);
			block_start_pfn = block_end_pfn,
			 block_end_pfn += pageblock_nr_pages) {

		block_end_pfn = min(block_end_pfn, zone_end_pfn(zone));

		if (!__pageblock_pfn_to_page(block_start_pfn,
					     block_end_pfn, zone))
			return;
		cond_resched();
	}

	/* We confirm that there is no hole */
	zone->contiguous = true;
}

void clear_zone_contiguous(struct zone *zone)
{
	zone->contiguous = false;
}

#ifdef CONFIG_DEFERRED_STRUCT_PAGE_INIT
static void __init deferred_free_range(unsigned long pfn,
				       unsigned long nr_pages)
{
	struct page *page;
	unsigned long i;

	if (!nr_pages)
		return;

	page = pfn_to_page(pfn);

	/* Free a large naturally-aligned chunk if possible */
	if (nr_pages == pageblock_nr_pages &&
	    (pfn & (pageblock_nr_pages - 1)) == 0) {
		set_pageblock_migratetype(page, MIGRATE_MOVABLE);
		__free_pages_core(page, pageblock_order);
		return;
	}

	for (i = 0; i < nr_pages; i++, page++, pfn++) {
		if ((pfn & (pageblock_nr_pages - 1)) == 0)
			set_pageblock_migratetype(page, MIGRATE_MOVABLE);
		__free_pages_core(page, 0);
	}
}

/* Completion tracking for deferred_init_memmap() threads */
static atomic_t pgdat_init_n_undone __initdata;
static __initdata DECLARE_COMPLETION(pgdat_init_all_done_comp);

static inline void __init pgdat_init_report_one_done(void)
{
	if (atomic_dec_and_test(&pgdat_init_n_undone))
		complete(&pgdat_init_all_done_comp);
}

/*
 * Returns true if page needs to be initialized or freed to buddy allocator.
 *
 * First we check if pfn is valid on architectures where it is possible to have
 * holes within pageblock_nr_pages. On systems where it is not possible, this
 * function is optimized out.
 *
 * Then, we check if a current large page is valid by only checking the validity
 * of the head pfn.
 */
static inline bool __init deferred_pfn_valid(unsigned long pfn)
{
	if (!(pfn & (pageblock_nr_pages - 1)) && !pfn_valid(pfn))
		return false;
	return true;
}

/*
 * Free pages to buddy allocator. Try to free aligned pages in
 * pageblock_nr_pages sizes.
 */
static void __init deferred_free_pages(unsigned long pfn,
				       unsigned long end_pfn)
{
	unsigned long nr_pgmask = pageblock_nr_pages - 1;
	unsigned long nr_free = 0;

	for (; pfn < end_pfn; pfn++) {
		if (!deferred_pfn_valid(pfn)) {
			deferred_free_range(pfn - nr_free, nr_free);
			nr_free = 0;
		} else if (!(pfn & nr_pgmask)) {
			deferred_free_range(pfn - nr_free, nr_free);
			nr_free = 1;
		} else {
			nr_free++;
		}
	}
	/* Free the last block of pages to allocator */
	deferred_free_range(pfn - nr_free, nr_free);
}

/*
 * Initialize struct pages.  We minimize pfn page lookups and scheduler checks
 * by performing it only once every pageblock_nr_pages.
 * Return number of pages initialized.
 */
static unsigned long  __init deferred_init_pages(struct zone *zone,
						 unsigned long pfn,
						 unsigned long end_pfn)
{
	unsigned long nr_pgmask = pageblock_nr_pages - 1;
	int nid = zone_to_nid(zone);
	unsigned long nr_pages = 0;
	int zid = zone_idx(zone);
	struct page *page = NULL;

	for (; pfn < end_pfn; pfn++) {
		if (!deferred_pfn_valid(pfn)) {
			page = NULL;
			continue;
		} else if (!page || !(pfn & nr_pgmask)) {
			page = pfn_to_page(pfn);
		} else {
			page++;
		}
		__init_single_page(page, pfn, zid, nid);
		nr_pages++;
	}
	return (nr_pages);
}

/*
 * This function is meant to pre-load the iterator for the zone init.
 * Specifically it walks through the ranges until we are caught up to the
 * first_init_pfn value and exits there. If we never encounter the value we
 * return false indicating there are no valid ranges left.
 */
static bool __init
deferred_init_mem_pfn_range_in_zone(u64 *i, struct zone *zone,
				    unsigned long *spfn, unsigned long *epfn,
				    unsigned long first_init_pfn)
{
	u64 j;

	/*
	 * Start out by walking through the ranges in this zone that have
	 * already been initialized. We don't need to do anything with them
	 * so we just need to flush them out of the system.
	 */
	for_each_free_mem_pfn_range_in_zone(j, zone, spfn, epfn) {
		if (*epfn <= first_init_pfn)
			continue;
		if (*spfn < first_init_pfn)
			*spfn = first_init_pfn;
		*i = j;
		return true;
	}

	return false;
}

/*
 * Initialize and free pages. We do it in two loops: first we initialize
 * struct page, then free to buddy allocator, because while we are
 * freeing pages we can access pages that are ahead (computing buddy
 * page in __free_one_page()).
 *
 * In order to try and keep some memory in the cache we have the loop
 * broken along max page order boundaries. This way we will not cause
 * any issues with the buddy page computation.
 */
static unsigned long __init
deferred_init_maxorder(u64 *i, struct zone *zone, unsigned long *start_pfn,
		       unsigned long *end_pfn)
{
	unsigned long mo_pfn = ALIGN(*start_pfn + 1, MAX_ORDER_NR_PAGES);
	unsigned long spfn = *start_pfn, epfn = *end_pfn;
	unsigned long nr_pages = 0;
	u64 j = *i;

	/* First we loop through and initialize the page values */
	for_each_free_mem_pfn_range_in_zone_from(j, zone, start_pfn, end_pfn) {
		unsigned long t;

		if (mo_pfn <= *start_pfn)
			break;

		t = min(mo_pfn, *end_pfn);
		nr_pages += deferred_init_pages(zone, *start_pfn, t);

		if (mo_pfn < *end_pfn) {
			*start_pfn = mo_pfn;
			break;
		}
	}

	/* Reset values and now loop through freeing pages as needed */
	swap(j, *i);

	for_each_free_mem_pfn_range_in_zone_from(j, zone, &spfn, &epfn) {
		unsigned long t;

		if (mo_pfn <= spfn)
			break;

		t = min(mo_pfn, epfn);
		deferred_free_pages(spfn, t);

		if (mo_pfn <= epfn)
			break;
	}

	return nr_pages;
}

static void __init
deferred_init_memmap_chunk(unsigned long start_pfn, unsigned long end_pfn,
			   void *arg)
{
	unsigned long spfn, epfn;
	struct zone *zone = arg;
	u64 i;

	deferred_init_mem_pfn_range_in_zone(&i, zone, &spfn, &epfn, start_pfn);

	/*
	 * Initialize and free pages in MAX_ORDER sized increments so that we
	 * can avoid introducing any issues with the buddy allocator.
	 */
	while (spfn < end_pfn) {
		deferred_init_maxorder(&i, zone, &spfn, &epfn);
		cond_resched();
	}
}

/* An arch may override for more concurrency. */
__weak int __init
deferred_page_init_max_threads(const struct cpumask *node_cpumask)
{
	return 1;
}

/* Initialise remaining memory on a node */
static int __init deferred_init_memmap(void *data)
{
	pg_data_t *pgdat = data;
	const struct cpumask *cpumask = cpumask_of_node(pgdat->node_id);
	unsigned long spfn = 0, epfn = 0;
	unsigned long first_init_pfn, flags;
	unsigned long start = jiffies;
	struct zone *zone;
	int zid, max_threads;
	u64 i;

	/* Bind memory initialisation thread to a local node if possible */
	if (!cpumask_empty(cpumask))
		set_cpus_allowed_ptr(current, cpumask);

	pgdat_resize_lock(pgdat, &flags);
	first_init_pfn = pgdat->first_deferred_pfn;
	if (first_init_pfn == ULONG_MAX) {
		pgdat_resize_unlock(pgdat, &flags);
		pgdat_init_report_one_done();
		return 0;
	}

	/* Sanity check boundaries */
	BUG_ON(pgdat->first_deferred_pfn < pgdat->node_start_pfn);
	BUG_ON(pgdat->first_deferred_pfn > pgdat_end_pfn(pgdat));
	pgdat->first_deferred_pfn = ULONG_MAX;

	/*
	 * Once we unlock here, the zone cannot be grown anymore, thus if an
	 * interrupt thread must allocate this early in boot, zone must be
	 * pre-grown prior to start of deferred page initialization.
	 */
	pgdat_resize_unlock(pgdat, &flags);

	/* Only the highest zone is deferred so find it */
	for (zid = 0; zid < MAX_NR_ZONES; zid++) {
		zone = pgdat->node_zones + zid;
		if (first_init_pfn < zone_end_pfn(zone))
			break;
	}

	/* If the zone is empty somebody else may have cleared out the zone */
	if (!deferred_init_mem_pfn_range_in_zone(&i, zone, &spfn, &epfn,
						 first_init_pfn))
		goto zone_empty;

	max_threads = deferred_page_init_max_threads(cpumask);

	while (spfn < epfn) {
		unsigned long epfn_align = ALIGN(epfn, PAGES_PER_SECTION);
		struct padata_mt_job job = {
			.thread_fn   = deferred_init_memmap_chunk,
			.fn_arg      = zone,
			.start       = spfn,
			.size        = epfn_align - spfn,
			.align       = PAGES_PER_SECTION,
			.min_chunk   = PAGES_PER_SECTION,
			.max_threads = max_threads,
		};

		padata_do_multithreaded(&job);
		deferred_init_mem_pfn_range_in_zone(&i, zone, &spfn, &epfn,
						    epfn_align);
	}
zone_empty:
	/* Sanity check that the next zone really is unpopulated */
	WARN_ON(++zid < MAX_NR_ZONES && populated_zone(++zone));

	pr_info("node %d deferred pages initialised in %ums\n",
		pgdat->node_id, jiffies_to_msecs(jiffies - start));

	pgdat_init_report_one_done();
	return 0;
}

/*
 * If this zone has deferred pages, try to grow it by initializing enough
 * deferred pages to satisfy the allocation specified by order, rounded up to
 * the nearest PAGES_PER_SECTION boundary.  So we're adding memory in increments
 * of SECTION_SIZE bytes by initializing struct pages in increments of
 * PAGES_PER_SECTION * sizeof(struct page) bytes.
 *
 * Return true when zone was grown, otherwise return false. We return true even
 * when we grow less than requested, to let the caller decide if there are
 * enough pages to satisfy the allocation.
 *
 * Note: We use noinline because this function is needed only during boot, and
 * it is called from a __ref function _deferred_grow_zone. This way we are
 * making sure that it is not inlined into permanent text section.
 */
static noinline bool __init
deferred_grow_zone(struct zone *zone, unsigned int order)
{
	unsigned long nr_pages_needed = ALIGN(1 << order, PAGES_PER_SECTION);
	pg_data_t *pgdat = zone->zone_pgdat;
	unsigned long first_deferred_pfn = pgdat->first_deferred_pfn;
	unsigned long spfn, epfn, flags;
	unsigned long nr_pages = 0;
	u64 i;

	/* Only the last zone may have deferred pages */
	if (zone_end_pfn(zone) != pgdat_end_pfn(pgdat))
		return false;

	pgdat_resize_lock(pgdat, &flags);

	/*
	 * If someone grew this zone while we were waiting for spinlock, return
	 * true, as there might be enough pages already.
	 */
	if (first_deferred_pfn != pgdat->first_deferred_pfn) {
		pgdat_resize_unlock(pgdat, &flags);
		return true;
	}

	/* If the zone is empty somebody else may have cleared out the zone */
	if (!deferred_init_mem_pfn_range_in_zone(&i, zone, &spfn, &epfn,
						 first_deferred_pfn)) {
		pgdat->first_deferred_pfn = ULONG_MAX;
		pgdat_resize_unlock(pgdat, &flags);
		/* Retry only once. */
		return first_deferred_pfn != ULONG_MAX;
	}

	/*
	 * Initialize and free pages in MAX_ORDER sized increments so
	 * that we can avoid introducing any issues with the buddy
	 * allocator.
	 */
	while (spfn < epfn) {
		/* update our first deferred PFN for this section */
		first_deferred_pfn = spfn;

		nr_pages += deferred_init_maxorder(&i, zone, &spfn, &epfn);
		touch_nmi_watchdog();

		/* We should only stop along section boundaries */
		if ((first_deferred_pfn ^ spfn) < PAGES_PER_SECTION)
			continue;

		/* If our quota has been met we can stop here */
		if (nr_pages >= nr_pages_needed)
			break;
	}

	pgdat->first_deferred_pfn = spfn;
	pgdat_resize_unlock(pgdat, &flags);

	return nr_pages > 0;
}

/*
 * deferred_grow_zone() is __init, but it is called from
 * get_page_from_freelist() during early boot until deferred_pages permanently
 * disables this call. This is why we have refdata wrapper to avoid warning,
 * and to ensure that the function body gets unloaded.
 */
static bool __ref
_deferred_grow_zone(struct zone *zone, unsigned int order)
{
	return deferred_grow_zone(zone, order);
}

#endif /* CONFIG_DEFERRED_STRUCT_PAGE_INIT */

void __init page_alloc_init_late(void)
{
	struct zone *zone;
	int nid;

#ifdef CONFIG_DEFERRED_STRUCT_PAGE_INIT

	/* There will be num_node_state(N_MEMORY) threads */
	atomic_set(&pgdat_init_n_undone, num_node_state(N_MEMORY));
	for_each_node_state(nid, N_MEMORY) {
		kthread_run(deferred_init_memmap, NODE_DATA(nid), "pgdatinit%d", nid);
	}

	/* Block until all are initialised */
	wait_for_completion(&pgdat_init_all_done_comp);

	/*
	 * We initialized the rest of the deferred pages.  Permanently disable
	 * on-demand struct page initialization.
	 */
	static_branch_disable(&deferred_pages);

	/* Reinit limits that are based on free pages after the kernel is up */
	files_maxfiles_init();
#endif

	buffer_init();

	/* Discard memblock private memory */
	memblock_discard();

	for_each_node_state(nid, N_MEMORY)
		shuffle_free_memory(NODE_DATA(nid));

	for_each_populated_zone(zone)
		set_zone_contiguous(zone);
}

#ifdef CONFIG_CMA
/* Free whole pageblock and set its migration type to MIGRATE_CMA. */
void __init init_cma_reserved_pageblock(struct page *page)
{
	unsigned i = pageblock_nr_pages;
	struct page *p = page;

	do {
		__ClearPageReserved(p);
		set_page_count(p, 0);
	} while (++p, --i);

	set_pageblock_migratetype(page, MIGRATE_CMA);
	set_page_refcounted(page);
	__free_pages(page, pageblock_order);

	adjust_managed_page_count(page, pageblock_nr_pages);
	page_zone(page)->cma_pages += pageblock_nr_pages;
}
#endif

/*
 * The order of subdivision here is critical for the IO subsystem.
 * Please do not alter this order without good reasons and regression
 * testing. Specifically, as large blocks of memory are subdivided,
 * the order in which smaller blocks are delivered depends on the order
 * they're subdivided in this function. This is the primary factor
 * influencing the order in which pages are delivered to the IO
 * subsystem according to empirical testing, and this is also justified
 * by considering the behavior of a buddy system containing a single
 * large block of memory acted on by a series of small allocations.
 * This behavior is a critical factor in sglist merging's success.
 *
 * -- nyc
 */
static inline void expand(struct zone *zone, struct page *page,
	int low, int high, int migratetype)
{
	unsigned long size = 1 << high;

	while (high > low) {
		high--;
		size >>= 1;
		VM_BUG_ON_PAGE(bad_range(zone, &page[size]), &page[size]);

		/*
		 * Mark as guard pages (or page), that will allow to
		 * merge back to allocator when buddy will be freed.
		 * Corresponding page table entries will not be touched,
		 * pages will stay not present in virtual address space
		 */
		if (set_page_guard(zone, &page[size], high, migratetype))
			continue;

		add_to_free_list(&page[size], zone, high, migratetype);
		set_buddy_order(&page[size], high);
	}
}

static void check_new_page_bad(struct page *page)
{
	if (unlikely(page->flags & __PG_HWPOISON)) {
		/* Don't complain about hwpoisoned pages */
		page_mapcount_reset(page); /* remove PageBuddy */
		return;
	}

	bad_page(page,
		 page_bad_reason(page, PAGE_FLAGS_CHECK_AT_PREP));
}

/*
 * This page is about to be returned from the page allocator
 */
static inline int check_new_page(struct page *page)
{
	if (likely(page_expected_state(page,
				PAGE_FLAGS_CHECK_AT_PREP|__PG_HWPOISON)))
		return 0;

	check_new_page_bad(page);
	return 1;
}

static bool check_new_pages(struct page *page, unsigned int order)
{
	int i;
	for (i = 0; i < (1 << order); i++) {
		struct page *p = page + i;

		if (unlikely(check_new_page(p)))
			return true;
	}

	return false;
}

#ifdef CONFIG_DEBUG_VM
/*
 * With DEBUG_VM enabled, order-0 pages are checked for expected state when
 * being allocated from pcp lists. With debug_pagealloc also enabled, they are
 * also checked when pcp lists are refilled from the free lists.
 */
static inline bool check_pcp_refill(struct page *page, unsigned int order)
{
	if (debug_pagealloc_enabled_static())
		return check_new_pages(page, order);
	else
		return false;
}

static inline bool check_new_pcp(struct page *page, unsigned int order)
{
	return check_new_pages(page, order);
}
#else
/*
 * With DEBUG_VM disabled, free order-0 pages are checked for expected state
 * when pcp lists are being refilled from the free lists. With debug_pagealloc
 * enabled, they are also checked when being allocated from the pcp lists.
 */
static inline bool check_pcp_refill(struct page *page, unsigned int order)
{
	return check_new_pages(page, order);
}
static inline bool check_new_pcp(struct page *page, unsigned int order)
{
	if (debug_pagealloc_enabled_static())
		return check_new_pages(page, order);
	else
		return false;
}
#endif /* CONFIG_DEBUG_VM */

static inline bool should_skip_kasan_unpoison(gfp_t flags, bool init_tags)
{
	/* Don't skip if a software KASAN mode is enabled. */
	if (IS_ENABLED(CONFIG_KASAN_GENERIC) ||
	    IS_ENABLED(CONFIG_KASAN_SW_TAGS))
		return false;

	/* Skip, if hardware tag-based KASAN is not enabled. */
	if (!kasan_hw_tags_enabled())
		return true;

	/*
	 * With hardware tag-based KASAN enabled, skip if either:
	 *
	 * 1. Memory tags have already been cleared via tag_clear_highpage().
	 * 2. Skipping has been requested via __GFP_SKIP_KASAN_UNPOISON.
	 */
	return init_tags || (flags & __GFP_SKIP_KASAN_UNPOISON);
}

static inline bool should_skip_init(gfp_t flags)
{
	/* Don't skip, if hardware tag-based KASAN is not enabled. */
	if (!kasan_hw_tags_enabled())
		return false;

	/* For hardware tag-based KASAN, skip if requested. */
	return (flags & __GFP_SKIP_ZERO);
}

inline void post_alloc_hook(struct page *page, unsigned int order,
				gfp_t gfp_flags)
{
	bool init = !want_init_on_free() && want_init_on_alloc(gfp_flags) &&
			!should_skip_init(gfp_flags);
	bool init_tags = init && (gfp_flags & __GFP_ZEROTAGS);

	set_page_private(page, 0);
	set_page_refcounted(page);

	arch_alloc_page(page, order);
	debug_pagealloc_map_pages(page, 1 << order);

	/*
	 * Page unpoisoning must happen before memory initialization.
	 * Otherwise, the poison pattern will be overwritten for __GFP_ZERO
	 * allocations and the page unpoisoning code will complain.
	 */
	kernel_unpoison_pages(page, 1 << order);

	/*
	 * As memory initialization might be integrated into KASAN,
	 * KASAN unpoisoning and memory initializion code must be
	 * kept together to avoid discrepancies in behavior.
	 */

	/*
	 * If memory tags should be zeroed (which happens only when memory
	 * should be initialized as well).
	 */
	if (init_tags) {
		int i;

		/* Initialize both memory and tags. */
		for (i = 0; i != 1 << order; ++i)
			tag_clear_highpage(page + i);

		/* Note that memory is already initialized by the loop above. */
		init = false;
	}
	if (!should_skip_kasan_unpoison(gfp_flags, init_tags)) {
		/* Unpoison shadow memory or set memory tags. */
		kasan_unpoison_pages(page, order, init);

		/* Note that memory is already initialized by KASAN. */
		if (kasan_has_integrated_init())
			init = false;
	}
	/* If memory is still not initialized, do it now. */
	if (init)
		kernel_init_free_pages(page, 1 << order);
	/* Propagate __GFP_SKIP_KASAN_POISON to page flags. */
	if (kasan_hw_tags_enabled() && (gfp_flags & __GFP_SKIP_KASAN_POISON))
		SetPageSkipKASanPoison(page);

	set_page_owner(page, order, gfp_flags);
	page_table_check_alloc(page, order);
}

static void prep_new_page(struct page *page, unsigned int order, gfp_t gfp_flags,
							unsigned int alloc_flags)
{
	post_alloc_hook(page, order, gfp_flags);

	if (order && (gfp_flags & __GFP_COMP))
		prep_compound_page(page, order);

	/*
	 * page is set pfmemalloc when ALLOC_NO_WATERMARKS was necessary to
	 * allocate the page. The expectation is that the caller is taking
	 * steps that will free more memory. The caller should avoid the page
	 * being used for !PFMEMALLOC purposes.
	 */
	if (alloc_flags & ALLOC_NO_WATERMARKS)
		set_page_pfmemalloc(page);
	else
		clear_page_pfmemalloc(page);
}

/*
 * Go through the free lists for the given migratetype and remove
 * the smallest available page from the freelists
 */
static __always_inline
struct page *__rmqueue_smallest(struct zone *zone, unsigned int order,
						int migratetype)
{
	unsigned int current_order;
	struct free_area *area;
	struct page *page;

	/* Find a page of the appropriate size in the preferred list */
	for (current_order = order; current_order < MAX_ORDER; ++current_order) {
		area = &(zone->free_area[current_order]);
		page = get_page_from_free_area(area, migratetype);
		if (!page)
			continue;
		del_page_from_free_list(page, zone, current_order);
		expand(zone, page, order, current_order, migratetype);
		set_pcppage_migratetype(page, migratetype);
		trace_mm_page_alloc_zone_locked(page, order, migratetype,
				pcp_allowed_order(order) &&
				migratetype < MIGRATE_PCPTYPES);
		return page;
	}

	return NULL;
}


/*
 * This array describes the order lists are fallen back to when
 * the free lists for the desirable migrate type are depleted
 *
 * The other migratetypes do not have fallbacks.
 */
static int fallbacks[MIGRATE_TYPES][3] = {
	[MIGRATE_UNMOVABLE]   = { MIGRATE_RECLAIMABLE, MIGRATE_MOVABLE,   MIGRATE_TYPES },
	[MIGRATE_MOVABLE]     = { MIGRATE_RECLAIMABLE, MIGRATE_UNMOVABLE, MIGRATE_TYPES },
	[MIGRATE_RECLAIMABLE] = { MIGRATE_UNMOVABLE,   MIGRATE_MOVABLE,   MIGRATE_TYPES },
};

#ifdef CONFIG_CMA
static __always_inline struct page *__rmqueue_cma_fallback(struct zone *zone,
					unsigned int order)
{
	return __rmqueue_smallest(zone, order, MIGRATE_CMA);
}
#else
static inline struct page *__rmqueue_cma_fallback(struct zone *zone,
					unsigned int order) { return NULL; }
#endif

/*
 * Move the free pages in a range to the freelist tail of the requested type.
 * Note that start_page and end_pages are not aligned on a pageblock
 * boundary. If alignment is required, use move_freepages_block()
 */
static int move_freepages(struct zone *zone,
			  unsigned long start_pfn, unsigned long end_pfn,
			  int migratetype, int *num_movable)
{
	struct page *page;
	unsigned long pfn;
	unsigned int order;
	int pages_moved = 0;

	for (pfn = start_pfn; pfn <= end_pfn;) {
		page = pfn_to_page(pfn);
		if (!PageBuddy(page)) {
			/*
			 * We assume that pages that could be isolated for
			 * migration are movable. But we don't actually try
			 * isolating, as that would be expensive.
			 */
			if (num_movable &&
					(PageLRU(page) || __PageMovable(page)))
				(*num_movable)++;
			pfn++;
			continue;
		}

		/* Make sure we are not inadvertently changing nodes */
		VM_BUG_ON_PAGE(page_to_nid(page) != zone_to_nid(zone), page);
		VM_BUG_ON_PAGE(page_zone(page) != zone, page);

		order = buddy_order(page);
		move_to_free_list(page, zone, order, migratetype);
		pfn += 1 << order;
		pages_moved += 1 << order;
	}

	return pages_moved;
}

int move_freepages_block(struct zone *zone, struct page *page,
				int migratetype, int *num_movable)
{
	unsigned long start_pfn, end_pfn, pfn;

	if (num_movable)
		*num_movable = 0;

	pfn = page_to_pfn(page);
	start_pfn = pfn & ~(pageblock_nr_pages - 1);
	end_pfn = start_pfn + pageblock_nr_pages - 1;

	/* Do not cross zone boundaries */
	if (!zone_spans_pfn(zone, start_pfn))
		start_pfn = pfn;
	if (!zone_spans_pfn(zone, end_pfn))
		return 0;

	return move_freepages(zone, start_pfn, end_pfn, migratetype,
								num_movable);
}

static void change_pageblock_range(struct page *pageblock_page,
					int start_order, int migratetype)
{
	int nr_pageblocks = 1 << (start_order - pageblock_order);

	while (nr_pageblocks--) {
		set_pageblock_migratetype(pageblock_page, migratetype);
		pageblock_page += pageblock_nr_pages;
	}
}

/*
 * When we are falling back to another migratetype during allocation, try to
 * steal extra free pages from the same pageblocks to satisfy further
 * allocations, instead of polluting multiple pageblocks.
 *
 * If we are stealing a relatively large buddy page, it is likely there will
 * be more free pages in the pageblock, so try to steal them all. For
 * reclaimable and unmovable allocations, we steal regardless of page size,
 * as fragmentation caused by those allocations polluting movable pageblocks
 * is worse than movable allocations stealing from unmovable and reclaimable
 * pageblocks.
 */
static bool can_steal_fallback(unsigned int order, int start_mt)
{
	/*
	 * Leaving this order check is intended, although there is
	 * relaxed order check in next check. The reason is that
	 * we can actually steal whole pageblock if this condition met,
	 * but, below check doesn't guarantee it and that is just heuristic
	 * so could be changed anytime.
	 */
	if (order >= pageblock_order)
		return true;

	if (order >= pageblock_order / 2 ||
		start_mt == MIGRATE_RECLAIMABLE ||
		start_mt == MIGRATE_UNMOVABLE ||
		page_group_by_mobility_disabled)
		return true;

	return false;
}

static inline bool boost_watermark(struct zone *zone)
{
	unsigned long max_boost;

	if (!watermark_boost_factor)
		return false;
	/*
	 * Don't bother in zones that are unlikely to produce results.
	 * On small machines, including kdump capture kernels running
	 * in a small area, boosting the watermark can cause an out of
	 * memory situation immediately.
	 */
	if ((pageblock_nr_pages * 4) > zone_managed_pages(zone))
		return false;

	max_boost = mult_frac(zone->_watermark[WMARK_HIGH],
			watermark_boost_factor, 10000);

	/*
	 * high watermark may be uninitialised if fragmentation occurs
	 * very early in boot so do not boost. We do not fall
	 * through and boost by pageblock_nr_pages as failing
	 * allocations that early means that reclaim is not going
	 * to help and it may even be impossible to reclaim the
	 * boosted watermark resulting in a hang.
	 */
	if (!max_boost)
		return false;

	max_boost = max(pageblock_nr_pages, max_boost);

	zone->watermark_boost = min(zone->watermark_boost + pageblock_nr_pages,
		max_boost);

	return true;
}

/*
 * This function implements actual steal behaviour. If order is large enough,
 * we can steal whole pageblock. If not, we first move freepages in this
 * pageblock to our migratetype and determine how many already-allocated pages
 * are there in the pageblock with a compatible migratetype. If at least half
 * of pages are free or compatible, we can change migratetype of the pageblock
 * itself, so pages freed in the future will be put on the correct free list.
 */
static void steal_suitable_fallback(struct zone *zone, struct page *page,
		unsigned int alloc_flags, int start_type, bool whole_block)
{
	unsigned int current_order = buddy_order(page);
	int free_pages, movable_pages, alike_pages;
	int old_block_type;

	old_block_type = get_pageblock_migratetype(page);

	/*
	 * This can happen due to races and we want to prevent broken
	 * highatomic accounting.
	 */
	if (is_migrate_highatomic(old_block_type))
		goto single_page;

	/* Take ownership for orders >= pageblock_order */
	if (current_order >= pageblock_order) {
		change_pageblock_range(page, current_order, start_type);
		goto single_page;
	}

	/*
	 * Boost watermarks to increase reclaim pressure to reduce the
	 * likelihood of future fallbacks. Wake kswapd now as the node
	 * may be balanced overall and kswapd will not wake naturally.
	 */
	if (boost_watermark(zone) && (alloc_flags & ALLOC_KSWAPD))
		set_bit(ZONE_BOOSTED_WATERMARK, &zone->flags);

	/* We are not allowed to try stealing from the whole block */
	if (!whole_block)
		goto single_page;

	free_pages = move_freepages_block(zone, page, start_type,
						&movable_pages);
	/*
	 * Determine how many pages are compatible with our allocation.
	 * For movable allocation, it's the number of movable pages which
	 * we just obtained. For other types it's a bit more tricky.
	 */
	if (start_type == MIGRATE_MOVABLE) {
		alike_pages = movable_pages;
	} else {
		/*
		 * If we are falling back a RECLAIMABLE or UNMOVABLE allocation
		 * to MOVABLE pageblock, consider all non-movable pages as
		 * compatible. If it's UNMOVABLE falling back to RECLAIMABLE or
		 * vice versa, be conservative since we can't distinguish the
		 * exact migratetype of non-movable pages.
		 */
		if (old_block_type == MIGRATE_MOVABLE)
			alike_pages = pageblock_nr_pages
						- (free_pages + movable_pages);
		else
			alike_pages = 0;
	}

	/* moving whole block can fail due to zone boundary conditions */
	if (!free_pages)
		goto single_page;

	/*
	 * If a sufficient number of pages in the block are either free or of
	 * comparable migratability as our allocation, claim the whole block.
	 */
	if (free_pages + alike_pages >= (1 << (pageblock_order-1)) ||
			page_group_by_mobility_disabled)
		set_pageblock_migratetype(page, start_type);

	return;

single_page:
	move_to_free_list(page, zone, current_order, start_type);
}

/*
 * Check whether there is a suitable fallback freepage with requested order.
 * If only_stealable is true, this function returns fallback_mt only if
 * we can steal other freepages all together. This would help to reduce
 * fragmentation due to mixed migratetype pages in one pageblock.
 */
int find_suitable_fallback(struct free_area *area, unsigned int order,
			int migratetype, bool only_stealable, bool *can_steal)
{
	int i;
	int fallback_mt;

	if (area->nr_free == 0)
		return -1;

	*can_steal = false;
	for (i = 0;; i++) {
		fallback_mt = fallbacks[migratetype][i];
		if (fallback_mt == MIGRATE_TYPES)
			break;

		if (free_area_empty(area, fallback_mt))
			continue;

		if (can_steal_fallback(order, migratetype))
			*can_steal = true;

		if (!only_stealable)
			return fallback_mt;

		if (*can_steal)
			return fallback_mt;
	}

	return -1;
}

/*
 * Reserve a pageblock for exclusive use of high-order atomic allocations if
 * there are no empty page blocks that contain a page with a suitable order
 */
static void reserve_highatomic_pageblock(struct page *page, struct zone *zone,
				unsigned int alloc_order)
{
	int mt;
	unsigned long max_managed, flags;

	/*
	 * Limit the number reserved to 1 pageblock or roughly 1% of a zone.
	 * Check is race-prone but harmless.
	 */
	max_managed = (zone_managed_pages(zone) / 100) + pageblock_nr_pages;
	if (zone->nr_reserved_highatomic >= max_managed)
		return;

	spin_lock_irqsave(&zone->lock, flags);

	/* Recheck the nr_reserved_highatomic limit under the lock */
	if (zone->nr_reserved_highatomic >= max_managed)
		goto out_unlock;

	/* Yoink! */
	mt = get_pageblock_migratetype(page);
	/* Only reserve normal pageblocks (i.e., they can merge with others) */
	if (migratetype_is_mergeable(mt)) {
		zone->nr_reserved_highatomic += pageblock_nr_pages;
		set_pageblock_migratetype(page, MIGRATE_HIGHATOMIC);
		move_freepages_block(zone, page, MIGRATE_HIGHATOMIC, NULL);
	}

out_unlock:
	spin_unlock_irqrestore(&zone->lock, flags);
}

/*
 * Used when an allocation is about to fail under memory pressure. This
 * potentially hurts the reliability of high-order allocations when under
 * intense memory pressure but failed atomic allocations should be easier
 * to recover from than an OOM.
 *
 * If @force is true, try to unreserve a pageblock even though highatomic
 * pageblock is exhausted.
 */
static bool unreserve_highatomic_pageblock(const struct alloc_context *ac,
						bool force)
{
	struct zonelist *zonelist = ac->zonelist;
	unsigned long flags;
	struct zoneref *z;
	struct zone *zone;
	struct page *page;
	int order;
	bool ret;

	for_each_zone_zonelist_nodemask(zone, z, zonelist, ac->highest_zoneidx,
								ac->nodemask) {
		/*
		 * Preserve at least one pageblock unless memory pressure
		 * is really high.
		 */
		if (!force && zone->nr_reserved_highatomic <=
					pageblock_nr_pages)
			continue;

		spin_lock_irqsave(&zone->lock, flags);
		for (order = 0; order < MAX_ORDER; order++) {
			struct free_area *area = &(zone->free_area[order]);

			page = get_page_from_free_area(area, MIGRATE_HIGHATOMIC);
			if (!page)
				continue;

			/*
			 * In page freeing path, migratetype change is racy so
			 * we can counter several free pages in a pageblock
			 * in this loop although we changed the pageblock type
			 * from highatomic to ac->migratetype. So we should
			 * adjust the count once.
			 */
			if (is_migrate_highatomic_page(page)) {
				/*
				 * It should never happen but changes to
				 * locking could inadvertently allow a per-cpu
				 * drain to add pages to MIGRATE_HIGHATOMIC
				 * while unreserving so be safe and watch for
				 * underflows.
				 */
				zone->nr_reserved_highatomic -= min(
						pageblock_nr_pages,
						zone->nr_reserved_highatomic);
			}

			/*
			 * Convert to ac->migratetype and avoid the normal
			 * pageblock stealing heuristics. Minimally, the caller
			 * is doing the work and needs the pages. More
			 * importantly, if the block was always converted to
			 * MIGRATE_UNMOVABLE or another type then the number
			 * of pageblocks that cannot be completely freed
			 * may increase.
			 */
			set_pageblock_migratetype(page, ac->migratetype);
			ret = move_freepages_block(zone, page, ac->migratetype,
									NULL);
			if (ret) {
				spin_unlock_irqrestore(&zone->lock, flags);
				return ret;
			}
		}
		spin_unlock_irqrestore(&zone->lock, flags);
	}

	return false;
}

/*
 * Try finding a free buddy page on the fallback list and put it on the free
 * list of requested migratetype, possibly along with other pages from the same
 * block, depending on fragmentation avoidance heuristics. Returns true if
 * fallback was found so that __rmqueue_smallest() can grab it.
 *
 * The use of signed ints for order and current_order is a deliberate
 * deviation from the rest of this file, to make the for loop
 * condition simpler.
 */
static __always_inline bool
__rmqueue_fallback(struct zone *zone, int order, int start_migratetype,
						unsigned int alloc_flags)
{
	struct free_area *area;
	int current_order;
	int min_order = order;
	struct page *page;
	int fallback_mt;
	bool can_steal;

	/*
	 * Do not steal pages from freelists belonging to other pageblocks
	 * i.e. orders < pageblock_order. If there are no local zones free,
	 * the zonelists will be reiterated without ALLOC_NOFRAGMENT.
	 */
	if (alloc_flags & ALLOC_NOFRAGMENT)
		min_order = pageblock_order;

	/*
	 * Find the largest available free page in the other list. This roughly
	 * approximates finding the pageblock with the most free pages, which
	 * would be too costly to do exactly.
	 */
	for (current_order = MAX_ORDER - 1; current_order >= min_order;
				--current_order) {
		area = &(zone->free_area[current_order]);
		fallback_mt = find_suitable_fallback(area, current_order,
				start_migratetype, false, &can_steal);
		if (fallback_mt == -1)
			continue;

		/*
		 * We cannot steal all free pages from the pageblock and the
		 * requested migratetype is movable. In that case it's better to
		 * steal and split the smallest available page instead of the
		 * largest available page, because even if the next movable
		 * allocation falls back into a different pageblock than this
		 * one, it won't cause permanent fragmentation.
		 */
		if (!can_steal && start_migratetype == MIGRATE_MOVABLE
					&& current_order > order)
			goto find_smallest;

		goto do_steal;
	}

	return false;

find_smallest:
	for (current_order = order; current_order < MAX_ORDER;
							current_order++) {
		area = &(zone->free_area[current_order]);
		fallback_mt = find_suitable_fallback(area, current_order,
				start_migratetype, false, &can_steal);
		if (fallback_mt != -1)
			break;
	}

	/*
	 * This should not happen - we already found a suitable fallback
	 * when looking for the largest page.
	 */
	VM_BUG_ON(current_order == MAX_ORDER);

do_steal:
	page = get_page_from_free_area(area, fallback_mt);

	steal_suitable_fallback(zone, page, alloc_flags, start_migratetype,
								can_steal);

	trace_mm_page_alloc_extfrag(page, order, current_order,
		start_migratetype, fallback_mt);

	return true;

}

/*
 * Do the hard work of removing an element from the buddy allocator.
 * Call me with the zone->lock already held.
 */
static __always_inline struct page *
__rmqueue(struct zone *zone, unsigned int order, int migratetype,
						unsigned int alloc_flags)
{
	struct page *page;

	if (IS_ENABLED(CONFIG_CMA)) {
		/*
		 * Balance movable allocations between regular and CMA areas by
		 * allocating from CMA when over half of the zone's free memory
		 * is in the CMA area.
		 */
		if (alloc_flags & ALLOC_CMA &&
		    zone_page_state(zone, NR_FREE_CMA_PAGES) >
		    zone_page_state(zone, NR_FREE_PAGES) / 2) {
			page = __rmqueue_cma_fallback(zone, order);
			if (page)
				return page;
		}
	}
retry:
	page = __rmqueue_smallest(zone, order, migratetype);
	if (unlikely(!page)) {
		if (alloc_flags & ALLOC_CMA)
			page = __rmqueue_cma_fallback(zone, order);

		if (!page && __rmqueue_fallback(zone, order, migratetype,
								alloc_flags))
			goto retry;
	}
	return page;
}

/*
 * Obtain a specified number of elements from the buddy allocator, all under
 * a single hold of the lock, for efficiency.  Add them to the supplied list.
 * Returns the number of new pages which were placed at *list.
 */
static int rmqueue_bulk(struct zone *zone, unsigned int order,
			unsigned long count, struct list_head *list,
			int migratetype, unsigned int alloc_flags)
{
	int i, allocated = 0;

	/*
	 * local_lock_irq held so equivalent to spin_lock_irqsave for
	 * both PREEMPT_RT and non-PREEMPT_RT configurations.
	 */
	spin_lock(&zone->lock);
	for (i = 0; i < count; ++i) {
		struct page *page = __rmqueue(zone, order, migratetype,
								alloc_flags);
		if (unlikely(page == NULL))
			break;

		if (unlikely(check_pcp_refill(page, order)))
			continue;

		/*
		 * Split buddy pages returned by expand() are received here in
		 * physical page order. The page is added to the tail of
		 * caller's list. From the callers perspective, the linked list
		 * is ordered by page number under some conditions. This is
		 * useful for IO devices that can forward direction from the
		 * head, thus also in the physical page order. This is useful
		 * for IO devices that can merge IO requests if the physical
		 * pages are ordered properly.
		 */
		list_add_tail(&page->pcp_list, list);
		allocated++;
		if (is_migrate_cma(get_pcppage_migratetype(page)))
			__mod_zone_page_state(zone, NR_FREE_CMA_PAGES,
					      -(1 << order));
	}

	/*
	 * i pages were removed from the buddy list even if some leak due
	 * to check_pcp_refill failing so adjust NR_FREE_PAGES based
	 * on i. Do not confuse with 'allocated' which is the number of
	 * pages added to the pcp list.
	 */
	__mod_zone_page_state(zone, NR_FREE_PAGES, -(i << order));
	spin_unlock(&zone->lock);
	return allocated;
}

#ifdef CONFIG_NUMA
/*
 * Called from the vmstat counter updater to drain pagesets of this
 * currently executing processor on remote nodes after they have
 * expired.
 */
void drain_zone_pages(struct zone *zone, struct per_cpu_pages *pcp)
{
	int to_drain, batch;

	batch = READ_ONCE(pcp->batch);
	to_drain = min(pcp->count, batch);
	if (to_drain > 0) {
		unsigned long flags;

		/*
		 * free_pcppages_bulk expects IRQs disabled for zone->lock
		 * so even though pcp->lock is not intended to be IRQ-safe,
		 * it's needed in this context.
		 */
		spin_lock_irqsave(&pcp->lock, flags);
		free_pcppages_bulk(zone, to_drain, pcp, 0);
		spin_unlock_irqrestore(&pcp->lock, flags);
	}
}
#endif

/*
 * Drain pcplists of the indicated processor and zone.
 */
static void drain_pages_zone(unsigned int cpu, struct zone *zone)
{
	struct per_cpu_pages *pcp;

	pcp = per_cpu_ptr(zone->per_cpu_pageset, cpu);
	if (pcp->count) {
		unsigned long flags;

		/* See drain_zone_pages on why this is disabling IRQs */
		spin_lock_irqsave(&pcp->lock, flags);
		free_pcppages_bulk(zone, pcp->count, pcp, 0);
		spin_unlock_irqrestore(&pcp->lock, flags);
	}
}

/*
 * Drain pcplists of all zones on the indicated processor.
 */
static void drain_pages(unsigned int cpu)
{
	struct zone *zone;

	for_each_populated_zone(zone) {
		drain_pages_zone(cpu, zone);
	}
}

/*
 * Spill all of this CPU's per-cpu pages back into the buddy allocator.
 */
void drain_local_pages(struct zone *zone)
{
	int cpu = smp_processor_id();

	if (zone)
		drain_pages_zone(cpu, zone);
	else
		drain_pages(cpu);
}

/*
 * The implementation of drain_all_pages(), exposing an extra parameter to
 * drain on all cpus.
 *
 * drain_all_pages() is optimized to only execute on cpus where pcplists are
 * not empty. The check for non-emptiness can however race with a free to
 * pcplist that has not yet increased the pcp->count from 0 to 1. Callers
 * that need the guarantee that every CPU has drained can disable the
 * optimizing racy check.
 */
static void __drain_all_pages(struct zone *zone, bool force_all_cpus)
{
	int cpu;

	/*
	 * Allocate in the BSS so we won't require allocation in
	 * direct reclaim path for CONFIG_CPUMASK_OFFSTACK=y
	 */
	static cpumask_t cpus_with_pcps;

	/*
	 * Do not drain if one is already in progress unless it's specific to
	 * a zone. Such callers are primarily CMA and memory hotplug and need
	 * the drain to be complete when the call returns.
	 */
	if (unlikely(!mutex_trylock(&pcpu_drain_mutex))) {
		if (!zone)
			return;
		mutex_lock(&pcpu_drain_mutex);
	}

	/*
	 * We don't care about racing with CPU hotplug event
	 * as offline notification will cause the notified
	 * cpu to drain that CPU pcps and on_each_cpu_mask
	 * disables preemption as part of its processing
	 */
	for_each_online_cpu(cpu) {
		struct per_cpu_pages *pcp;
		struct zone *z;
		bool has_pcps = false;

		if (force_all_cpus) {
			/*
			 * The pcp.count check is racy, some callers need a
			 * guarantee that no cpu is missed.
			 */
			has_pcps = true;
		} else if (zone) {
			pcp = per_cpu_ptr(zone->per_cpu_pageset, cpu);
			if (pcp->count)
				has_pcps = true;
		} else {
			for_each_populated_zone(z) {
				pcp = per_cpu_ptr(z->per_cpu_pageset, cpu);
				if (pcp->count) {
					has_pcps = true;
					break;
				}
			}
		}

		if (has_pcps)
			cpumask_set_cpu(cpu, &cpus_with_pcps);
		else
			cpumask_clear_cpu(cpu, &cpus_with_pcps);
	}

	for_each_cpu(cpu, &cpus_with_pcps) {
		if (zone)
			drain_pages_zone(cpu, zone);
		else
			drain_pages(cpu);
	}

	mutex_unlock(&pcpu_drain_mutex);
}

/*
 * Spill all the per-cpu pages from all CPUs back into the buddy allocator.
 *
 * When zone parameter is non-NULL, spill just the single zone's pages.
 */
void drain_all_pages(struct zone *zone)
{
	__drain_all_pages(zone, false);
}

#ifdef CONFIG_HIBERNATION

/*
 * Touch the watchdog for every WD_PAGE_COUNT pages.
 */
#define WD_PAGE_COUNT	(128*1024)

void mark_free_pages(struct zone *zone)
{
	unsigned long pfn, max_zone_pfn, page_count = WD_PAGE_COUNT;
	unsigned long flags;
	unsigned int order, t;
	struct page *page;

	if (zone_is_empty(zone))
		return;

	spin_lock_irqsave(&zone->lock, flags);

	max_zone_pfn = zone_end_pfn(zone);
	for (pfn = zone->zone_start_pfn; pfn < max_zone_pfn; pfn++)
		if (pfn_valid(pfn)) {
			page = pfn_to_page(pfn);

			if (!--page_count) {
				touch_nmi_watchdog();
				page_count = WD_PAGE_COUNT;
			}

			if (page_zone(page) != zone)
				continue;

			if (!swsusp_page_is_forbidden(page))
				swsusp_unset_page_free(page);
		}

	for_each_migratetype_order(order, t) {
		list_for_each_entry(page,
				&zone->free_area[order].free_list[t], buddy_list) {
			unsigned long i;

			pfn = page_to_pfn(page);
			for (i = 0; i < (1UL << order); i++) {
				if (!--page_count) {
					touch_nmi_watchdog();
					page_count = WD_PAGE_COUNT;
				}
				swsusp_set_page_free(pfn_to_page(pfn + i));
			}
		}
	}
	spin_unlock_irqrestore(&zone->lock, flags);
}
#endif /* CONFIG_PM */

static bool free_unref_page_prepare(struct page *page, unsigned long pfn,
							unsigned int order)
{
	int migratetype;

	if (!free_pcp_prepare(page, order))
		return false;

	migratetype = get_pfnblock_migratetype(page, pfn);
	set_pcppage_migratetype(page, migratetype);
	return true;
}

static int nr_pcp_free(struct per_cpu_pages *pcp, int high, int batch,
		       bool free_high)
{
	int min_nr_free, max_nr_free;

	/* Free everything if batch freeing high-order pages. */
	if (unlikely(free_high))
		return pcp->count;

	/* Check for PCP disabled or boot pageset */
	if (unlikely(high < batch))
		return 1;

	/* Leave at least pcp->batch pages on the list */
	min_nr_free = batch;
	max_nr_free = high - batch;

	/*
	 * Double the number of pages freed each time there is subsequent
	 * freeing of pages without any allocation.
	 */
	batch <<= pcp->free_factor;
	if (batch < max_nr_free)
		pcp->free_factor++;
	batch = clamp(batch, min_nr_free, max_nr_free);

	return batch;
}

static int nr_pcp_high(struct per_cpu_pages *pcp, struct zone *zone,
		       bool free_high)
{
	int high = READ_ONCE(pcp->high);

	if (unlikely(!high || free_high))
		return 0;

	if (!test_bit(ZONE_RECLAIM_ACTIVE, &zone->flags))
		return high;

	/*
	 * If reclaim is active, limit the number of pages that can be
	 * stored on pcp lists
	 */
	return min(READ_ONCE(pcp->batch) << 2, high);
}

/* Returns true if the page was committed to the per-cpu list. */
static bool free_unref_page_commit(struct page *page, int migratetype,
				   unsigned int order, bool locked)
{
	struct zone *zone = page_zone(page);
	struct per_cpu_pages *pcp;
	int high;
	int pindex;
	bool free_high;
	unsigned long __maybe_unused UP_flags;

	__count_vm_event(PGFREE);
	pcp = this_cpu_ptr(zone->per_cpu_pageset);
	pindex = order_to_pindex(migratetype, order);

	if (!locked) {
		/* Protect against a parallel drain. */
		pcp_trylock_prepare(UP_flags);
		if (!spin_trylock(&pcp->lock)) {
			pcp_trylock_finish(UP_flags);
			return false;
		}
	}

	list_add(&page->pcp_list, &pcp->lists[pindex]);
	pcp->count += 1 << order;

	/*
	 * As high-order pages other than THP's stored on PCP can contribute
	 * to fragmentation, limit the number stored when PCP is heavily
	 * freeing without allocation. The remainder after bulk freeing
	 * stops will be drained from vmstat refresh context.
	 */
	free_high = (pcp->free_factor && order && order <= PAGE_ALLOC_COSTLY_ORDER);

	high = nr_pcp_high(pcp, zone, free_high);
	if (pcp->count >= high) {
		int batch = READ_ONCE(pcp->batch);

		free_pcppages_bulk(zone, nr_pcp_free(pcp, high, batch, free_high), pcp, pindex);
	}

	if (!locked) {
		spin_unlock(&pcp->lock);
		pcp_trylock_finish(UP_flags);
	}

	return true;
}

/*
 * Free a pcp page
 */
void free_unref_page(struct page *page, unsigned int order)
{
	unsigned long flags;
	unsigned long pfn = page_to_pfn(page);
	int migratetype;
	bool freed_pcp = false;

	if (!free_unref_page_prepare(page, pfn, order))
		return;

	/*
	 * We only track unmovable, reclaimable and movable on pcp lists.
	 * Place ISOLATE pages on the isolated list because they are being
	 * offlined but treat HIGHATOMIC as movable pages so we can get those
	 * areas back if necessary. Otherwise, we may have to free
	 * excessively into the page allocator
	 */
	migratetype = get_pcppage_migratetype(page);
	if (unlikely(migratetype >= MIGRATE_PCPTYPES)) {
		if (unlikely(is_migrate_isolate(migratetype))) {
			free_one_page(page_zone(page), page, pfn, order, migratetype, FPI_NONE);
			return;
		}
		migratetype = MIGRATE_MOVABLE;
	}

	local_lock_irqsave(&pagesets.lock, flags);
	freed_pcp = free_unref_page_commit(page, migratetype, order, false);
	local_unlock_irqrestore(&pagesets.lock, flags);

	if (unlikely(!freed_pcp))
		free_one_page(page_zone(page), page, pfn, order, migratetype, FPI_NONE);
}

/*
 * Free a list of 0-order pages
 */
void free_unref_page_list(struct list_head *list)
{
	struct page *page, *next;
	struct per_cpu_pages *pcp;
	struct zone *locked_zone;
	unsigned long flags;
	int batch_count = 0;
	int migratetype;

	/*
	 * An empty list is possible. Check early so that the later
	 * lru_to_page() does not potentially read garbage.
	 */
	if (list_empty(list))
		return;

	/* Prepare pages for freeing */
	list_for_each_entry_safe(page, next, list, lru) {
		unsigned long pfn = page_to_pfn(page);
		if (!free_unref_page_prepare(page, pfn, 0)) {
			list_del(&page->lru);
			continue;
		}

		/*
		 * Free isolated pages directly to the allocator, see
		 * comment in free_unref_page.
		 */
		migratetype = get_pcppage_migratetype(page);
		if (unlikely(is_migrate_isolate(migratetype))) {
			list_del(&page->lru);
			free_one_page(page_zone(page), page, pfn, 0, migratetype, FPI_NONE);
			continue;
		}
	}

	/*
	 * Preparation could have drained the list due to failing to prepare
	 * or all pages are being isolated.
	 */
	if (list_empty(list))
		return;

	VM_BUG_ON(in_hardirq());

	local_lock_irqsave(&pagesets.lock, flags);

	page = lru_to_page(list);
	locked_zone = page_zone(page);
	pcp = this_cpu_ptr(locked_zone->per_cpu_pageset);
	spin_lock(&pcp->lock);

	list_for_each_entry_safe(page, next, list, lru) {
		struct zone *zone = page_zone(page);

		/* Different zone, different pcp lock. */
		if (zone != locked_zone) {
			spin_unlock(&pcp->lock);
			locked_zone = zone;
			pcp = this_cpu_ptr(zone->per_cpu_pageset);
			spin_lock(&pcp->lock);
		}

		/*
		 * Non-isolated types over MIGRATE_PCPTYPES get added
		 * to the MIGRATE_MOVABLE pcp list.
		 */
		migratetype = get_pcppage_migratetype(page);
		if (unlikely(migratetype >= MIGRATE_PCPTYPES))
			migratetype = MIGRATE_MOVABLE;

		trace_mm_page_free_batched(page);

		/*
		 * If there is a parallel drain in progress, free to the buddy
		 * allocator directly. This is expensive as the zone lock will
		 * be acquired multiple times but if a drain is in progress
		 * then an expensive operation is already taking place.
		 *
		 * TODO: Always false at the moment due to local_lock_irqsave
		 *       and is preparation for converting to local_lock.
		 */
		if (unlikely(!free_unref_page_commit(page, migratetype, 0, true)))
			free_one_page(page_zone(page), page, page_to_pfn(page), 0, migratetype, FPI_NONE);

		/*
		 * Guard against excessive IRQ disabled times when we get
		 * a large list of pages to free.
		 */
		if (++batch_count == SWAP_CLUSTER_MAX) {
			spin_unlock(&pcp->lock);
			local_unlock_irqrestore(&pagesets.lock, flags);
			batch_count = 0;
			local_lock_irqsave(&pagesets.lock, flags);
			pcp = this_cpu_ptr(locked_zone->per_cpu_pageset);
			spin_lock(&pcp->lock);
		}
	}
	spin_unlock(&pcp->lock);
	local_unlock_irqrestore(&pagesets.lock, flags);
}

/*
 * split_page takes a non-compound higher-order page, and splits it into
 * n (1<<order) sub-pages: page[0..n]
 * Each sub-page must be freed individually.
 *
 * Note: this is probably too low level an operation for use in drivers.
 * Please consult with lkml before using this in your driver.
 */
void split_page(struct page *page, unsigned int order)
{
	int i;

	VM_BUG_ON_PAGE(PageCompound(page), page);
	VM_BUG_ON_PAGE(!page_count(page), page);

	for (i = 1; i < (1 << order); i++)
		set_page_refcounted(page + i);
	split_page_owner(page, 1 << order);
	split_page_memcg(page, 1 << order);
}
EXPORT_SYMBOL_GPL(split_page);

int __isolate_free_page(struct page *page, unsigned int order)
{
	unsigned long watermark;
	struct zone *zone;
	int mt;

	BUG_ON(!PageBuddy(page));

	zone = page_zone(page);
	mt = get_pageblock_migratetype(page);

	if (!is_migrate_isolate(mt)) {
		/*
		 * Obey watermarks as if the page was being allocated. We can
		 * emulate a high-order watermark check with a raised order-0
		 * watermark, because we already know our high-order page
		 * exists.
		 */
		watermark = zone->_watermark[WMARK_MIN] + (1UL << order);
		if (!zone_watermark_ok(zone, 0, watermark, 0, ALLOC_CMA))
			return 0;

		__mod_zone_freepage_state(zone, -(1UL << order), mt);
	}

	/* Remove page from free list */

	del_page_from_free_list(page, zone, order);

	/*
	 * Set the pageblock if the isolated page is at least half of a
	 * pageblock
	 */
	if (order >= pageblock_order - 1) {
		struct page *endpage = page + (1 << order) - 1;
		for (; page < endpage; page += pageblock_nr_pages) {
			int mt = get_pageblock_migratetype(page);
			/*
			 * Only change normal pageblocks (i.e., they can merge
			 * with others)
			 */
			if (migratetype_is_mergeable(mt))
				set_pageblock_migratetype(page,
							  MIGRATE_MOVABLE);
		}
	}


	return 1UL << order;
}

/**
 * __putback_isolated_page - Return a now-isolated page back where we got it
 * @page: Page that was isolated
 * @order: Order of the isolated page
 * @mt: The page's pageblock's migratetype
 *
 * This function is meant to return a page pulled from the free lists via
 * __isolate_free_page back to the free lists they were pulled from.
 */
void __putback_isolated_page(struct page *page, unsigned int order, int mt)
{
	struct zone *zone = page_zone(page);

	/* zone lock should be held when this function is called */
	lockdep_assert_held(&zone->lock);

	/* Return isolated page to tail of freelist. */
	__free_one_page(page, page_to_pfn(page), zone, order, mt,
			FPI_SKIP_REPORT_NOTIFY | FPI_TO_TAIL);
}

/*
 * Update NUMA hit/miss statistics
 *
 * Must be called with interrupts disabled.
 */
static inline void zone_statistics(struct zone *preferred_zone, struct zone *z,
				   long nr_account)
{
#ifdef CONFIG_NUMA
	enum numa_stat_item local_stat = NUMA_LOCAL;

	/* skip numa counters update if numa stats is disabled */
	if (!static_branch_likely(&vm_numa_stat_key))
		return;

	if (zone_to_nid(z) != numa_node_id())
		local_stat = NUMA_OTHER;

	if (zone_to_nid(z) == zone_to_nid(preferred_zone))
		__count_numa_events(z, NUMA_HIT, nr_account);
	else {
		__count_numa_events(z, NUMA_MISS, nr_account);
		__count_numa_events(preferred_zone, NUMA_FOREIGN, nr_account);
	}
	__count_numa_events(z, local_stat, nr_account);
#endif
}

static __always_inline
struct page *rmqueue_buddy(struct zone *preferred_zone, struct zone *zone,
			   unsigned int order, unsigned int alloc_flags,
			   int migratetype)
{
	struct page *page;
	unsigned long flags;

	do {
		page = NULL;
		spin_lock_irqsave(&zone->lock, flags);
		/*
		 * order-0 request can reach here when the pcplist is skipped
		 * due to non-CMA allocation context. HIGHATOMIC area is
		 * reserved for high-order atomic allocation, so order-0
		 * request should skip it.
		 */
		if (order > 0 && alloc_flags & ALLOC_HARDER)
			page = __rmqueue_smallest(zone, order, MIGRATE_HIGHATOMIC);
		if (!page) {
			page = __rmqueue(zone, order, migratetype, alloc_flags);
			if (!page) {
				spin_unlock_irqrestore(&zone->lock, flags);
				return NULL;
			}
		}
		__mod_zone_freepage_state(zone, -(1 << order),
					  get_pcppage_migratetype(page));
		spin_unlock_irqrestore(&zone->lock, flags);
	} while (check_new_pages(page, order));

	__count_zid_vm_events(PGALLOC, page_zonenum(page), 1 << order);
	zone_statistics(preferred_zone, zone, 1);

	return page;
}

/* Remove page from the per-cpu list, caller must protect the list */
static inline
struct page *__rmqueue_pcplist(struct zone *zone, unsigned int order,
			int migratetype,
			unsigned int alloc_flags,
			struct per_cpu_pages *pcp,
			struct list_head *list,
			bool locked)
{
	struct page *page;
	unsigned long __maybe_unused UP_flags;

	/*
	 * spin_trylock is not necessary right now due to due to
	 * local_lock_irqsave and is a preparation step for
	 * a conversion to local_lock using the trylock to prevent
	 * IRQ re-entrancy. If pcp->lock cannot be acquired, the caller
	 * uses rmqueue_buddy.
	 *
	 * TODO: Convert local_lock_irqsave to local_lock.
	 */
	if (unlikely(!locked)) {
		pcp_trylock_prepare(UP_flags);
		if (!spin_trylock(&pcp->lock)) {
			pcp_trylock_finish(UP_flags);
			return NULL;
		}
	}

	do {
		if (list_empty(list)) {
			int batch = READ_ONCE(pcp->batch);
			int alloced;

			/*
			 * Scale batch relative to order if batch implies
			 * free pages can be stored on the PCP. Batch can
			 * be 1 for small zones or for boot pagesets which
			 * should never store free pages as the pages may
			 * belong to arbitrary zones.
			 */
			if (batch > 1)
				batch = max(batch >> order, 2);
			alloced = rmqueue_bulk(zone, order,
					batch, list,
					migratetype, alloc_flags);

			pcp->count += alloced << order;
			if (unlikely(list_empty(list))) {
				page = NULL;
				goto out;
			}
		}

		page = list_first_entry(list, struct page, pcp_list);
		list_del(&page->pcp_list);
		pcp->count -= 1 << order;
	} while (check_new_pcp(page, order));

out:
	if (!locked) {
		spin_unlock(&pcp->lock);
		pcp_trylock_finish(UP_flags);
	}

	return page;
}

/* Lock and remove page from the per-cpu list */
static struct page *rmqueue_pcplist(struct zone *preferred_zone,
			struct zone *zone, unsigned int order,
			gfp_t gfp_flags, int migratetype,
			unsigned int alloc_flags)
{
	struct per_cpu_pages *pcp;
	struct list_head *list;
	struct page *page;
	unsigned long flags;

	local_lock_irqsave(&pagesets.lock, flags);

	/*
	 * On allocation, reduce the number of pages that are batch freed.
	 * See nr_pcp_free() where free_factor is increased for subsequent
	 * frees.
	 */
	pcp = this_cpu_ptr(zone->per_cpu_pageset);
	pcp->free_factor >>= 1;
	list = &pcp->lists[order_to_pindex(migratetype, order)];
	page = __rmqueue_pcplist(zone, order, migratetype, alloc_flags, pcp, list, false);
	local_unlock_irqrestore(&pagesets.lock, flags);
	if (page) {
		__count_zid_vm_events(PGALLOC, page_zonenum(page), 1);
		zone_statistics(preferred_zone, zone, 1);
	}
	return page;
}

/*
 * Allocate a page from the given zone. Use pcplists for order-0 allocations.
 */
static inline
struct page *rmqueue(struct zone *preferred_zone,
			struct zone *zone, unsigned int order,
			gfp_t gfp_flags, unsigned int alloc_flags,
			int migratetype)
{
	struct page *page;

	/*
	 * We most definitely don't want callers attempting to
	 * allocate greater than order-1 page units with __GFP_NOFAIL.
	 */
	WARN_ON_ONCE((gfp_flags & __GFP_NOFAIL) && (order > 1));

	if (likely(pcp_allowed_order(order))) {
		/*
		 * MIGRATE_MOVABLE pcplist could have the pages on CMA area and
		 * we need to skip it when CMA area isn't allowed.
		 */
		if (!IS_ENABLED(CONFIG_CMA) || alloc_flags & ALLOC_CMA ||
				migratetype != MIGRATE_MOVABLE) {
			page = rmqueue_pcplist(preferred_zone, zone, order,
					gfp_flags, migratetype, alloc_flags);
			if (likely(page))
				goto out;
		}
	}

<<<<<<< HEAD
	/*
	 * We most definitely don't want callers attempting to
	 * allocate greater than order-1 page units with __GFP_NOFAIL.
	 */
	WARN_ON_ONCE((gfp_flags & __GFP_NOFAIL) && (order > 1));

	do {
		page = NULL;
		spin_lock_irqsave(&zone->lock, flags);
		/*
		 * order-0 request can reach here when the pcplist is skipped
		 * due to non-CMA allocation context. HIGHATOMIC area is
		 * reserved for high-order atomic allocation, so order-0
		 * request should skip it.
		 */
		if (order > 0 && alloc_flags & ALLOC_HARDER)
			page = __rmqueue_smallest(zone, order, MIGRATE_HIGHATOMIC);
		if (!page) {
			page = __rmqueue(zone, order, migratetype, alloc_flags);
			if (!page)
				goto failed;
		}
		__mod_zone_freepage_state(zone, -(1 << order),
					  get_pcppage_migratetype(page));
		spin_unlock_irqrestore(&zone->lock, flags);
	} while (check_new_pages(page, order));

	__count_zid_vm_events(PGALLOC, page_zonenum(page), 1 << order);
	zone_statistics(preferred_zone, zone, 1);
=======
	page = rmqueue_buddy(preferred_zone, zone, order, alloc_flags,
							migratetype);
	if (unlikely(!page))
		return NULL;
>>>>>>> 7bf47936

out:
	/* Separate test+clear to avoid unnecessary atomics */
	if (test_bit(ZONE_BOOSTED_WATERMARK, &zone->flags)) {
		clear_bit(ZONE_BOOSTED_WATERMARK, &zone->flags);
		wakeup_kswapd(zone, 0, 0, zone_idx(zone));
	}

	VM_BUG_ON_PAGE(page && bad_range(zone, page), page);
	return page;
}

#ifdef CONFIG_FAIL_PAGE_ALLOC

static struct {
	struct fault_attr attr;

	bool ignore_gfp_highmem;
	bool ignore_gfp_reclaim;
	u32 min_order;
} fail_page_alloc = {
	.attr = FAULT_ATTR_INITIALIZER,
	.ignore_gfp_reclaim = true,
	.ignore_gfp_highmem = true,
	.min_order = 1,
};

static int __init setup_fail_page_alloc(char *str)
{
	return setup_fault_attr(&fail_page_alloc.attr, str);
}
__setup("fail_page_alloc=", setup_fail_page_alloc);

static bool __should_fail_alloc_page(gfp_t gfp_mask, unsigned int order)
{
	if (order < fail_page_alloc.min_order)
		return false;
	if (gfp_mask & __GFP_NOFAIL)
		return false;
	if (fail_page_alloc.ignore_gfp_highmem && (gfp_mask & __GFP_HIGHMEM))
		return false;
	if (fail_page_alloc.ignore_gfp_reclaim &&
			(gfp_mask & __GFP_DIRECT_RECLAIM))
		return false;

	if (gfp_mask & __GFP_NOWARN)
		fail_page_alloc.attr.no_warn = true;

	return should_fail(&fail_page_alloc.attr, 1 << order);
}

#ifdef CONFIG_FAULT_INJECTION_DEBUG_FS

static int __init fail_page_alloc_debugfs(void)
{
	umode_t mode = S_IFREG | 0600;
	struct dentry *dir;

	dir = fault_create_debugfs_attr("fail_page_alloc", NULL,
					&fail_page_alloc.attr);

	debugfs_create_bool("ignore-gfp-wait", mode, dir,
			    &fail_page_alloc.ignore_gfp_reclaim);
	debugfs_create_bool("ignore-gfp-highmem", mode, dir,
			    &fail_page_alloc.ignore_gfp_highmem);
	debugfs_create_u32("min-order", mode, dir, &fail_page_alloc.min_order);

	return 0;
}

late_initcall(fail_page_alloc_debugfs);

#endif /* CONFIG_FAULT_INJECTION_DEBUG_FS */

#else /* CONFIG_FAIL_PAGE_ALLOC */

static inline bool __should_fail_alloc_page(gfp_t gfp_mask, unsigned int order)
{
	return false;
}

#endif /* CONFIG_FAIL_PAGE_ALLOC */

noinline bool should_fail_alloc_page(gfp_t gfp_mask, unsigned int order)
{
	return __should_fail_alloc_page(gfp_mask, order);
}
ALLOW_ERROR_INJECTION(should_fail_alloc_page, TRUE);

static inline long __zone_watermark_unusable_free(struct zone *z,
				unsigned int order, unsigned int alloc_flags)
{
	const bool alloc_harder = (alloc_flags & (ALLOC_HARDER|ALLOC_OOM));
	long unusable_free = (1 << order) - 1;

	/*
	 * If the caller does not have rights to ALLOC_HARDER then subtract
	 * the high-atomic reserves. This will over-estimate the size of the
	 * atomic reserve but it avoids a search.
	 */
	if (likely(!alloc_harder))
		unusable_free += z->nr_reserved_highatomic;

#ifdef CONFIG_CMA
	/* If allocation can't use CMA areas don't use free CMA pages */
	if (!(alloc_flags & ALLOC_CMA))
		unusable_free += zone_page_state(z, NR_FREE_CMA_PAGES);
#endif

	return unusable_free;
}

/*
 * Return true if free base pages are above 'mark'. For high-order checks it
 * will return true of the order-0 watermark is reached and there is at least
 * one free page of a suitable size. Checking now avoids taking the zone lock
 * to check in the allocation paths if no pages are free.
 */
bool __zone_watermark_ok(struct zone *z, unsigned int order, unsigned long mark,
			 int highest_zoneidx, unsigned int alloc_flags,
			 long free_pages)
{
	long min = mark;
	int o;
	const bool alloc_harder = (alloc_flags & (ALLOC_HARDER|ALLOC_OOM));

	/* free_pages may go negative - that's OK */
	free_pages -= __zone_watermark_unusable_free(z, order, alloc_flags);

	if (alloc_flags & ALLOC_HIGH)
		min -= min / 2;

	if (unlikely(alloc_harder)) {
		/*
		 * OOM victims can try even harder than normal ALLOC_HARDER
		 * users on the grounds that it's definitely going to be in
		 * the exit path shortly and free memory. Any allocation it
		 * makes during the free path will be small and short-lived.
		 */
		if (alloc_flags & ALLOC_OOM)
			min -= min / 2;
		else
			min -= min / 4;
	}

	/*
	 * Check watermarks for an order-0 allocation request. If these
	 * are not met, then a high-order request also cannot go ahead
	 * even if a suitable page happened to be free.
	 */
	if (free_pages <= min + z->lowmem_reserve[highest_zoneidx])
		return false;

	/* If this is an order-0 request then the watermark is fine */
	if (!order)
		return true;

	/* For a high-order request, check at least one suitable page is free */
	for (o = order; o < MAX_ORDER; o++) {
		struct free_area *area = &z->free_area[o];
		int mt;

		if (!area->nr_free)
			continue;

		for (mt = 0; mt < MIGRATE_PCPTYPES; mt++) {
			if (!free_area_empty(area, mt))
				return true;
		}

#ifdef CONFIG_CMA
		if ((alloc_flags & ALLOC_CMA) &&
		    !free_area_empty(area, MIGRATE_CMA)) {
			return true;
		}
#endif
		if (alloc_harder && !free_area_empty(area, MIGRATE_HIGHATOMIC))
			return true;
	}
	return false;
}

bool zone_watermark_ok(struct zone *z, unsigned int order, unsigned long mark,
		      int highest_zoneidx, unsigned int alloc_flags)
{
	return __zone_watermark_ok(z, order, mark, highest_zoneidx, alloc_flags,
					zone_page_state(z, NR_FREE_PAGES));
}

static inline bool zone_watermark_fast(struct zone *z, unsigned int order,
				unsigned long mark, int highest_zoneidx,
				unsigned int alloc_flags, gfp_t gfp_mask)
{
	long free_pages;

	free_pages = zone_page_state(z, NR_FREE_PAGES);

	/*
	 * Fast check for order-0 only. If this fails then the reserves
	 * need to be calculated.
	 */
	if (!order) {
		long fast_free;

		fast_free = free_pages;
		fast_free -= __zone_watermark_unusable_free(z, 0, alloc_flags);
		if (fast_free > mark + z->lowmem_reserve[highest_zoneidx])
			return true;
	}

	if (__zone_watermark_ok(z, order, mark, highest_zoneidx, alloc_flags,
					free_pages))
		return true;
	/*
	 * Ignore watermark boosting for GFP_HIGH order-0 allocations
	 * when checking the min watermark. The min watermark is the
	 * point where boosting is ignored so that kswapd is woken up
	 * when below the low watermark.
	 */
	if (unlikely(!order && (alloc_flags & ALLOC_HARDER) && z->watermark_boost
		&& ((alloc_flags & ALLOC_WMARK_MASK) == WMARK_MIN))) {
		mark = z->_watermark[WMARK_MIN];
		return __zone_watermark_ok(z, order, mark, highest_zoneidx,
					alloc_flags, free_pages);
	}

	return false;
}

bool zone_watermark_ok_safe(struct zone *z, unsigned int order,
			unsigned long mark, int highest_zoneidx)
{
	long free_pages = zone_page_state(z, NR_FREE_PAGES);

	if (z->percpu_drift_mark && free_pages < z->percpu_drift_mark)
		free_pages = zone_page_state_snapshot(z, NR_FREE_PAGES);

	return __zone_watermark_ok(z, order, mark, highest_zoneidx, 0,
								free_pages);
}

#ifdef CONFIG_NUMA
int __read_mostly node_reclaim_distance = RECLAIM_DISTANCE;

static bool zone_allows_reclaim(struct zone *local_zone, struct zone *zone)
{
	return node_distance(zone_to_nid(local_zone), zone_to_nid(zone)) <=
				node_reclaim_distance;
}
#else	/* CONFIG_NUMA */
static bool zone_allows_reclaim(struct zone *local_zone, struct zone *zone)
{
	return true;
}
#endif	/* CONFIG_NUMA */

/*
 * The restriction on ZONE_DMA32 as being a suitable zone to use to avoid
 * fragmentation is subtle. If the preferred zone was HIGHMEM then
 * premature use of a lower zone may cause lowmem pressure problems that
 * are worse than fragmentation. If the next zone is ZONE_DMA then it is
 * probably too small. It only makes sense to spread allocations to avoid
 * fragmentation between the Normal and DMA32 zones.
 */
static inline unsigned int
alloc_flags_nofragment(struct zone *zone, gfp_t gfp_mask)
{
	unsigned int alloc_flags;

	/*
	 * __GFP_KSWAPD_RECLAIM is assumed to be the same as ALLOC_KSWAPD
	 * to save a branch.
	 */
	alloc_flags = (__force int) (gfp_mask & __GFP_KSWAPD_RECLAIM);

#ifdef CONFIG_ZONE_DMA32
	if (!zone)
		return alloc_flags;

	if (zone_idx(zone) != ZONE_NORMAL)
		return alloc_flags;

	/*
	 * If ZONE_DMA32 exists, assume it is the one after ZONE_NORMAL and
	 * the pointer is within zone->zone_pgdat->node_zones[]. Also assume
	 * on UMA that if Normal is populated then so is DMA32.
	 */
	BUILD_BUG_ON(ZONE_NORMAL - ZONE_DMA32 != 1);
	if (nr_online_nodes > 1 && !populated_zone(--zone))
		return alloc_flags;

	alloc_flags |= ALLOC_NOFRAGMENT;
#endif /* CONFIG_ZONE_DMA32 */
	return alloc_flags;
}

/* Must be called after current_gfp_context() which can change gfp_mask */
static inline unsigned int gfp_to_alloc_flags_cma(gfp_t gfp_mask,
						  unsigned int alloc_flags)
{
#ifdef CONFIG_CMA
	if (gfp_migratetype(gfp_mask) == MIGRATE_MOVABLE)
		alloc_flags |= ALLOC_CMA;
#endif
	return alloc_flags;
}

/*
 * get_page_from_freelist goes through the zonelist trying to allocate
 * a page.
 */
static struct page *
get_page_from_freelist(gfp_t gfp_mask, unsigned int order, int alloc_flags,
						const struct alloc_context *ac)
{
	struct zoneref *z;
	struct zone *zone;
	struct pglist_data *last_pgdat = NULL;
	bool last_pgdat_dirty_ok = false;
	bool no_fallback;

retry:
	/*
	 * Scan zonelist, looking for a zone with enough free.
	 * See also __cpuset_node_allowed() comment in kernel/cpuset.c.
	 */
	no_fallback = alloc_flags & ALLOC_NOFRAGMENT;
	z = ac->preferred_zoneref;
	for_next_zone_zonelist_nodemask(zone, z, ac->highest_zoneidx,
					ac->nodemask) {
		struct page *page;
		unsigned long mark;

		if (cpusets_enabled() &&
			(alloc_flags & ALLOC_CPUSET) &&
			!__cpuset_zone_allowed(zone, gfp_mask))
				continue;
		/*
		 * When allocating a page cache page for writing, we
		 * want to get it from a node that is within its dirty
		 * limit, such that no single node holds more than its
		 * proportional share of globally allowed dirty pages.
		 * The dirty limits take into account the node's
		 * lowmem reserves and high watermark so that kswapd
		 * should be able to balance it without having to
		 * write pages from its LRU list.
		 *
		 * XXX: For now, allow allocations to potentially
		 * exceed the per-node dirty limit in the slowpath
		 * (spread_dirty_pages unset) before going into reclaim,
		 * which is important when on a NUMA setup the allowed
		 * nodes are together not big enough to reach the
		 * global limit.  The proper fix for these situations
		 * will require awareness of nodes in the
		 * dirty-throttling and the flusher threads.
		 */
		if (ac->spread_dirty_pages) {
			if (last_pgdat != zone->zone_pgdat) {
				last_pgdat = zone->zone_pgdat;
				last_pgdat_dirty_ok = node_dirty_ok(zone->zone_pgdat);
			}

			if (!last_pgdat_dirty_ok)
				continue;
		}

		if (no_fallback && nr_online_nodes > 1 &&
		    zone != ac->preferred_zoneref->zone) {
			int local_nid;

			/*
			 * If moving to a remote node, retry but allow
			 * fragmenting fallbacks. Locality is more important
			 * than fragmentation avoidance.
			 */
			local_nid = zone_to_nid(ac->preferred_zoneref->zone);
			if (zone_to_nid(zone) != local_nid) {
				alloc_flags &= ~ALLOC_NOFRAGMENT;
				goto retry;
			}
		}

		mark = wmark_pages(zone, alloc_flags & ALLOC_WMARK_MASK);
		if (!zone_watermark_fast(zone, order, mark,
				       ac->highest_zoneidx, alloc_flags,
				       gfp_mask)) {
			int ret;

#ifdef CONFIG_DEFERRED_STRUCT_PAGE_INIT
			/*
			 * Watermark failed for this zone, but see if we can
			 * grow this zone if it contains deferred pages.
			 */
			if (static_branch_unlikely(&deferred_pages)) {
				if (_deferred_grow_zone(zone, order))
					goto try_this_zone;
			}
#endif
			/* Checked here to keep the fast path fast */
			BUILD_BUG_ON(ALLOC_NO_WATERMARKS < NR_WMARK);
			if (alloc_flags & ALLOC_NO_WATERMARKS)
				goto try_this_zone;

			if (!node_reclaim_enabled() ||
			    !zone_allows_reclaim(ac->preferred_zoneref->zone, zone))
				continue;

			ret = node_reclaim(zone->zone_pgdat, gfp_mask, order);
			switch (ret) {
			case NODE_RECLAIM_NOSCAN:
				/* did not scan */
				continue;
			case NODE_RECLAIM_FULL:
				/* scanned but unreclaimable */
				continue;
			default:
				/* did we reclaim enough */
				if (zone_watermark_ok(zone, order, mark,
					ac->highest_zoneidx, alloc_flags))
					goto try_this_zone;

				continue;
			}
		}

try_this_zone:
		page = rmqueue(ac->preferred_zoneref->zone, zone, order,
				gfp_mask, alloc_flags, ac->migratetype);
		if (page) {
			prep_new_page(page, order, gfp_mask, alloc_flags);

			/*
			 * If this is a high-order atomic allocation then check
			 * if the pageblock should be reserved for the future
			 */
			if (unlikely(order && (alloc_flags & ALLOC_HARDER)))
				reserve_highatomic_pageblock(page, zone, order);

			return page;
		} else {
#ifdef CONFIG_DEFERRED_STRUCT_PAGE_INIT
			/* Try again if zone has deferred pages */
			if (static_branch_unlikely(&deferred_pages)) {
				if (_deferred_grow_zone(zone, order))
					goto try_this_zone;
			}
#endif
		}
	}

	/*
	 * It's possible on a UMA machine to get through all zones that are
	 * fragmented. If avoiding fragmentation, reset and try again.
	 */
	if (no_fallback) {
		alloc_flags &= ~ALLOC_NOFRAGMENT;
		goto retry;
	}

	return NULL;
}

static void warn_alloc_show_mem(gfp_t gfp_mask, nodemask_t *nodemask)
{
	unsigned int filter = SHOW_MEM_FILTER_NODES;

	/*
	 * This documents exceptions given to allocations in certain
	 * contexts that are allowed to allocate outside current's set
	 * of allowed nodes.
	 */
	if (!(gfp_mask & __GFP_NOMEMALLOC))
		if (tsk_is_oom_victim(current) ||
		    (current->flags & (PF_MEMALLOC | PF_EXITING)))
			filter &= ~SHOW_MEM_FILTER_NODES;
	if (!in_task() || !(gfp_mask & __GFP_DIRECT_RECLAIM))
		filter &= ~SHOW_MEM_FILTER_NODES;

	show_mem(filter, nodemask);
}

void warn_alloc(gfp_t gfp_mask, nodemask_t *nodemask, const char *fmt, ...)
{
	struct va_format vaf;
	va_list args;
	static DEFINE_RATELIMIT_STATE(nopage_rs, 10*HZ, 1);

	if ((gfp_mask & __GFP_NOWARN) ||
	     !__ratelimit(&nopage_rs) ||
	     ((gfp_mask & __GFP_DMA) && !has_managed_dma()))
		return;

	va_start(args, fmt);
	vaf.fmt = fmt;
	vaf.va = &args;
	pr_warn("%s: %pV, mode:%#x(%pGg), nodemask=%*pbl",
			current->comm, &vaf, gfp_mask, &gfp_mask,
			nodemask_pr_args(nodemask));
	va_end(args);

	cpuset_print_current_mems_allowed();
	pr_cont("\n");
	dump_stack();
	warn_alloc_show_mem(gfp_mask, nodemask);
}

static inline struct page *
__alloc_pages_cpuset_fallback(gfp_t gfp_mask, unsigned int order,
			      unsigned int alloc_flags,
			      const struct alloc_context *ac)
{
	struct page *page;

	page = get_page_from_freelist(gfp_mask, order,
			alloc_flags|ALLOC_CPUSET, ac);
	/*
	 * fallback to ignore cpuset restriction if our nodes
	 * are depleted
	 */
	if (!page)
		page = get_page_from_freelist(gfp_mask, order,
				alloc_flags, ac);

	return page;
}

static inline struct page *
__alloc_pages_may_oom(gfp_t gfp_mask, unsigned int order,
	const struct alloc_context *ac, unsigned long *did_some_progress)
{
	struct oom_control oc = {
		.zonelist = ac->zonelist,
		.nodemask = ac->nodemask,
		.memcg = NULL,
		.gfp_mask = gfp_mask,
		.order = order,
	};
	struct page *page;

	*did_some_progress = 0;

	/*
	 * Acquire the oom lock.  If that fails, somebody else is
	 * making progress for us.
	 */
	if (!mutex_trylock(&oom_lock)) {
		*did_some_progress = 1;
		schedule_timeout_uninterruptible(1);
		return NULL;
	}

	/*
	 * Go through the zonelist yet one more time, keep very high watermark
	 * here, this is only to catch a parallel oom killing, we must fail if
	 * we're still under heavy pressure. But make sure that this reclaim
	 * attempt shall not depend on __GFP_DIRECT_RECLAIM && !__GFP_NORETRY
	 * allocation which will never fail due to oom_lock already held.
	 */
	page = get_page_from_freelist((gfp_mask | __GFP_HARDWALL) &
				      ~__GFP_DIRECT_RECLAIM, order,
				      ALLOC_WMARK_HIGH|ALLOC_CPUSET, ac);
	if (page)
		goto out;

	/* Coredumps can quickly deplete all memory reserves */
	if (current->flags & PF_DUMPCORE)
		goto out;
	/* The OOM killer will not help higher order allocs */
	if (order > PAGE_ALLOC_COSTLY_ORDER)
		goto out;
	/*
	 * We have already exhausted all our reclaim opportunities without any
	 * success so it is time to admit defeat. We will skip the OOM killer
	 * because it is very likely that the caller has a more reasonable
	 * fallback than shooting a random task.
	 *
	 * The OOM killer may not free memory on a specific node.
	 */
	if (gfp_mask & (__GFP_RETRY_MAYFAIL | __GFP_THISNODE))
		goto out;
	/* The OOM killer does not needlessly kill tasks for lowmem */
	if (ac->highest_zoneidx < ZONE_NORMAL)
		goto out;
	if (pm_suspended_storage())
		goto out;
	/*
	 * XXX: GFP_NOFS allocations should rather fail than rely on
	 * other request to make a forward progress.
	 * We are in an unfortunate situation where out_of_memory cannot
	 * do much for this context but let's try it to at least get
	 * access to memory reserved if the current task is killed (see
	 * out_of_memory). Once filesystems are ready to handle allocation
	 * failures more gracefully we should just bail out here.
	 */

	/* Exhausted what can be done so it's blame time */
	if (out_of_memory(&oc) ||
	    WARN_ON_ONCE_GFP(gfp_mask & __GFP_NOFAIL, gfp_mask)) {
		*did_some_progress = 1;

		/*
		 * Help non-failing allocations by giving them access to memory
		 * reserves
		 */
		if (gfp_mask & __GFP_NOFAIL)
			page = __alloc_pages_cpuset_fallback(gfp_mask, order,
					ALLOC_NO_WATERMARKS, ac);
	}
out:
	mutex_unlock(&oom_lock);
	return page;
}

/*
 * Maximum number of compaction retries with a progress before OOM
 * killer is consider as the only way to move forward.
 */
#define MAX_COMPACT_RETRIES 16

#ifdef CONFIG_COMPACTION
/* Try memory compaction for high-order allocations before reclaim */
static struct page *
__alloc_pages_direct_compact(gfp_t gfp_mask, unsigned int order,
		unsigned int alloc_flags, const struct alloc_context *ac,
		enum compact_priority prio, enum compact_result *compact_result)
{
	struct page *page = NULL;
	unsigned long pflags;
	unsigned int noreclaim_flag;

	if (!order)
		return NULL;

	psi_memstall_enter(&pflags);
	delayacct_compact_start();
	noreclaim_flag = memalloc_noreclaim_save();

	*compact_result = try_to_compact_pages(gfp_mask, order, alloc_flags, ac,
								prio, &page);

	memalloc_noreclaim_restore(noreclaim_flag);
	psi_memstall_leave(&pflags);
	delayacct_compact_end();

	if (*compact_result == COMPACT_SKIPPED)
		return NULL;
	/*
	 * At least in one zone compaction wasn't deferred or skipped, so let's
	 * count a compaction stall
	 */
	count_vm_event(COMPACTSTALL);

	/* Prep a captured page if available */
	if (page)
		prep_new_page(page, order, gfp_mask, alloc_flags);

	/* Try get a page from the freelist if available */
	if (!page)
		page = get_page_from_freelist(gfp_mask, order, alloc_flags, ac);

	if (page) {
		struct zone *zone = page_zone(page);

		zone->compact_blockskip_flush = false;
		compaction_defer_reset(zone, order, true);
		count_vm_event(COMPACTSUCCESS);
		return page;
	}

	/*
	 * It's bad if compaction run occurs and fails. The most likely reason
	 * is that pages exist, but not enough to satisfy watermarks.
	 */
	count_vm_event(COMPACTFAIL);

	cond_resched();

	return NULL;
}

static inline bool
should_compact_retry(struct alloc_context *ac, int order, int alloc_flags,
		     enum compact_result compact_result,
		     enum compact_priority *compact_priority,
		     int *compaction_retries)
{
	int max_retries = MAX_COMPACT_RETRIES;
	int min_priority;
	bool ret = false;
	int retries = *compaction_retries;
	enum compact_priority priority = *compact_priority;

	if (!order)
		return false;

	if (fatal_signal_pending(current))
		return false;

	if (compaction_made_progress(compact_result))
		(*compaction_retries)++;

	/*
	 * compaction considers all the zone as desperately out of memory
	 * so it doesn't really make much sense to retry except when the
	 * failure could be caused by insufficient priority
	 */
	if (compaction_failed(compact_result))
		goto check_priority;

	/*
	 * compaction was skipped because there are not enough order-0 pages
	 * to work with, so we retry only if it looks like reclaim can help.
	 */
	if (compaction_needs_reclaim(compact_result)) {
		ret = compaction_zonelist_suitable(ac, order, alloc_flags);
		goto out;
	}

	/*
	 * make sure the compaction wasn't deferred or didn't bail out early
	 * due to locks contention before we declare that we should give up.
	 * But the next retry should use a higher priority if allowed, so
	 * we don't just keep bailing out endlessly.
	 */
	if (compaction_withdrawn(compact_result)) {
		goto check_priority;
	}

	/*
	 * !costly requests are much more important than __GFP_RETRY_MAYFAIL
	 * costly ones because they are de facto nofail and invoke OOM
	 * killer to move on while costly can fail and users are ready
	 * to cope with that. 1/4 retries is rather arbitrary but we
	 * would need much more detailed feedback from compaction to
	 * make a better decision.
	 */
	if (order > PAGE_ALLOC_COSTLY_ORDER)
		max_retries /= 4;
	if (*compaction_retries <= max_retries) {
		ret = true;
		goto out;
	}

	/*
	 * Make sure there are attempts at the highest priority if we exhausted
	 * all retries or failed at the lower priorities.
	 */
check_priority:
	min_priority = (order > PAGE_ALLOC_COSTLY_ORDER) ?
			MIN_COMPACT_COSTLY_PRIORITY : MIN_COMPACT_PRIORITY;

	if (*compact_priority > min_priority) {
		(*compact_priority)--;
		*compaction_retries = 0;
		ret = true;
	}
out:
	trace_compact_retry(order, priority, compact_result, retries, max_retries, ret);
	return ret;
}
#else
static inline struct page *
__alloc_pages_direct_compact(gfp_t gfp_mask, unsigned int order,
		unsigned int alloc_flags, const struct alloc_context *ac,
		enum compact_priority prio, enum compact_result *compact_result)
{
	*compact_result = COMPACT_SKIPPED;
	return NULL;
}

static inline bool
should_compact_retry(struct alloc_context *ac, unsigned int order, int alloc_flags,
		     enum compact_result compact_result,
		     enum compact_priority *compact_priority,
		     int *compaction_retries)
{
	struct zone *zone;
	struct zoneref *z;

	if (!order || order > PAGE_ALLOC_COSTLY_ORDER)
		return false;

	/*
	 * There are setups with compaction disabled which would prefer to loop
	 * inside the allocator rather than hit the oom killer prematurely.
	 * Let's give them a good hope and keep retrying while the order-0
	 * watermarks are OK.
	 */
	for_each_zone_zonelist_nodemask(zone, z, ac->zonelist,
				ac->highest_zoneidx, ac->nodemask) {
		if (zone_watermark_ok(zone, 0, min_wmark_pages(zone),
					ac->highest_zoneidx, alloc_flags))
			return true;
	}
	return false;
}
#endif /* CONFIG_COMPACTION */

#ifdef CONFIG_LOCKDEP
static struct lockdep_map __fs_reclaim_map =
	STATIC_LOCKDEP_MAP_INIT("fs_reclaim", &__fs_reclaim_map);

static bool __need_reclaim(gfp_t gfp_mask)
{
	/* no reclaim without waiting on it */
	if (!(gfp_mask & __GFP_DIRECT_RECLAIM))
		return false;

	/* this guy won't enter reclaim */
	if (current->flags & PF_MEMALLOC)
		return false;

	if (gfp_mask & __GFP_NOLOCKDEP)
		return false;

	return true;
}

void __fs_reclaim_acquire(unsigned long ip)
{
	lock_acquire_exclusive(&__fs_reclaim_map, 0, 0, NULL, ip);
}

void __fs_reclaim_release(unsigned long ip)
{
	lock_release(&__fs_reclaim_map, ip);
}

void fs_reclaim_acquire(gfp_t gfp_mask)
{
	gfp_mask = current_gfp_context(gfp_mask);

	if (__need_reclaim(gfp_mask)) {
		if (gfp_mask & __GFP_FS)
			__fs_reclaim_acquire(_RET_IP_);

#ifdef CONFIG_MMU_NOTIFIER
		lock_map_acquire(&__mmu_notifier_invalidate_range_start_map);
		lock_map_release(&__mmu_notifier_invalidate_range_start_map);
#endif

	}
}
EXPORT_SYMBOL_GPL(fs_reclaim_acquire);

void fs_reclaim_release(gfp_t gfp_mask)
{
	gfp_mask = current_gfp_context(gfp_mask);

	if (__need_reclaim(gfp_mask)) {
		if (gfp_mask & __GFP_FS)
			__fs_reclaim_release(_RET_IP_);
	}
}
EXPORT_SYMBOL_GPL(fs_reclaim_release);
#endif

/* Perform direct synchronous page reclaim */
static unsigned long
__perform_reclaim(gfp_t gfp_mask, unsigned int order,
					const struct alloc_context *ac)
{
	unsigned int noreclaim_flag;
	unsigned long progress;

	cond_resched();

	/* We now go into synchronous reclaim */
	cpuset_memory_pressure_bump();
	fs_reclaim_acquire(gfp_mask);
	noreclaim_flag = memalloc_noreclaim_save();

	progress = try_to_free_pages(ac->zonelist, order, gfp_mask,
								ac->nodemask);

	memalloc_noreclaim_restore(noreclaim_flag);
	fs_reclaim_release(gfp_mask);

	cond_resched();

	return progress;
}

/* The really slow allocator path where we enter direct reclaim */
static inline struct page *
__alloc_pages_direct_reclaim(gfp_t gfp_mask, unsigned int order,
		unsigned int alloc_flags, const struct alloc_context *ac,
		unsigned long *did_some_progress)
{
	struct page *page = NULL;
	unsigned long pflags;
	bool drained = false;

	psi_memstall_enter(&pflags);
	*did_some_progress = __perform_reclaim(gfp_mask, order, ac);
	if (unlikely(!(*did_some_progress)))
		goto out;

retry:
	page = get_page_from_freelist(gfp_mask, order, alloc_flags, ac);

	/*
	 * If an allocation failed after direct reclaim, it could be because
	 * pages are pinned on the per-cpu lists or in high alloc reserves.
	 * Shrink them and try again
	 */
	if (!page && !drained) {
		unreserve_highatomic_pageblock(ac, false);
		drain_all_pages(NULL);
		drained = true;
		goto retry;
	}
out:
	psi_memstall_leave(&pflags);

	return page;
}

static void wake_all_kswapds(unsigned int order, gfp_t gfp_mask,
			     const struct alloc_context *ac)
{
	struct zoneref *z;
	struct zone *zone;
	pg_data_t *last_pgdat = NULL;
	enum zone_type highest_zoneidx = ac->highest_zoneidx;

	for_each_zone_zonelist_nodemask(zone, z, ac->zonelist, highest_zoneidx,
					ac->nodemask) {
		if (!managed_zone(zone))
			continue;
		if (last_pgdat != zone->zone_pgdat) {
			wakeup_kswapd(zone, gfp_mask, order, highest_zoneidx);
			last_pgdat = zone->zone_pgdat;
		}
	}
}

static inline unsigned int
gfp_to_alloc_flags(gfp_t gfp_mask)
{
	unsigned int alloc_flags = ALLOC_WMARK_MIN | ALLOC_CPUSET;

	/*
	 * __GFP_HIGH is assumed to be the same as ALLOC_HIGH
	 * and __GFP_KSWAPD_RECLAIM is assumed to be the same as ALLOC_KSWAPD
	 * to save two branches.
	 */
	BUILD_BUG_ON(__GFP_HIGH != (__force gfp_t) ALLOC_HIGH);
	BUILD_BUG_ON(__GFP_KSWAPD_RECLAIM != (__force gfp_t) ALLOC_KSWAPD);

	/*
	 * The caller may dip into page reserves a bit more if the caller
	 * cannot run direct reclaim, or if the caller has realtime scheduling
	 * policy or is asking for __GFP_HIGH memory.  GFP_ATOMIC requests will
	 * set both ALLOC_HARDER (unless __GFP_NOMEMALLOC) and ALLOC_HIGH.
	 */
	alloc_flags |= (__force int)
		(gfp_mask & (__GFP_HIGH | __GFP_KSWAPD_RECLAIM));

	if (gfp_mask & __GFP_HIGH) {
		/*
		 * Not worth trying to allocate harder for __GFP_NOMEMALLOC even
		 * if it can't schedule.
		 */
		if (!(gfp_mask & __GFP_NOMEMALLOC))
			alloc_flags |= ALLOC_HARDER;
		/*
		 * Ignore cpuset mems for GFP_ATOMIC rather than fail, see the
		 * comment for __cpuset_node_allowed().
		 */
		alloc_flags &= ~ALLOC_CPUSET;
	} else if (unlikely(rt_task(current)) && in_task())
		alloc_flags |= ALLOC_HARDER;

	alloc_flags = gfp_to_alloc_flags_cma(gfp_mask, alloc_flags);

	return alloc_flags;
}

static bool oom_reserves_allowed(struct task_struct *tsk)
{
	if (!tsk_is_oom_victim(tsk))
		return false;

	/*
	 * !MMU doesn't have oom reaper so give access to memory reserves
	 * only to the thread with TIF_MEMDIE set
	 */
	if (!IS_ENABLED(CONFIG_MMU) && !test_thread_flag(TIF_MEMDIE))
		return false;

	return true;
}

/*
 * Distinguish requests which really need access to full memory
 * reserves from oom victims which can live with a portion of it
 */
static inline int __gfp_pfmemalloc_flags(gfp_t gfp_mask)
{
	if (unlikely(gfp_mask & __GFP_NOMEMALLOC))
		return 0;
	if (gfp_mask & __GFP_MEMALLOC)
		return ALLOC_NO_WATERMARKS;
	if (in_serving_softirq() && (current->flags & PF_MEMALLOC))
		return ALLOC_NO_WATERMARKS;
	if (!in_interrupt()) {
		if (current->flags & PF_MEMALLOC)
			return ALLOC_NO_WATERMARKS;
		else if (oom_reserves_allowed(current))
			return ALLOC_OOM;
	}

	return 0;
}

bool gfp_pfmemalloc_allowed(gfp_t gfp_mask)
{
	return !!__gfp_pfmemalloc_flags(gfp_mask);
}

/*
 * Checks whether it makes sense to retry the reclaim to make a forward progress
 * for the given allocation request.
 *
 * We give up when we either have tried MAX_RECLAIM_RETRIES in a row
 * without success, or when we couldn't even meet the watermark if we
 * reclaimed all remaining pages on the LRU lists.
 *
 * Returns true if a retry is viable or false to enter the oom path.
 */
static inline bool
should_reclaim_retry(gfp_t gfp_mask, unsigned order,
		     struct alloc_context *ac, int alloc_flags,
		     bool did_some_progress, int *no_progress_loops)
{
	struct zone *zone;
	struct zoneref *z;
	bool ret = false;

	/*
	 * Costly allocations might have made a progress but this doesn't mean
	 * their order will become available due to high fragmentation so
	 * always increment the no progress counter for them
	 */
	if (did_some_progress && order <= PAGE_ALLOC_COSTLY_ORDER)
		*no_progress_loops = 0;
	else
		(*no_progress_loops)++;

	/*
	 * Make sure we converge to OOM if we cannot make any progress
	 * several times in the row.
	 */
	if (*no_progress_loops > MAX_RECLAIM_RETRIES) {
		/* Before OOM, exhaust highatomic_reserve */
		return unreserve_highatomic_pageblock(ac, true);
	}

	/*
	 * Keep reclaiming pages while there is a chance this will lead
	 * somewhere.  If none of the target zones can satisfy our allocation
	 * request even if all reclaimable pages are considered then we are
	 * screwed and have to go OOM.
	 */
	for_each_zone_zonelist_nodemask(zone, z, ac->zonelist,
				ac->highest_zoneidx, ac->nodemask) {
		unsigned long available;
		unsigned long reclaimable;
		unsigned long min_wmark = min_wmark_pages(zone);
		bool wmark;

		available = reclaimable = zone_reclaimable_pages(zone);
		available += zone_page_state_snapshot(zone, NR_FREE_PAGES);

		/*
		 * Would the allocation succeed if we reclaimed all
		 * reclaimable pages?
		 */
		wmark = __zone_watermark_ok(zone, order, min_wmark,
				ac->highest_zoneidx, alloc_flags, available);
		trace_reclaim_retry_zone(z, order, reclaimable,
				available, min_wmark, *no_progress_loops, wmark);
		if (wmark) {
			ret = true;
			break;
		}
	}

	/*
	 * Memory allocation/reclaim might be called from a WQ context and the
	 * current implementation of the WQ concurrency control doesn't
	 * recognize that a particular WQ is congested if the worker thread is
	 * looping without ever sleeping. Therefore we have to do a short sleep
	 * here rather than calling cond_resched().
	 */
	if (current->flags & PF_WQ_WORKER)
		schedule_timeout_uninterruptible(1);
	else
		cond_resched();
	return ret;
}

static inline bool
check_retry_cpuset(int cpuset_mems_cookie, struct alloc_context *ac)
{
	/*
	 * It's possible that cpuset's mems_allowed and the nodemask from
	 * mempolicy don't intersect. This should be normally dealt with by
	 * policy_nodemask(), but it's possible to race with cpuset update in
	 * such a way the check therein was true, and then it became false
	 * before we got our cpuset_mems_cookie here.
	 * This assumes that for all allocations, ac->nodemask can come only
	 * from MPOL_BIND mempolicy (whose documented semantics is to be ignored
	 * when it does not intersect with the cpuset restrictions) or the
	 * caller can deal with a violated nodemask.
	 */
	if (cpusets_enabled() && ac->nodemask &&
			!cpuset_nodemask_valid_mems_allowed(ac->nodemask)) {
		ac->nodemask = NULL;
		return true;
	}

	/*
	 * When updating a task's mems_allowed or mempolicy nodemask, it is
	 * possible to race with parallel threads in such a way that our
	 * allocation can fail while the mask is being updated. If we are about
	 * to fail, check if the cpuset changed during allocation and if so,
	 * retry.
	 */
	if (read_mems_allowed_retry(cpuset_mems_cookie))
		return true;

	return false;
}

static inline struct page *
__alloc_pages_slowpath(gfp_t gfp_mask, unsigned int order,
						struct alloc_context *ac)
{
	bool can_direct_reclaim = gfp_mask & __GFP_DIRECT_RECLAIM;
	const bool costly_order = order > PAGE_ALLOC_COSTLY_ORDER;
	struct page *page = NULL;
	unsigned int alloc_flags;
	unsigned long did_some_progress;
	enum compact_priority compact_priority;
	enum compact_result compact_result;
	int compaction_retries;
	int no_progress_loops;
	unsigned int cpuset_mems_cookie;
	int reserve_flags;

retry_cpuset:
	compaction_retries = 0;
	no_progress_loops = 0;
	compact_priority = DEF_COMPACT_PRIORITY;
	cpuset_mems_cookie = read_mems_allowed_begin();

	/*
	 * The fast path uses conservative alloc_flags to succeed only until
	 * kswapd needs to be woken up, and to avoid the cost of setting up
	 * alloc_flags precisely. So we do that now.
	 */
	alloc_flags = gfp_to_alloc_flags(gfp_mask);

	/*
	 * We need to recalculate the starting point for the zonelist iterator
	 * because we might have used different nodemask in the fast path, or
	 * there was a cpuset modification and we are retrying - otherwise we
	 * could end up iterating over non-eligible zones endlessly.
	 */
	ac->preferred_zoneref = first_zones_zonelist(ac->zonelist,
					ac->highest_zoneidx, ac->nodemask);
	if (!ac->preferred_zoneref->zone)
		goto nopage;

	/*
	 * Check for insane configurations where the cpuset doesn't contain
	 * any suitable zone to satisfy the request - e.g. non-movable
	 * GFP_HIGHUSER allocations from MOVABLE nodes only.
	 */
	if (cpusets_insane_config() && (gfp_mask & __GFP_HARDWALL)) {
		struct zoneref *z = first_zones_zonelist(ac->zonelist,
					ac->highest_zoneidx,
					&cpuset_current_mems_allowed);
		if (!z->zone)
			goto nopage;
	}

	if (alloc_flags & ALLOC_KSWAPD)
		wake_all_kswapds(order, gfp_mask, ac);

	/*
	 * The adjusted alloc_flags might result in immediate success, so try
	 * that first
	 */
	page = get_page_from_freelist(gfp_mask, order, alloc_flags, ac);
	if (page)
		goto got_pg;

	/*
	 * For costly allocations, try direct compaction first, as it's likely
	 * that we have enough base pages and don't need to reclaim. For non-
	 * movable high-order allocations, do that as well, as compaction will
	 * try prevent permanent fragmentation by migrating from blocks of the
	 * same migratetype.
	 * Don't try this for allocations that are allowed to ignore
	 * watermarks, as the ALLOC_NO_WATERMARKS attempt didn't yet happen.
	 */
	if (can_direct_reclaim &&
			(costly_order ||
			   (order > 0 && ac->migratetype != MIGRATE_MOVABLE))
			&& !gfp_pfmemalloc_allowed(gfp_mask)) {
		page = __alloc_pages_direct_compact(gfp_mask, order,
						alloc_flags, ac,
						INIT_COMPACT_PRIORITY,
						&compact_result);
		if (page)
			goto got_pg;

		/*
		 * Checks for costly allocations with __GFP_NORETRY, which
		 * includes some THP page fault allocations
		 */
		if (costly_order && (gfp_mask & __GFP_NORETRY)) {
			/*
			 * If allocating entire pageblock(s) and compaction
			 * failed because all zones are below low watermarks
			 * or is prohibited because it recently failed at this
			 * order, fail immediately unless the allocator has
			 * requested compaction and reclaim retry.
			 *
			 * Reclaim is
			 *  - potentially very expensive because zones are far
			 *    below their low watermarks or this is part of very
			 *    bursty high order allocations,
			 *  - not guaranteed to help because isolate_freepages()
			 *    may not iterate over freed pages as part of its
			 *    linear scan, and
			 *  - unlikely to make entire pageblocks free on its
			 *    own.
			 */
			if (compact_result == COMPACT_SKIPPED ||
			    compact_result == COMPACT_DEFERRED)
				goto nopage;

			/*
			 * Looks like reclaim/compaction is worth trying, but
			 * sync compaction could be very expensive, so keep
			 * using async compaction.
			 */
			compact_priority = INIT_COMPACT_PRIORITY;
		}
	}

retry:
	/* Ensure kswapd doesn't accidentally go to sleep as long as we loop */
	if (alloc_flags & ALLOC_KSWAPD)
		wake_all_kswapds(order, gfp_mask, ac);

	reserve_flags = __gfp_pfmemalloc_flags(gfp_mask);
	if (reserve_flags)
		alloc_flags = gfp_to_alloc_flags_cma(gfp_mask, reserve_flags);

	/*
	 * Reset the nodemask and zonelist iterators if memory policies can be
	 * ignored. These allocations are high priority and system rather than
	 * user oriented.
	 */
	if (!(alloc_flags & ALLOC_CPUSET) || reserve_flags) {
		ac->nodemask = NULL;
		ac->preferred_zoneref = first_zones_zonelist(ac->zonelist,
					ac->highest_zoneidx, ac->nodemask);
	}

	/* Attempt with potentially adjusted zonelist and alloc_flags */
	page = get_page_from_freelist(gfp_mask, order, alloc_flags, ac);
	if (page)
		goto got_pg;

	/* Caller is not willing to reclaim, we can't balance anything */
	if (!can_direct_reclaim)
		goto nopage;

	/* Avoid recursion of direct reclaim */
	if (current->flags & PF_MEMALLOC)
		goto nopage;

	/* Try direct reclaim and then allocating */
	page = __alloc_pages_direct_reclaim(gfp_mask, order, alloc_flags, ac,
							&did_some_progress);
	if (page)
		goto got_pg;

	/* Try direct compaction and then allocating */
	page = __alloc_pages_direct_compact(gfp_mask, order, alloc_flags, ac,
					compact_priority, &compact_result);
	if (page)
		goto got_pg;

	/* Do not loop if specifically requested */
	if (gfp_mask & __GFP_NORETRY)
		goto nopage;

	/*
	 * Do not retry costly high order allocations unless they are
	 * __GFP_RETRY_MAYFAIL
	 */
	if (costly_order && !(gfp_mask & __GFP_RETRY_MAYFAIL))
		goto nopage;

	if (should_reclaim_retry(gfp_mask, order, ac, alloc_flags,
				 did_some_progress > 0, &no_progress_loops))
		goto retry;

	/*
	 * It doesn't make any sense to retry for the compaction if the order-0
	 * reclaim is not able to make any progress because the current
	 * implementation of the compaction depends on the sufficient amount
	 * of free memory (see __compaction_suitable)
	 */
	if (did_some_progress > 0 &&
			should_compact_retry(ac, order, alloc_flags,
				compact_result, &compact_priority,
				&compaction_retries))
		goto retry;


	/* Deal with possible cpuset update races before we start OOM killing */
	if (check_retry_cpuset(cpuset_mems_cookie, ac))
		goto retry_cpuset;

	/* Reclaim has failed us, start killing things */
	page = __alloc_pages_may_oom(gfp_mask, order, ac, &did_some_progress);
	if (page)
		goto got_pg;

	/* Avoid allocations with no watermarks from looping endlessly */
	if (tsk_is_oom_victim(current) &&
	    (alloc_flags & ALLOC_OOM ||
	     (gfp_mask & __GFP_NOMEMALLOC)))
		goto nopage;

	/* Retry as long as the OOM killer is making progress */
	if (did_some_progress) {
		no_progress_loops = 0;
		goto retry;
	}

nopage:
	/* Deal with possible cpuset update races before we fail */
	if (check_retry_cpuset(cpuset_mems_cookie, ac))
		goto retry_cpuset;

	/*
	 * Make sure that __GFP_NOFAIL request doesn't leak out and make sure
	 * we always retry
	 */
	if (gfp_mask & __GFP_NOFAIL) {
		/*
		 * All existing users of the __GFP_NOFAIL are blockable, so warn
		 * of any new users that actually require GFP_NOWAIT
		 */
		if (WARN_ON_ONCE_GFP(!can_direct_reclaim, gfp_mask))
			goto fail;

		/*
		 * PF_MEMALLOC request from this context is rather bizarre
		 * because we cannot reclaim anything and only can loop waiting
		 * for somebody to do a work for us
		 */
		WARN_ON_ONCE_GFP(current->flags & PF_MEMALLOC, gfp_mask);

		/*
		 * non failing costly orders are a hard requirement which we
		 * are not prepared for much so let's warn about these users
		 * so that we can identify them and convert them to something
		 * else.
		 */
		WARN_ON_ONCE_GFP(order > PAGE_ALLOC_COSTLY_ORDER, gfp_mask);

		/*
		 * Help non-failing allocations by giving them access to memory
		 * reserves but do not use ALLOC_NO_WATERMARKS because this
		 * could deplete whole memory reserves which would just make
		 * the situation worse
		 */
		page = __alloc_pages_cpuset_fallback(gfp_mask, order, ALLOC_HARDER, ac);
		if (page)
			goto got_pg;

		cond_resched();
		goto retry;
	}
fail:
	warn_alloc(gfp_mask, ac->nodemask,
			"page allocation failure: order:%u", order);
got_pg:
	return page;
}

static inline bool prepare_alloc_pages(gfp_t gfp_mask, unsigned int order,
		int preferred_nid, nodemask_t *nodemask,
		struct alloc_context *ac, gfp_t *alloc_gfp,
		unsigned int *alloc_flags)
{
	ac->highest_zoneidx = gfp_zone(gfp_mask);
	ac->zonelist = node_zonelist(preferred_nid, gfp_mask);
	ac->nodemask = nodemask;
	ac->migratetype = gfp_migratetype(gfp_mask);

	if (cpusets_enabled()) {
		*alloc_gfp |= __GFP_HARDWALL;
		/*
		 * When we are in the interrupt context, it is irrelevant
		 * to the current task context. It means that any node ok.
		 */
		if (in_task() && !ac->nodemask)
			ac->nodemask = &cpuset_current_mems_allowed;
		else
			*alloc_flags |= ALLOC_CPUSET;
	}

	fs_reclaim_acquire(gfp_mask);
	fs_reclaim_release(gfp_mask);

	might_sleep_if(gfp_mask & __GFP_DIRECT_RECLAIM);

	if (should_fail_alloc_page(gfp_mask, order))
		return false;

	*alloc_flags = gfp_to_alloc_flags_cma(gfp_mask, *alloc_flags);

	/* Dirty zone balancing only done in the fast path */
	ac->spread_dirty_pages = (gfp_mask & __GFP_WRITE);

	/*
	 * The preferred zone is used for statistics but crucially it is
	 * also used as the starting point for the zonelist iterator. It
	 * may get reset for allocations that ignore memory policies.
	 */
	ac->preferred_zoneref = first_zones_zonelist(ac->zonelist,
					ac->highest_zoneidx, ac->nodemask);

	return true;
}

/*
 * __alloc_pages_bulk - Allocate a number of order-0 pages to a list or array
 * @gfp: GFP flags for the allocation
 * @preferred_nid: The preferred NUMA node ID to allocate from
 * @nodemask: Set of nodes to allocate from, may be NULL
 * @nr_pages: The number of pages desired on the list or array
 * @page_list: Optional list to store the allocated pages
 * @page_array: Optional array to store the pages
 *
 * This is a batched version of the page allocator that attempts to
 * allocate nr_pages quickly. Pages are added to page_list if page_list
 * is not NULL, otherwise it is assumed that the page_array is valid.
 *
 * For lists, nr_pages is the number of pages that should be allocated.
 *
 * For arrays, only NULL elements are populated with pages and nr_pages
 * is the maximum number of pages that will be stored in the array.
 *
 * Returns the number of pages on the list or array.
 */
unsigned long __alloc_pages_bulk(gfp_t gfp, int preferred_nid,
			nodemask_t *nodemask, int nr_pages,
			struct list_head *page_list,
			struct page **page_array)
{
	struct page *page;
	unsigned long flags;
	struct zone *zone;
	struct zoneref *z;
	struct per_cpu_pages *pcp;
	struct list_head *pcp_list;
	struct alloc_context ac;
	gfp_t alloc_gfp;
	unsigned int alloc_flags = ALLOC_WMARK_LOW;
	int nr_populated = 0, nr_account = 0;

	/*
	 * Skip populated array elements to determine if any pages need
	 * to be allocated before disabling IRQs.
	 */
	while (page_array && nr_populated < nr_pages && page_array[nr_populated])
		nr_populated++;

	/* No pages requested? */
	if (unlikely(nr_pages <= 0))
		goto out;

	/* Already populated array? */
	if (unlikely(page_array && nr_pages - nr_populated == 0))
		goto out;

	/* Bulk allocator does not support memcg accounting. */
	if (memcg_kmem_enabled() && (gfp & __GFP_ACCOUNT))
		goto failed;

	/* Use the single page allocator for one page. */
	if (nr_pages - nr_populated == 1)
		goto failed;

#ifdef CONFIG_PAGE_OWNER
	/*
	 * PAGE_OWNER may recurse into the allocator to allocate space to
	 * save the stack with pagesets.lock held. Releasing/reacquiring
	 * removes much of the performance benefit of bulk allocation so
	 * force the caller to allocate one page at a time as it'll have
	 * similar performance to added complexity to the bulk allocator.
	 */
	if (static_branch_unlikely(&page_owner_inited))
		goto failed;
#endif

	/* May set ALLOC_NOFRAGMENT, fragmentation will return 1 page. */
	gfp &= gfp_allowed_mask;
	alloc_gfp = gfp;
	if (!prepare_alloc_pages(gfp, 0, preferred_nid, nodemask, &ac, &alloc_gfp, &alloc_flags))
		goto out;
	gfp = alloc_gfp;

	/* Find an allowed local zone that meets the low watermark. */
	for_each_zone_zonelist_nodemask(zone, z, ac.zonelist, ac.highest_zoneidx, ac.nodemask) {
		unsigned long mark;

		if (cpusets_enabled() && (alloc_flags & ALLOC_CPUSET) &&
		    !__cpuset_zone_allowed(zone, gfp)) {
			continue;
		}

		if (nr_online_nodes > 1 && zone != ac.preferred_zoneref->zone &&
		    zone_to_nid(zone) != zone_to_nid(ac.preferred_zoneref->zone)) {
			goto failed;
		}

		mark = wmark_pages(zone, alloc_flags & ALLOC_WMARK_MASK) + nr_pages;
		if (zone_watermark_fast(zone, 0,  mark,
				zonelist_zone_idx(ac.preferred_zoneref),
				alloc_flags, gfp)) {
			break;
		}
	}

	/*
	 * If there are no allowed local zones that meets the watermarks then
	 * try to allocate a single page and reclaim if necessary.
	 */
	if (unlikely(!zone))
		goto failed;

	/* Attempt the batch allocation */
	local_lock_irqsave(&pagesets.lock, flags);
	pcp = this_cpu_ptr(zone->per_cpu_pageset);
	pcp_list = &pcp->lists[order_to_pindex(ac.migratetype, 0)];
	spin_lock(&pcp->lock);

	while (nr_populated < nr_pages) {

		/* Skip existing pages */
		if (page_array && page_array[nr_populated]) {
			nr_populated++;
			continue;
		}

		page = __rmqueue_pcplist(zone, 0, ac.migratetype, alloc_flags,
							pcp, pcp_list, true);
		if (unlikely(!page)) {
			/* Try and allocate at least one page */
<<<<<<< HEAD
			if (!nr_account)
=======
			if (!nr_account) {
				spin_unlock(&pcp->lock);
>>>>>>> 7bf47936
				goto failed_irq;
			}
			break;
		}
		nr_account++;

		prep_new_page(page, 0, gfp, 0);
		if (page_list)
			list_add(&page->lru, page_list);
		else
			page_array[nr_populated] = page;
		nr_populated++;
	}

	spin_unlock(&pcp->lock);
	local_unlock_irqrestore(&pagesets.lock, flags);

	__count_zid_vm_events(PGALLOC, zone_idx(zone), nr_account);
	zone_statistics(ac.preferred_zoneref->zone, zone, nr_account);

out:
	return nr_populated;

failed_irq:
	local_unlock_irqrestore(&pagesets.lock, flags);

failed:
	page = __alloc_pages(gfp, 0, preferred_nid, nodemask);
	if (page) {
		if (page_list)
			list_add(&page->lru, page_list);
		else
			page_array[nr_populated] = page;
		nr_populated++;
	}

	goto out;
}
EXPORT_SYMBOL_GPL(__alloc_pages_bulk);

/*
 * This is the 'heart' of the zoned buddy allocator.
 */
struct page *__alloc_pages(gfp_t gfp, unsigned int order, int preferred_nid,
							nodemask_t *nodemask)
{
	struct page *page;
	unsigned int alloc_flags = ALLOC_WMARK_LOW;
	gfp_t alloc_gfp; /* The gfp_t that was actually used for allocation */
	struct alloc_context ac = { };

	/*
	 * There are several places where we assume that the order value is sane
	 * so bail out early if the request is out of bound.
	 */
	if (WARN_ON_ONCE_GFP(order >= MAX_ORDER, gfp))
		return NULL;

	gfp &= gfp_allowed_mask;
	/*
	 * Apply scoped allocation constraints. This is mainly about GFP_NOFS
	 * resp. GFP_NOIO which has to be inherited for all allocation requests
	 * from a particular context which has been marked by
	 * memalloc_no{fs,io}_{save,restore}. And PF_MEMALLOC_PIN which ensures
	 * movable zones are not used during allocation.
	 */
	gfp = current_gfp_context(gfp);
	alloc_gfp = gfp;
	if (!prepare_alloc_pages(gfp, order, preferred_nid, nodemask, &ac,
			&alloc_gfp, &alloc_flags))
		return NULL;

	/*
	 * Forbid the first pass from falling back to types that fragment
	 * memory until all local zones are considered.
	 */
	alloc_flags |= alloc_flags_nofragment(ac.preferred_zoneref->zone, gfp);

	/* First allocation attempt */
	page = get_page_from_freelist(alloc_gfp, order, alloc_flags, &ac);
	if (likely(page))
		goto out;

	alloc_gfp = gfp;
	ac.spread_dirty_pages = false;

	/*
	 * Restore the original nodemask if it was potentially replaced with
	 * &cpuset_current_mems_allowed to optimize the fast-path attempt.
	 */
	ac.nodemask = nodemask;

	page = __alloc_pages_slowpath(alloc_gfp, order, &ac);

out:
	if (memcg_kmem_enabled() && (gfp & __GFP_ACCOUNT) && page &&
	    unlikely(__memcg_kmem_charge_page(page, gfp, order) != 0)) {
		__free_pages(page, order);
		page = NULL;
	}

	trace_mm_page_alloc(page, order, alloc_gfp, ac.migratetype);

	return page;
}
EXPORT_SYMBOL(__alloc_pages);

struct folio *__folio_alloc(gfp_t gfp, unsigned int order, int preferred_nid,
		nodemask_t *nodemask)
{
	struct page *page = __alloc_pages(gfp | __GFP_COMP, order,
			preferred_nid, nodemask);

	if (page && order > 1)
		prep_transhuge_page(page);
	return (struct folio *)page;
}
EXPORT_SYMBOL(__folio_alloc);

/*
 * Common helper functions. Never use with __GFP_HIGHMEM because the returned
 * address cannot represent highmem pages. Use alloc_pages and then kmap if
 * you need to access high mem.
 */
unsigned long __get_free_pages(gfp_t gfp_mask, unsigned int order)
{
	struct page *page;

	page = alloc_pages(gfp_mask & ~__GFP_HIGHMEM, order);
	if (!page)
		return 0;
	return (unsigned long) page_address(page);
}
EXPORT_SYMBOL(__get_free_pages);

unsigned long get_zeroed_page(gfp_t gfp_mask)
{
	return __get_free_pages(gfp_mask | __GFP_ZERO, 0);
}
EXPORT_SYMBOL(get_zeroed_page);

/**
 * __free_pages - Free pages allocated with alloc_pages().
 * @page: The page pointer returned from alloc_pages().
 * @order: The order of the allocation.
 *
 * This function can free multi-page allocations that are not compound
 * pages.  It does not check that the @order passed in matches that of
 * the allocation, so it is easy to leak memory.  Freeing more memory
 * than was allocated will probably emit a warning.
 *
 * If the last reference to this page is speculative, it will be released
 * by put_page() which only frees the first page of a non-compound
 * allocation.  To prevent the remaining pages from being leaked, we free
 * the subsequent pages here.  If you want to use the page's reference
 * count to decide when to free the allocation, you should allocate a
 * compound page, and use put_page() instead of __free_pages().
 *
 * Context: May be called in interrupt context or while holding a normal
 * spinlock, but not in NMI context or while holding a raw spinlock.
 */
void __free_pages(struct page *page, unsigned int order)
{
	if (put_page_testzero(page))
		free_the_page(page, order);
	else if (!PageHead(page))
		while (order-- > 0)
			free_the_page(page + (1 << order), order);
}
EXPORT_SYMBOL(__free_pages);

void free_pages(unsigned long addr, unsigned int order)
{
	if (addr != 0) {
		VM_BUG_ON(!virt_addr_valid((void *)addr));
		__free_pages(virt_to_page((void *)addr), order);
	}
}

EXPORT_SYMBOL(free_pages);

/*
 * Page Fragment:
 *  An arbitrary-length arbitrary-offset area of memory which resides
 *  within a 0 or higher order page.  Multiple fragments within that page
 *  are individually refcounted, in the page's reference counter.
 *
 * The page_frag functions below provide a simple allocation framework for
 * page fragments.  This is used by the network stack and network device
 * drivers to provide a backing region of memory for use as either an
 * sk_buff->head, or to be used in the "frags" portion of skb_shared_info.
 */
static struct page *__page_frag_cache_refill(struct page_frag_cache *nc,
					     gfp_t gfp_mask)
{
	struct page *page = NULL;
	gfp_t gfp = gfp_mask;

#if (PAGE_SIZE < PAGE_FRAG_CACHE_MAX_SIZE)
	gfp_mask |= __GFP_COMP | __GFP_NOWARN | __GFP_NORETRY |
		    __GFP_NOMEMALLOC;
	page = alloc_pages_node(NUMA_NO_NODE, gfp_mask,
				PAGE_FRAG_CACHE_MAX_ORDER);
	nc->size = page ? PAGE_FRAG_CACHE_MAX_SIZE : PAGE_SIZE;
#endif
	if (unlikely(!page))
		page = alloc_pages_node(NUMA_NO_NODE, gfp, 0);

	nc->va = page ? page_address(page) : NULL;

	return page;
}

void __page_frag_cache_drain(struct page *page, unsigned int count)
{
	VM_BUG_ON_PAGE(page_ref_count(page) == 0, page);

	if (page_ref_sub_and_test(page, count))
		free_the_page(page, compound_order(page));
}
EXPORT_SYMBOL(__page_frag_cache_drain);

void *page_frag_alloc_align(struct page_frag_cache *nc,
		      unsigned int fragsz, gfp_t gfp_mask,
		      unsigned int align_mask)
{
	unsigned int size = PAGE_SIZE;
	struct page *page;
	int offset;

	if (unlikely(!nc->va)) {
refill:
		page = __page_frag_cache_refill(nc, gfp_mask);
		if (!page)
			return NULL;

#if (PAGE_SIZE < PAGE_FRAG_CACHE_MAX_SIZE)
		/* if size can vary use size else just use PAGE_SIZE */
		size = nc->size;
#endif
		/* Even if we own the page, we do not use atomic_set().
		 * This would break get_page_unless_zero() users.
		 */
		page_ref_add(page, PAGE_FRAG_CACHE_MAX_SIZE);

		/* reset page count bias and offset to start of new frag */
		nc->pfmemalloc = page_is_pfmemalloc(page);
		nc->pagecnt_bias = PAGE_FRAG_CACHE_MAX_SIZE + 1;
		nc->offset = size;
	}

	offset = nc->offset - fragsz;
	if (unlikely(offset < 0)) {
		page = virt_to_page(nc->va);

		if (!page_ref_sub_and_test(page, nc->pagecnt_bias))
			goto refill;

		if (unlikely(nc->pfmemalloc)) {
			free_the_page(page, compound_order(page));
			goto refill;
		}

#if (PAGE_SIZE < PAGE_FRAG_CACHE_MAX_SIZE)
		/* if size can vary use size else just use PAGE_SIZE */
		size = nc->size;
#endif
		/* OK, page count is 0, we can safely set it */
		set_page_count(page, PAGE_FRAG_CACHE_MAX_SIZE + 1);

		/* reset page count bias and offset to start of new frag */
		nc->pagecnt_bias = PAGE_FRAG_CACHE_MAX_SIZE + 1;
		offset = size - fragsz;
	}

	nc->pagecnt_bias--;
	offset &= align_mask;
	nc->offset = offset;

	return nc->va + offset;
}
EXPORT_SYMBOL(page_frag_alloc_align);

/*
 * Frees a page fragment allocated out of either a compound or order 0 page.
 */
void page_frag_free(void *addr)
{
	struct page *page = virt_to_head_page(addr);

	if (unlikely(put_page_testzero(page)))
		free_the_page(page, compound_order(page));
}
EXPORT_SYMBOL(page_frag_free);

static void *make_alloc_exact(unsigned long addr, unsigned int order,
		size_t size)
{
	if (addr) {
		unsigned long alloc_end = addr + (PAGE_SIZE << order);
		unsigned long used = addr + PAGE_ALIGN(size);

		split_page(virt_to_page((void *)addr), order);
		while (used < alloc_end) {
			free_page(used);
			used += PAGE_SIZE;
		}
	}
	return (void *)addr;
}

/**
 * alloc_pages_exact - allocate an exact number physically-contiguous pages.
 * @size: the number of bytes to allocate
 * @gfp_mask: GFP flags for the allocation, must not contain __GFP_COMP
 *
 * This function is similar to alloc_pages(), except that it allocates the
 * minimum number of pages to satisfy the request.  alloc_pages() can only
 * allocate memory in power-of-two pages.
 *
 * This function is also limited by MAX_ORDER.
 *
 * Memory allocated by this function must be released by free_pages_exact().
 *
 * Return: pointer to the allocated area or %NULL in case of error.
 */
void *alloc_pages_exact(size_t size, gfp_t gfp_mask)
{
	unsigned int order = get_order(size);
	unsigned long addr;

	if (WARN_ON_ONCE(gfp_mask & (__GFP_COMP | __GFP_HIGHMEM)))
		gfp_mask &= ~(__GFP_COMP | __GFP_HIGHMEM);

	addr = __get_free_pages(gfp_mask, order);
	return make_alloc_exact(addr, order, size);
}
EXPORT_SYMBOL(alloc_pages_exact);

/**
 * alloc_pages_exact_nid - allocate an exact number of physically-contiguous
 *			   pages on a node.
 * @nid: the preferred node ID where memory should be allocated
 * @size: the number of bytes to allocate
 * @gfp_mask: GFP flags for the allocation, must not contain __GFP_COMP
 *
 * Like alloc_pages_exact(), but try to allocate on node nid first before falling
 * back.
 *
 * Return: pointer to the allocated area or %NULL in case of error.
 */
void * __meminit alloc_pages_exact_nid(int nid, size_t size, gfp_t gfp_mask)
{
	unsigned int order = get_order(size);
	struct page *p;

	if (WARN_ON_ONCE(gfp_mask & (__GFP_COMP | __GFP_HIGHMEM)))
		gfp_mask &= ~(__GFP_COMP | __GFP_HIGHMEM);

	p = alloc_pages_node(nid, gfp_mask, order);
	if (!p)
		return NULL;
	return make_alloc_exact((unsigned long)page_address(p), order, size);
}

/**
 * free_pages_exact - release memory allocated via alloc_pages_exact()
 * @virt: the value returned by alloc_pages_exact.
 * @size: size of allocation, same value as passed to alloc_pages_exact().
 *
 * Release the memory allocated by a previous call to alloc_pages_exact.
 */
void free_pages_exact(void *virt, size_t size)
{
	unsigned long addr = (unsigned long)virt;
	unsigned long end = addr + PAGE_ALIGN(size);

	while (addr < end) {
		free_page(addr);
		addr += PAGE_SIZE;
	}
}
EXPORT_SYMBOL(free_pages_exact);

/**
 * nr_free_zone_pages - count number of pages beyond high watermark
 * @offset: The zone index of the highest zone
 *
 * nr_free_zone_pages() counts the number of pages which are beyond the
 * high watermark within all zones at or below a given zone index.  For each
 * zone, the number of pages is calculated as:
 *
 *     nr_free_zone_pages = managed_pages - high_pages
 *
 * Return: number of pages beyond high watermark.
 */
static unsigned long nr_free_zone_pages(int offset)
{
	struct zoneref *z;
	struct zone *zone;

	/* Just pick one node, since fallback list is circular */
	unsigned long sum = 0;

	struct zonelist *zonelist = node_zonelist(numa_node_id(), GFP_KERNEL);

	for_each_zone_zonelist(zone, z, zonelist, offset) {
		unsigned long size = zone_managed_pages(zone);
		unsigned long high = high_wmark_pages(zone);
		if (size > high)
			sum += size - high;
	}

	return sum;
}

/**
 * nr_free_buffer_pages - count number of pages beyond high watermark
 *
 * nr_free_buffer_pages() counts the number of pages which are beyond the high
 * watermark within ZONE_DMA and ZONE_NORMAL.
 *
 * Return: number of pages beyond high watermark within ZONE_DMA and
 * ZONE_NORMAL.
 */
unsigned long nr_free_buffer_pages(void)
{
	return nr_free_zone_pages(gfp_zone(GFP_USER));
}
EXPORT_SYMBOL_GPL(nr_free_buffer_pages);

static inline void show_node(struct zone *zone)
{
	if (IS_ENABLED(CONFIG_NUMA))
		printk("Node %d ", zone_to_nid(zone));
}

long si_mem_available(void)
{
	long available;
	unsigned long pagecache;
	unsigned long wmark_low = 0;
	unsigned long pages[NR_LRU_LISTS];
	unsigned long reclaimable;
	struct zone *zone;
	int lru;

	for (lru = LRU_BASE; lru < NR_LRU_LISTS; lru++)
		pages[lru] = global_node_page_state(NR_LRU_BASE + lru);

	for_each_zone(zone)
		wmark_low += low_wmark_pages(zone);

	/*
	 * Estimate the amount of memory available for userspace allocations,
	 * without causing swapping.
	 */
	available = global_zone_page_state(NR_FREE_PAGES) - totalreserve_pages;

	/*
	 * Not all the page cache can be freed, otherwise the system will
	 * start swapping. Assume at least half of the page cache, or the
	 * low watermark worth of cache, needs to stay.
	 */
	pagecache = pages[LRU_ACTIVE_FILE] + pages[LRU_INACTIVE_FILE];
	pagecache -= min(pagecache / 2, wmark_low);
	available += pagecache;

	/*
	 * Part of the reclaimable slab and other kernel memory consists of
	 * items that are in use, and cannot be freed. Cap this estimate at the
	 * low watermark.
	 */
	reclaimable = global_node_page_state_pages(NR_SLAB_RECLAIMABLE_B) +
		global_node_page_state(NR_KERNEL_MISC_RECLAIMABLE);
	available += reclaimable - min(reclaimable / 2, wmark_low);

	if (available < 0)
		available = 0;
	return available;
}
EXPORT_SYMBOL_GPL(si_mem_available);

void si_meminfo(struct sysinfo *val)
{
	val->totalram = totalram_pages();
	val->sharedram = global_node_page_state(NR_SHMEM);
	val->freeram = global_zone_page_state(NR_FREE_PAGES);
	val->bufferram = nr_blockdev_pages();
	val->totalhigh = totalhigh_pages();
	val->freehigh = nr_free_highpages();
	val->mem_unit = PAGE_SIZE;
}

EXPORT_SYMBOL(si_meminfo);

#ifdef CONFIG_NUMA
void si_meminfo_node(struct sysinfo *val, int nid)
{
	int zone_type;		/* needs to be signed */
	unsigned long managed_pages = 0;
	unsigned long managed_highpages = 0;
	unsigned long free_highpages = 0;
	pg_data_t *pgdat = NODE_DATA(nid);

	for (zone_type = 0; zone_type < MAX_NR_ZONES; zone_type++)
		managed_pages += zone_managed_pages(&pgdat->node_zones[zone_type]);
	val->totalram = managed_pages;
	val->sharedram = node_page_state(pgdat, NR_SHMEM);
	val->freeram = sum_zone_node_page_state(nid, NR_FREE_PAGES);
#ifdef CONFIG_HIGHMEM
	for (zone_type = 0; zone_type < MAX_NR_ZONES; zone_type++) {
		struct zone *zone = &pgdat->node_zones[zone_type];

		if (is_highmem(zone)) {
			managed_highpages += zone_managed_pages(zone);
			free_highpages += zone_page_state(zone, NR_FREE_PAGES);
		}
	}
	val->totalhigh = managed_highpages;
	val->freehigh = free_highpages;
#else
	val->totalhigh = managed_highpages;
	val->freehigh = free_highpages;
#endif
	val->mem_unit = PAGE_SIZE;
}
#endif

/*
 * Determine whether the node should be displayed or not, depending on whether
 * SHOW_MEM_FILTER_NODES was passed to show_free_areas().
 */
static bool show_mem_node_skip(unsigned int flags, int nid, nodemask_t *nodemask)
{
	if (!(flags & SHOW_MEM_FILTER_NODES))
		return false;

	/*
	 * no node mask - aka implicit memory numa policy. Do not bother with
	 * the synchronization - read_mems_allowed_begin - because we do not
	 * have to be precise here.
	 */
	if (!nodemask)
		nodemask = &cpuset_current_mems_allowed;

	return !node_isset(nid, *nodemask);
}

#define K(x) ((x) << (PAGE_SHIFT-10))

static void show_migration_types(unsigned char type)
{
	static const char types[MIGRATE_TYPES] = {
		[MIGRATE_UNMOVABLE]	= 'U',
		[MIGRATE_MOVABLE]	= 'M',
		[MIGRATE_RECLAIMABLE]	= 'E',
		[MIGRATE_HIGHATOMIC]	= 'H',
#ifdef CONFIG_CMA
		[MIGRATE_CMA]		= 'C',
#endif
#ifdef CONFIG_MEMORY_ISOLATION
		[MIGRATE_ISOLATE]	= 'I',
#endif
	};
	char tmp[MIGRATE_TYPES + 1];
	char *p = tmp;
	int i;

	for (i = 0; i < MIGRATE_TYPES; i++) {
		if (type & (1 << i))
			*p++ = types[i];
	}

	*p = '\0';
	printk(KERN_CONT "(%s) ", tmp);
}

/*
 * Show free area list (used inside shift_scroll-lock stuff)
 * We also calculate the percentage fragmentation. We do this by counting the
 * memory on each free list with the exception of the first item on the list.
 *
 * Bits in @filter:
 * SHOW_MEM_FILTER_NODES: suppress nodes that are not allowed by current's
 *   cpuset.
 */
void show_free_areas(unsigned int filter, nodemask_t *nodemask)
{
	unsigned long free_pcp = 0;
	int cpu;
	struct zone *zone;
	pg_data_t *pgdat;

	for_each_populated_zone(zone) {
		if (show_mem_node_skip(filter, zone_to_nid(zone), nodemask))
			continue;

		for_each_online_cpu(cpu)
			free_pcp += per_cpu_ptr(zone->per_cpu_pageset, cpu)->count;
	}

	printk("active_anon:%lu inactive_anon:%lu isolated_anon:%lu\n"
		" active_file:%lu inactive_file:%lu isolated_file:%lu\n"
		" unevictable:%lu dirty:%lu writeback:%lu\n"
		" slab_reclaimable:%lu slab_unreclaimable:%lu\n"
		" mapped:%lu shmem:%lu pagetables:%lu bounce:%lu\n"
		" kernel_misc_reclaimable:%lu\n"
		" free:%lu free_pcp:%lu free_cma:%lu\n",
		global_node_page_state(NR_ACTIVE_ANON),
		global_node_page_state(NR_INACTIVE_ANON),
		global_node_page_state(NR_ISOLATED_ANON),
		global_node_page_state(NR_ACTIVE_FILE),
		global_node_page_state(NR_INACTIVE_FILE),
		global_node_page_state(NR_ISOLATED_FILE),
		global_node_page_state(NR_UNEVICTABLE),
		global_node_page_state(NR_FILE_DIRTY),
		global_node_page_state(NR_WRITEBACK),
		global_node_page_state_pages(NR_SLAB_RECLAIMABLE_B),
		global_node_page_state_pages(NR_SLAB_UNRECLAIMABLE_B),
		global_node_page_state(NR_FILE_MAPPED),
		global_node_page_state(NR_SHMEM),
		global_node_page_state(NR_PAGETABLE),
		global_zone_page_state(NR_BOUNCE),
		global_node_page_state(NR_KERNEL_MISC_RECLAIMABLE),
		global_zone_page_state(NR_FREE_PAGES),
		free_pcp,
		global_zone_page_state(NR_FREE_CMA_PAGES));

	for_each_online_pgdat(pgdat) {
		if (show_mem_node_skip(filter, pgdat->node_id, nodemask))
			continue;

		printk("Node %d"
			" active_anon:%lukB"
			" inactive_anon:%lukB"
			" active_file:%lukB"
			" inactive_file:%lukB"
			" unevictable:%lukB"
			" isolated(anon):%lukB"
			" isolated(file):%lukB"
			" mapped:%lukB"
			" dirty:%lukB"
			" writeback:%lukB"
			" shmem:%lukB"
#ifdef CONFIG_TRANSPARENT_HUGEPAGE
			" shmem_thp: %lukB"
			" shmem_pmdmapped: %lukB"
			" anon_thp: %lukB"
#endif
			" writeback_tmp:%lukB"
			" kernel_stack:%lukB"
#ifdef CONFIG_SHADOW_CALL_STACK
			" shadow_call_stack:%lukB"
#endif
			" pagetables:%lukB"
			" all_unreclaimable? %s"
			"\n",
			pgdat->node_id,
			K(node_page_state(pgdat, NR_ACTIVE_ANON)),
			K(node_page_state(pgdat, NR_INACTIVE_ANON)),
			K(node_page_state(pgdat, NR_ACTIVE_FILE)),
			K(node_page_state(pgdat, NR_INACTIVE_FILE)),
			K(node_page_state(pgdat, NR_UNEVICTABLE)),
			K(node_page_state(pgdat, NR_ISOLATED_ANON)),
			K(node_page_state(pgdat, NR_ISOLATED_FILE)),
			K(node_page_state(pgdat, NR_FILE_MAPPED)),
			K(node_page_state(pgdat, NR_FILE_DIRTY)),
			K(node_page_state(pgdat, NR_WRITEBACK)),
			K(node_page_state(pgdat, NR_SHMEM)),
#ifdef CONFIG_TRANSPARENT_HUGEPAGE
			K(node_page_state(pgdat, NR_SHMEM_THPS)),
			K(node_page_state(pgdat, NR_SHMEM_PMDMAPPED)),
			K(node_page_state(pgdat, NR_ANON_THPS)),
#endif
			K(node_page_state(pgdat, NR_WRITEBACK_TEMP)),
			node_page_state(pgdat, NR_KERNEL_STACK_KB),
#ifdef CONFIG_SHADOW_CALL_STACK
			node_page_state(pgdat, NR_KERNEL_SCS_KB),
#endif
			K(node_page_state(pgdat, NR_PAGETABLE)),
			pgdat->kswapd_failures >= MAX_RECLAIM_RETRIES ?
				"yes" : "no");
	}

	for_each_populated_zone(zone) {
		int i;

		if (show_mem_node_skip(filter, zone_to_nid(zone), nodemask))
			continue;

		free_pcp = 0;
		for_each_online_cpu(cpu)
			free_pcp += per_cpu_ptr(zone->per_cpu_pageset, cpu)->count;

		show_node(zone);
		printk(KERN_CONT
			"%s"
			" free:%lukB"
			" boost:%lukB"
			" min:%lukB"
			" low:%lukB"
			" high:%lukB"
			" reserved_highatomic:%luKB"
			" active_anon:%lukB"
			" inactive_anon:%lukB"
			" active_file:%lukB"
			" inactive_file:%lukB"
			" unevictable:%lukB"
			" writepending:%lukB"
			" present:%lukB"
			" managed:%lukB"
			" mlocked:%lukB"
			" bounce:%lukB"
			" free_pcp:%lukB"
			" local_pcp:%ukB"
			" free_cma:%lukB"
			"\n",
			zone->name,
			K(zone_page_state(zone, NR_FREE_PAGES)),
			K(zone->watermark_boost),
			K(min_wmark_pages(zone)),
			K(low_wmark_pages(zone)),
			K(high_wmark_pages(zone)),
			K(zone->nr_reserved_highatomic),
			K(zone_page_state(zone, NR_ZONE_ACTIVE_ANON)),
			K(zone_page_state(zone, NR_ZONE_INACTIVE_ANON)),
			K(zone_page_state(zone, NR_ZONE_ACTIVE_FILE)),
			K(zone_page_state(zone, NR_ZONE_INACTIVE_FILE)),
			K(zone_page_state(zone, NR_ZONE_UNEVICTABLE)),
			K(zone_page_state(zone, NR_ZONE_WRITE_PENDING)),
			K(zone->present_pages),
			K(zone_managed_pages(zone)),
			K(zone_page_state(zone, NR_MLOCK)),
			K(zone_page_state(zone, NR_BOUNCE)),
			K(free_pcp),
			K(this_cpu_read(zone->per_cpu_pageset->count)),
			K(zone_page_state(zone, NR_FREE_CMA_PAGES)));
		printk("lowmem_reserve[]:");
		for (i = 0; i < MAX_NR_ZONES; i++)
			printk(KERN_CONT " %ld", zone->lowmem_reserve[i]);
		printk(KERN_CONT "\n");
	}

	for_each_populated_zone(zone) {
		unsigned int order;
		unsigned long nr[MAX_ORDER], flags, total = 0;
		unsigned char types[MAX_ORDER];

		if (show_mem_node_skip(filter, zone_to_nid(zone), nodemask))
			continue;
		show_node(zone);
		printk(KERN_CONT "%s: ", zone->name);

		spin_lock_irqsave(&zone->lock, flags);
		for (order = 0; order < MAX_ORDER; order++) {
			struct free_area *area = &zone->free_area[order];
			int type;

			nr[order] = area->nr_free;
			total += nr[order] << order;

			types[order] = 0;
			for (type = 0; type < MIGRATE_TYPES; type++) {
				if (!free_area_empty(area, type))
					types[order] |= 1 << type;
			}
		}
		spin_unlock_irqrestore(&zone->lock, flags);
		for (order = 0; order < MAX_ORDER; order++) {
			printk(KERN_CONT "%lu*%lukB ",
			       nr[order], K(1UL) << order);
			if (nr[order])
				show_migration_types(types[order]);
		}
		printk(KERN_CONT "= %lukB\n", K(total));
	}

	hugetlb_show_meminfo();

	printk("%ld total pagecache pages\n", global_node_page_state(NR_FILE_PAGES));

	show_swap_cache_info();
}

static void zoneref_set_zone(struct zone *zone, struct zoneref *zoneref)
{
	zoneref->zone = zone;
	zoneref->zone_idx = zone_idx(zone);
}

/*
 * Builds allocation fallback zone lists.
 *
 * Add all populated zones of a node to the zonelist.
 */
static int build_zonerefs_node(pg_data_t *pgdat, struct zoneref *zonerefs)
{
	struct zone *zone;
	enum zone_type zone_type = MAX_NR_ZONES;
	int nr_zones = 0;

	do {
		zone_type--;
		zone = pgdat->node_zones + zone_type;
		if (populated_zone(zone)) {
			zoneref_set_zone(zone, &zonerefs[nr_zones++]);
			check_highest_zone(zone_type);
		}
	} while (zone_type);

	return nr_zones;
}

#ifdef CONFIG_NUMA

static int __parse_numa_zonelist_order(char *s)
{
	/*
	 * We used to support different zonelists modes but they turned
	 * out to be just not useful. Let's keep the warning in place
	 * if somebody still use the cmd line parameter so that we do
	 * not fail it silently
	 */
	if (!(*s == 'd' || *s == 'D' || *s == 'n' || *s == 'N')) {
		pr_warn("Ignoring unsupported numa_zonelist_order value:  %s\n", s);
		return -EINVAL;
	}
	return 0;
}

char numa_zonelist_order[] = "Node";

/*
 * sysctl handler for numa_zonelist_order
 */
int numa_zonelist_order_handler(struct ctl_table *table, int write,
		void *buffer, size_t *length, loff_t *ppos)
{
	if (write)
		return __parse_numa_zonelist_order(buffer);
	return proc_dostring(table, write, buffer, length, ppos);
}


static int node_load[MAX_NUMNODES];

/**
 * find_next_best_node - find the next node that should appear in a given node's fallback list
 * @node: node whose fallback list we're appending
 * @used_node_mask: nodemask_t of already used nodes
 *
 * We use a number of factors to determine which is the next node that should
 * appear on a given node's fallback list.  The node should not have appeared
 * already in @node's fallback list, and it should be the next closest node
 * according to the distance array (which contains arbitrary distance values
 * from each node to each node in the system), and should also prefer nodes
 * with no CPUs, since presumably they'll have very little allocation pressure
 * on them otherwise.
 *
 * Return: node id of the found node or %NUMA_NO_NODE if no node is found.
 */
int find_next_best_node(int node, nodemask_t *used_node_mask)
{
	int n, val;
	int min_val = INT_MAX;
	int best_node = NUMA_NO_NODE;

	/* Use the local node if we haven't already */
	if (!node_isset(node, *used_node_mask)) {
		node_set(node, *used_node_mask);
		return node;
	}

	for_each_node_state(n, N_MEMORY) {

		/* Don't want a node to appear more than once */
		if (node_isset(n, *used_node_mask))
			continue;

		/* Use the distance array to find the distance */
		val = node_distance(node, n);

		/* Penalize nodes under us ("prefer the next node") */
		val += (n < node);

		/* Give preference to headless and unused nodes */
		if (!cpumask_empty(cpumask_of_node(n)))
			val += PENALTY_FOR_NODE_WITH_CPUS;

		/* Slight preference for less loaded node */
		val *= MAX_NUMNODES;
		val += node_load[n];

		if (val < min_val) {
			min_val = val;
			best_node = n;
		}
	}

	if (best_node >= 0)
		node_set(best_node, *used_node_mask);

	return best_node;
}


/*
 * Build zonelists ordered by node and zones within node.
 * This results in maximum locality--normal zone overflows into local
 * DMA zone, if any--but risks exhausting DMA zone.
 */
static void build_zonelists_in_node_order(pg_data_t *pgdat, int *node_order,
		unsigned nr_nodes)
{
	struct zoneref *zonerefs;
	int i;

	zonerefs = pgdat->node_zonelists[ZONELIST_FALLBACK]._zonerefs;

	for (i = 0; i < nr_nodes; i++) {
		int nr_zones;

		pg_data_t *node = NODE_DATA(node_order[i]);

		nr_zones = build_zonerefs_node(node, zonerefs);
		zonerefs += nr_zones;
	}
	zonerefs->zone = NULL;
	zonerefs->zone_idx = 0;
}

/*
 * Build gfp_thisnode zonelists
 */
static void build_thisnode_zonelists(pg_data_t *pgdat)
{
	struct zoneref *zonerefs;
	int nr_zones;

	zonerefs = pgdat->node_zonelists[ZONELIST_NOFALLBACK]._zonerefs;
	nr_zones = build_zonerefs_node(pgdat, zonerefs);
	zonerefs += nr_zones;
	zonerefs->zone = NULL;
	zonerefs->zone_idx = 0;
}

/*
 * Build zonelists ordered by zone and nodes within zones.
 * This results in conserving DMA zone[s] until all Normal memory is
 * exhausted, but results in overflowing to remote node while memory
 * may still exist in local DMA zone.
 */

static void build_zonelists(pg_data_t *pgdat)
{
	static int node_order[MAX_NUMNODES];
	int node, nr_nodes = 0;
	nodemask_t used_mask = NODE_MASK_NONE;
	int local_node, prev_node;

	/* NUMA-aware ordering of nodes */
	local_node = pgdat->node_id;
	prev_node = local_node;

	memset(node_order, 0, sizeof(node_order));
	while ((node = find_next_best_node(local_node, &used_mask)) >= 0) {
		/*
		 * We don't want to pressure a particular node.
		 * So adding penalty to the first node in same
		 * distance group to make it round-robin.
		 */
		if (node_distance(local_node, node) !=
		    node_distance(local_node, prev_node))
			node_load[node] += 1;

		node_order[nr_nodes++] = node;
		prev_node = node;
	}

	build_zonelists_in_node_order(pgdat, node_order, nr_nodes);
	build_thisnode_zonelists(pgdat);
	pr_info("Fallback order for Node %d: ", local_node);
	for (node = 0; node < nr_nodes; node++)
		pr_cont("%d ", node_order[node]);
	pr_cont("\n");
}

#ifdef CONFIG_HAVE_MEMORYLESS_NODES
/*
 * Return node id of node used for "local" allocations.
 * I.e., first node id of first zone in arg node's generic zonelist.
 * Used for initializing percpu 'numa_mem', which is used primarily
 * for kernel allocations, so use GFP_KERNEL flags to locate zonelist.
 */
int local_memory_node(int node)
{
	struct zoneref *z;

	z = first_zones_zonelist(node_zonelist(node, GFP_KERNEL),
				   gfp_zone(GFP_KERNEL),
				   NULL);
	return zone_to_nid(z->zone);
}
#endif

static void setup_min_unmapped_ratio(void);
static void setup_min_slab_ratio(void);
#else	/* CONFIG_NUMA */

static void build_zonelists(pg_data_t *pgdat)
{
	int node, local_node;
	struct zoneref *zonerefs;
	int nr_zones;

	local_node = pgdat->node_id;

	zonerefs = pgdat->node_zonelists[ZONELIST_FALLBACK]._zonerefs;
	nr_zones = build_zonerefs_node(pgdat, zonerefs);
	zonerefs += nr_zones;

	/*
	 * Now we build the zonelist so that it contains the zones
	 * of all the other nodes.
	 * We don't want to pressure a particular node, so when
	 * building the zones for node N, we make sure that the
	 * zones coming right after the local ones are those from
	 * node N+1 (modulo N)
	 */
	for (node = local_node + 1; node < MAX_NUMNODES; node++) {
		if (!node_online(node))
			continue;
		nr_zones = build_zonerefs_node(NODE_DATA(node), zonerefs);
		zonerefs += nr_zones;
	}
	for (node = 0; node < local_node; node++) {
		if (!node_online(node))
			continue;
		nr_zones = build_zonerefs_node(NODE_DATA(node), zonerefs);
		zonerefs += nr_zones;
	}

	zonerefs->zone = NULL;
	zonerefs->zone_idx = 0;
}

#endif	/* CONFIG_NUMA */

/*
 * Boot pageset table. One per cpu which is going to be used for all
 * zones and all nodes. The parameters will be set in such a way
 * that an item put on a list will immediately be handed over to
 * the buddy list. This is safe since pageset manipulation is done
 * with interrupts disabled.
 *
 * The boot_pagesets must be kept even after bootup is complete for
 * unused processors and/or zones. They do play a role for bootstrapping
 * hotplugged processors.
 *
 * zoneinfo_show() and maybe other functions do
 * not check if the processor is online before following the pageset pointer.
 * Other parts of the kernel may not check if the zone is available.
 */
static void per_cpu_pages_init(struct per_cpu_pages *pcp, struct per_cpu_zonestat *pzstats);
/* These effectively disable the pcplists in the boot pageset completely */
#define BOOT_PAGESET_HIGH	0
#define BOOT_PAGESET_BATCH	1
static DEFINE_PER_CPU(struct per_cpu_pages, boot_pageset);
static DEFINE_PER_CPU(struct per_cpu_zonestat, boot_zonestats);
DEFINE_PER_CPU(struct per_cpu_nodestat, boot_nodestats);

static void __build_all_zonelists(void *data)
{
	int nid;
	int __maybe_unused cpu;
	pg_data_t *self = data;
	static DEFINE_SPINLOCK(lock);

	spin_lock(&lock);

#ifdef CONFIG_NUMA
	memset(node_load, 0, sizeof(node_load));
#endif

	/*
	 * This node is hotadded and no memory is yet present.   So just
	 * building zonelists is fine - no need to touch other nodes.
	 */
	if (self && !node_online(self->node_id)) {
		build_zonelists(self);
	} else {
		/*
		 * All possible nodes have pgdat preallocated
		 * in free_area_init
		 */
		for_each_node(nid) {
			pg_data_t *pgdat = NODE_DATA(nid);

			build_zonelists(pgdat);
		}

#ifdef CONFIG_HAVE_MEMORYLESS_NODES
		/*
		 * We now know the "local memory node" for each node--
		 * i.e., the node of the first zone in the generic zonelist.
		 * Set up numa_mem percpu variable for on-line cpus.  During
		 * boot, only the boot cpu should be on-line;  we'll init the
		 * secondary cpus' numa_mem as they come on-line.  During
		 * node/memory hotplug, we'll fixup all on-line cpus.
		 */
		for_each_online_cpu(cpu)
			set_cpu_numa_mem(cpu, local_memory_node(cpu_to_node(cpu)));
#endif
	}

	spin_unlock(&lock);
}

static noinline void __init
build_all_zonelists_init(void)
{
	int cpu;

	__build_all_zonelists(NULL);

	/*
	 * Initialize the boot_pagesets that are going to be used
	 * for bootstrapping processors. The real pagesets for
	 * each zone will be allocated later when the per cpu
	 * allocator is available.
	 *
	 * boot_pagesets are used also for bootstrapping offline
	 * cpus if the system is already booted because the pagesets
	 * are needed to initialize allocators on a specific cpu too.
	 * F.e. the percpu allocator needs the page allocator which
	 * needs the percpu allocator in order to allocate its pagesets
	 * (a chicken-egg dilemma).
	 */
	for_each_possible_cpu(cpu)
		per_cpu_pages_init(&per_cpu(boot_pageset, cpu), &per_cpu(boot_zonestats, cpu));

	mminit_verify_zonelist();
	cpuset_init_current_mems_allowed();
}

/*
 * unless system_state == SYSTEM_BOOTING.
 *
 * __ref due to call of __init annotated helper build_all_zonelists_init
 * [protected by SYSTEM_BOOTING].
 */
void __ref build_all_zonelists(pg_data_t *pgdat)
{
	unsigned long vm_total_pages;

	if (system_state == SYSTEM_BOOTING) {
		build_all_zonelists_init();
	} else {
		__build_all_zonelists(pgdat);
		/* cpuset refresh routine should be here */
	}
	/* Get the number of free pages beyond high watermark in all zones. */
	vm_total_pages = nr_free_zone_pages(gfp_zone(GFP_HIGHUSER_MOVABLE));
	/*
	 * Disable grouping by mobility if the number of pages in the
	 * system is too low to allow the mechanism to work. It would be
	 * more accurate, but expensive to check per-zone. This check is
	 * made on memory-hotadd so a system can start with mobility
	 * disabled and enable it later
	 */
	if (vm_total_pages < (pageblock_nr_pages * MIGRATE_TYPES))
		page_group_by_mobility_disabled = 1;
	else
		page_group_by_mobility_disabled = 0;

	pr_info("Built %u zonelists, mobility grouping %s.  Total pages: %ld\n",
		nr_online_nodes,
		page_group_by_mobility_disabled ? "off" : "on",
		vm_total_pages);
#ifdef CONFIG_NUMA
	pr_info("Policy zone: %s\n", zone_names[policy_zone]);
#endif
}

/* If zone is ZONE_MOVABLE but memory is mirrored, it is an overlapped init */
static bool __meminit
overlap_memmap_init(unsigned long zone, unsigned long *pfn)
{
	static struct memblock_region *r;

	if (mirrored_kernelcore && zone == ZONE_MOVABLE) {
		if (!r || *pfn >= memblock_region_memory_end_pfn(r)) {
			for_each_mem_region(r) {
				if (*pfn < memblock_region_memory_end_pfn(r))
					break;
			}
		}
		if (*pfn >= memblock_region_memory_base_pfn(r) &&
		    memblock_is_mirror(r)) {
			*pfn = memblock_region_memory_end_pfn(r);
			return true;
		}
	}
	return false;
}

/*
 * Initially all pages are reserved - free ones are freed
 * up by memblock_free_all() once the early boot process is
 * done. Non-atomic initialization, single-pass.
 *
 * All aligned pageblocks are initialized to the specified migratetype
 * (usually MIGRATE_MOVABLE). Besides setting the migratetype, no related
 * zone stats (e.g., nr_isolate_pageblock) are touched.
 */
void __meminit memmap_init_range(unsigned long size, int nid, unsigned long zone,
		unsigned long start_pfn, unsigned long zone_end_pfn,
		enum meminit_context context,
		struct vmem_altmap *altmap, int migratetype)
{
	unsigned long pfn, end_pfn = start_pfn + size;
	struct page *page;

	if (highest_memmap_pfn < end_pfn - 1)
		highest_memmap_pfn = end_pfn - 1;

#ifdef CONFIG_ZONE_DEVICE
	/*
	 * Honor reservation requested by the driver for this ZONE_DEVICE
	 * memory. We limit the total number of pages to initialize to just
	 * those that might contain the memory mapping. We will defer the
	 * ZONE_DEVICE page initialization until after we have released
	 * the hotplug lock.
	 */
	if (zone == ZONE_DEVICE) {
		if (!altmap)
			return;

		if (start_pfn == altmap->base_pfn)
			start_pfn += altmap->reserve;
		end_pfn = altmap->base_pfn + vmem_altmap_offset(altmap);
	}
#endif

	for (pfn = start_pfn; pfn < end_pfn; ) {
		/*
		 * There can be holes in boot-time mem_map[]s handed to this
		 * function.  They do not exist on hotplugged memory.
		 */
		if (context == MEMINIT_EARLY) {
			if (overlap_memmap_init(zone, &pfn))
				continue;
			if (defer_init(nid, pfn, zone_end_pfn))
				break;
		}

		page = pfn_to_page(pfn);
		__init_single_page(page, pfn, zone, nid);
		if (context == MEMINIT_HOTPLUG)
			__SetPageReserved(page);

		/*
		 * Usually, we want to mark the pageblock MIGRATE_MOVABLE,
		 * such that unmovable allocations won't be scattered all
		 * over the place during system boot.
		 */
		if (IS_ALIGNED(pfn, pageblock_nr_pages)) {
			set_pageblock_migratetype(page, migratetype);
			cond_resched();
		}
		pfn++;
	}
}

#ifdef CONFIG_ZONE_DEVICE
static void __ref __init_zone_device_page(struct page *page, unsigned long pfn,
					  unsigned long zone_idx, int nid,
					  struct dev_pagemap *pgmap)
{

	__init_single_page(page, pfn, zone_idx, nid);

	/*
	 * Mark page reserved as it will need to wait for onlining
	 * phase for it to be fully associated with a zone.
	 *
	 * We can use the non-atomic __set_bit operation for setting
	 * the flag as we are still initializing the pages.
	 */
	__SetPageReserved(page);

	/*
	 * ZONE_DEVICE pages union ->lru with a ->pgmap back pointer
	 * and zone_device_data.  It is a bug if a ZONE_DEVICE page is
	 * ever freed or placed on a driver-private list.
	 */
	page->pgmap = pgmap;
	page->zone_device_data = NULL;

	/*
	 * Mark the block movable so that blocks are reserved for
	 * movable at startup. This will force kernel allocations
	 * to reserve their blocks rather than leaking throughout
	 * the address space during boot when many long-lived
	 * kernel allocations are made.
	 *
	 * Please note that MEMINIT_HOTPLUG path doesn't clear memmap
	 * because this is done early in section_activate()
	 */
	if (IS_ALIGNED(pfn, pageblock_nr_pages)) {
		set_pageblock_migratetype(page, MIGRATE_MOVABLE);
		cond_resched();
	}
}

/*
 * With compound page geometry and when struct pages are stored in ram most
 * tail pages are reused. Consequently, the amount of unique struct pages to
 * initialize is a lot smaller that the total amount of struct pages being
 * mapped. This is a paired / mild layering violation with explicit knowledge
 * of how the sparse_vmemmap internals handle compound pages in the lack
 * of an altmap. See vmemmap_populate_compound_pages().
 */
static inline unsigned long compound_nr_pages(struct vmem_altmap *altmap,
					      unsigned long nr_pages)
{
	return is_power_of_2(sizeof(struct page)) &&
		!altmap ? 2 * (PAGE_SIZE / sizeof(struct page)) : nr_pages;
}

static void __ref memmap_init_compound(struct page *head,
				       unsigned long head_pfn,
				       unsigned long zone_idx, int nid,
				       struct dev_pagemap *pgmap,
				       unsigned long nr_pages)
{
	unsigned long pfn, end_pfn = head_pfn + nr_pages;
	unsigned int order = pgmap->vmemmap_shift;

	__SetPageHead(head);
	for (pfn = head_pfn + 1; pfn < end_pfn; pfn++) {
		struct page *page = pfn_to_page(pfn);

		__init_zone_device_page(page, pfn, zone_idx, nid, pgmap);
		prep_compound_tail(head, pfn - head_pfn);
		set_page_count(page, 0);

		/*
		 * The first tail page stores compound_mapcount_ptr() and
		 * compound_order() and the second tail page stores
		 * compound_pincount_ptr(). Call prep_compound_head() after
		 * the first and second tail pages have been initialized to
		 * not have the data overwritten.
		 */
		if (pfn == head_pfn + 2)
			prep_compound_head(head, order);
	}
}

void __ref memmap_init_zone_device(struct zone *zone,
				   unsigned long start_pfn,
				   unsigned long nr_pages,
				   struct dev_pagemap *pgmap)
{
	unsigned long pfn, end_pfn = start_pfn + nr_pages;
	struct pglist_data *pgdat = zone->zone_pgdat;
	struct vmem_altmap *altmap = pgmap_altmap(pgmap);
	unsigned int pfns_per_compound = pgmap_vmemmap_nr(pgmap);
	unsigned long zone_idx = zone_idx(zone);
	unsigned long start = jiffies;
	int nid = pgdat->node_id;

	if (WARN_ON_ONCE(!pgmap || zone_idx(zone) != ZONE_DEVICE))
		return;

	/*
	 * The call to memmap_init should have already taken care
	 * of the pages reserved for the memmap, so we can just jump to
	 * the end of that region and start processing the device pages.
	 */
	if (altmap) {
		start_pfn = altmap->base_pfn + vmem_altmap_offset(altmap);
		nr_pages = end_pfn - start_pfn;
	}

	for (pfn = start_pfn; pfn < end_pfn; pfn += pfns_per_compound) {
		struct page *page = pfn_to_page(pfn);

		__init_zone_device_page(page, pfn, zone_idx, nid, pgmap);

		if (pfns_per_compound == 1)
			continue;

		memmap_init_compound(page, pfn, zone_idx, nid, pgmap,
				     compound_nr_pages(altmap, pfns_per_compound));
	}

	pr_info("%s initialised %lu pages in %ums\n", __func__,
		nr_pages, jiffies_to_msecs(jiffies - start));
}

#endif
static void __meminit zone_init_free_lists(struct zone *zone)
{
	unsigned int order, t;
	for_each_migratetype_order(order, t) {
		INIT_LIST_HEAD(&zone->free_area[order].free_list[t]);
		zone->free_area[order].nr_free = 0;
	}
}

/*
 * Only struct pages that correspond to ranges defined by memblock.memory
 * are zeroed and initialized by going through __init_single_page() during
 * memmap_init_zone_range().
 *
 * But, there could be struct pages that correspond to holes in
 * memblock.memory. This can happen because of the following reasons:
 * - physical memory bank size is not necessarily the exact multiple of the
 *   arbitrary section size
 * - early reserved memory may not be listed in memblock.memory
 * - memory layouts defined with memmap= kernel parameter may not align
 *   nicely with memmap sections
 *
 * Explicitly initialize those struct pages so that:
 * - PG_Reserved is set
 * - zone and node links point to zone and node that span the page if the
 *   hole is in the middle of a zone
 * - zone and node links point to adjacent zone/node if the hole falls on
 *   the zone boundary; the pages in such holes will be prepended to the
 *   zone/node above the hole except for the trailing pages in the last
 *   section that will be appended to the zone/node below.
 */
static void __init init_unavailable_range(unsigned long spfn,
					  unsigned long epfn,
					  int zone, int node)
{
	unsigned long pfn;
	u64 pgcnt = 0;

	for (pfn = spfn; pfn < epfn; pfn++) {
		if (!pfn_valid(ALIGN_DOWN(pfn, pageblock_nr_pages))) {
			pfn = ALIGN_DOWN(pfn, pageblock_nr_pages)
				+ pageblock_nr_pages - 1;
			continue;
		}
		__init_single_page(pfn_to_page(pfn), pfn, zone, node);
		__SetPageReserved(pfn_to_page(pfn));
		pgcnt++;
	}

	if (pgcnt)
		pr_info("On node %d, zone %s: %lld pages in unavailable ranges",
			node, zone_names[zone], pgcnt);
}

static void __init memmap_init_zone_range(struct zone *zone,
					  unsigned long start_pfn,
					  unsigned long end_pfn,
					  unsigned long *hole_pfn)
{
	unsigned long zone_start_pfn = zone->zone_start_pfn;
	unsigned long zone_end_pfn = zone_start_pfn + zone->spanned_pages;
	int nid = zone_to_nid(zone), zone_id = zone_idx(zone);

	start_pfn = clamp(start_pfn, zone_start_pfn, zone_end_pfn);
	end_pfn = clamp(end_pfn, zone_start_pfn, zone_end_pfn);

	if (start_pfn >= end_pfn)
		return;

	memmap_init_range(end_pfn - start_pfn, nid, zone_id, start_pfn,
			  zone_end_pfn, MEMINIT_EARLY, NULL, MIGRATE_MOVABLE);

	if (*hole_pfn < start_pfn)
		init_unavailable_range(*hole_pfn, start_pfn, zone_id, nid);

	*hole_pfn = end_pfn;
}

static void __init memmap_init(void)
{
	unsigned long start_pfn, end_pfn;
	unsigned long hole_pfn = 0;
	int i, j, zone_id = 0, nid;

	for_each_mem_pfn_range(i, MAX_NUMNODES, &start_pfn, &end_pfn, &nid) {
		struct pglist_data *node = NODE_DATA(nid);

		for (j = 0; j < MAX_NR_ZONES; j++) {
			struct zone *zone = node->node_zones + j;

			if (!populated_zone(zone))
				continue;

			memmap_init_zone_range(zone, start_pfn, end_pfn,
					       &hole_pfn);
			zone_id = j;
		}
	}

#ifdef CONFIG_SPARSEMEM
	/*
	 * Initialize the memory map for hole in the range [memory_end,
	 * section_end].
	 * Append the pages in this hole to the highest zone in the last
	 * node.
	 * The call to init_unavailable_range() is outside the ifdef to
	 * silence the compiler warining about zone_id set but not used;
	 * for FLATMEM it is a nop anyway
	 */
	end_pfn = round_up(end_pfn, PAGES_PER_SECTION);
	if (hole_pfn < end_pfn)
#endif
		init_unavailable_range(hole_pfn, end_pfn, zone_id, nid);
}

void __init *memmap_alloc(phys_addr_t size, phys_addr_t align,
			  phys_addr_t min_addr, int nid, bool exact_nid)
{
	void *ptr;

	if (exact_nid)
		ptr = memblock_alloc_exact_nid_raw(size, align, min_addr,
						   MEMBLOCK_ALLOC_ACCESSIBLE,
						   nid);
	else
		ptr = memblock_alloc_try_nid_raw(size, align, min_addr,
						 MEMBLOCK_ALLOC_ACCESSIBLE,
						 nid);

	if (ptr && size > 0)
		page_init_poison(ptr, size);

	return ptr;
}

static int zone_batchsize(struct zone *zone)
{
#ifdef CONFIG_MMU
	int batch;

	/*
	 * The number of pages to batch allocate is either ~0.1%
	 * of the zone or 1MB, whichever is smaller. The batch
	 * size is striking a balance between allocation latency
	 * and zone lock contention.
	 */
	batch = min(zone_managed_pages(zone) >> 10, (1024 * 1024) / PAGE_SIZE);
	batch /= 4;		/* We effectively *= 4 below */
	if (batch < 1)
		batch = 1;

	/*
	 * Clamp the batch to a 2^n - 1 value. Having a power
	 * of 2 value was found to be more likely to have
	 * suboptimal cache aliasing properties in some cases.
	 *
	 * For example if 2 tasks are alternately allocating
	 * batches of pages, one task can end up with a lot
	 * of pages of one half of the possible page colors
	 * and the other with pages of the other colors.
	 */
	batch = rounddown_pow_of_two(batch + batch/2) - 1;

	return batch;

#else
	/* The deferral and batching of frees should be suppressed under NOMMU
	 * conditions.
	 *
	 * The problem is that NOMMU needs to be able to allocate large chunks
	 * of contiguous memory as there's no hardware page translation to
	 * assemble apparent contiguous memory from discontiguous pages.
	 *
	 * Queueing large contiguous runs of pages for batching, however,
	 * causes the pages to actually be freed in smaller chunks.  As there
	 * can be a significant delay between the individual batches being
	 * recycled, this leads to the once large chunks of space being
	 * fragmented and becoming unavailable for high-order allocations.
	 */
	return 0;
#endif
}

static int zone_highsize(struct zone *zone, int batch, int cpu_online)
{
#ifdef CONFIG_MMU
	int high;
	int nr_split_cpus;
	unsigned long total_pages;

	if (!percpu_pagelist_high_fraction) {
		/*
		 * By default, the high value of the pcp is based on the zone
		 * low watermark so that if they are full then background
		 * reclaim will not be started prematurely.
		 */
		total_pages = low_wmark_pages(zone);
	} else {
		/*
		 * If percpu_pagelist_high_fraction is configured, the high
		 * value is based on a fraction of the managed pages in the
		 * zone.
		 */
		total_pages = zone_managed_pages(zone) / percpu_pagelist_high_fraction;
	}

	/*
	 * Split the high value across all online CPUs local to the zone. Note
	 * that early in boot that CPUs may not be online yet and that during
	 * CPU hotplug that the cpumask is not yet updated when a CPU is being
	 * onlined. For memory nodes that have no CPUs, split pcp->high across
	 * all online CPUs to mitigate the risk that reclaim is triggered
	 * prematurely due to pages stored on pcp lists.
	 */
	nr_split_cpus = cpumask_weight(cpumask_of_node(zone_to_nid(zone))) + cpu_online;
	if (!nr_split_cpus)
		nr_split_cpus = num_online_cpus();
	high = total_pages / nr_split_cpus;

	/*
	 * Ensure high is at least batch*4. The multiple is based on the
	 * historical relationship between high and batch.
	 */
	high = max(high, batch << 2);

	return high;
#else
	return 0;
#endif
}

/*
 * pcp->high and pcp->batch values are related and generally batch is lower
 * than high. They are also related to pcp->count such that count is lower
 * than high, and as soon as it reaches high, the pcplist is flushed.
 *
 * However, guaranteeing these relations at all times would require e.g. write
 * barriers here but also careful usage of read barriers at the read side, and
 * thus be prone to error and bad for performance. Thus the update only prevents
 * store tearing. Any new users of pcp->batch and pcp->high should ensure they
 * can cope with those fields changing asynchronously, and fully trust only the
 * pcp->count field on the local CPU with interrupts disabled.
 *
 * mutex_is_locked(&pcp_batch_high_lock) required when calling this function
 * outside of boot time (or some other assurance that no concurrent updaters
 * exist).
 */
static void pageset_update(struct per_cpu_pages *pcp, unsigned long high,
		unsigned long batch)
{
	WRITE_ONCE(pcp->batch, batch);
	WRITE_ONCE(pcp->high, high);
}

static void per_cpu_pages_init(struct per_cpu_pages *pcp, struct per_cpu_zonestat *pzstats)
{
	int pindex;

	memset(pcp, 0, sizeof(*pcp));
	memset(pzstats, 0, sizeof(*pzstats));

	spin_lock_init(&pcp->lock);
	for (pindex = 0; pindex < NR_PCP_LISTS; pindex++)
		INIT_LIST_HEAD(&pcp->lists[pindex]);

	/*
	 * Set batch and high values safe for a boot pageset. A true percpu
	 * pageset's initialization will update them subsequently. Here we don't
	 * need to be as careful as pageset_update() as nobody can access the
	 * pageset yet.
	 */
	pcp->high = BOOT_PAGESET_HIGH;
	pcp->batch = BOOT_PAGESET_BATCH;
	pcp->free_factor = 0;
}

static void __zone_set_pageset_high_and_batch(struct zone *zone, unsigned long high,
		unsigned long batch)
{
	struct per_cpu_pages *pcp;
	int cpu;

	for_each_possible_cpu(cpu) {
		pcp = per_cpu_ptr(zone->per_cpu_pageset, cpu);
		pageset_update(pcp, high, batch);
	}
}

/*
 * Calculate and set new high and batch values for all per-cpu pagesets of a
 * zone based on the zone's size.
 */
static void zone_set_pageset_high_and_batch(struct zone *zone, int cpu_online)
{
	int new_high, new_batch;

	new_batch = max(1, zone_batchsize(zone));
	new_high = zone_highsize(zone, new_batch, cpu_online);

	if (zone->pageset_high == new_high &&
	    zone->pageset_batch == new_batch)
		return;

	zone->pageset_high = new_high;
	zone->pageset_batch = new_batch;

	__zone_set_pageset_high_and_batch(zone, new_high, new_batch);
}

void __meminit setup_zone_pageset(struct zone *zone)
{
	int cpu;

	/* Size may be 0 on !SMP && !NUMA */
	if (sizeof(struct per_cpu_zonestat) > 0)
		zone->per_cpu_zonestats = alloc_percpu(struct per_cpu_zonestat);

	zone->per_cpu_pageset = alloc_percpu(struct per_cpu_pages);
	for_each_possible_cpu(cpu) {
		struct per_cpu_pages *pcp;
		struct per_cpu_zonestat *pzstats;

		pcp = per_cpu_ptr(zone->per_cpu_pageset, cpu);
		pzstats = per_cpu_ptr(zone->per_cpu_zonestats, cpu);
		per_cpu_pages_init(pcp, pzstats);
	}

	zone_set_pageset_high_and_batch(zone, 0);
}

/*
 * Allocate per cpu pagesets and initialize them.
 * Before this call only boot pagesets were available.
 */
void __init setup_per_cpu_pageset(void)
{
	struct pglist_data *pgdat;
	struct zone *zone;
	int __maybe_unused cpu;

	for_each_populated_zone(zone)
		setup_zone_pageset(zone);

#ifdef CONFIG_NUMA
	/*
	 * Unpopulated zones continue using the boot pagesets.
	 * The numa stats for these pagesets need to be reset.
	 * Otherwise, they will end up skewing the stats of
	 * the nodes these zones are associated with.
	 */
	for_each_possible_cpu(cpu) {
		struct per_cpu_zonestat *pzstats = &per_cpu(boot_zonestats, cpu);
		memset(pzstats->vm_numa_event, 0,
		       sizeof(pzstats->vm_numa_event));
	}
#endif

	for_each_online_pgdat(pgdat)
		pgdat->per_cpu_nodestats =
			alloc_percpu(struct per_cpu_nodestat);
}

static __meminit void zone_pcp_init(struct zone *zone)
{
	/*
	 * per cpu subsystem is not up at this point. The following code
	 * relies on the ability of the linker to provide the
	 * offset of a (static) per cpu variable into the per cpu area.
	 */
	zone->per_cpu_pageset = &boot_pageset;
	zone->per_cpu_zonestats = &boot_zonestats;
	zone->pageset_high = BOOT_PAGESET_HIGH;
	zone->pageset_batch = BOOT_PAGESET_BATCH;

	if (populated_zone(zone))
		pr_debug("  %s zone: %lu pages, LIFO batch:%u\n", zone->name,
			 zone->present_pages, zone_batchsize(zone));
}

void __meminit init_currently_empty_zone(struct zone *zone,
					unsigned long zone_start_pfn,
					unsigned long size)
{
	struct pglist_data *pgdat = zone->zone_pgdat;
	int zone_idx = zone_idx(zone) + 1;

	if (zone_idx > pgdat->nr_zones)
		pgdat->nr_zones = zone_idx;

	zone->zone_start_pfn = zone_start_pfn;

	mminit_dprintk(MMINIT_TRACE, "memmap_init",
			"Initialising map node %d zone %lu pfns %lu -> %lu\n",
			pgdat->node_id,
			(unsigned long)zone_idx(zone),
			zone_start_pfn, (zone_start_pfn + size));

	zone_init_free_lists(zone);
	zone->initialized = 1;
}

/**
 * get_pfn_range_for_nid - Return the start and end page frames for a node
 * @nid: The nid to return the range for. If MAX_NUMNODES, the min and max PFN are returned.
 * @start_pfn: Passed by reference. On return, it will have the node start_pfn.
 * @end_pfn: Passed by reference. On return, it will have the node end_pfn.
 *
 * It returns the start and end page frame of a node based on information
 * provided by memblock_set_node(). If called for a node
 * with no available memory, a warning is printed and the start and end
 * PFNs will be 0.
 */
void __init get_pfn_range_for_nid(unsigned int nid,
			unsigned long *start_pfn, unsigned long *end_pfn)
{
	unsigned long this_start_pfn, this_end_pfn;
	int i;

	*start_pfn = -1UL;
	*end_pfn = 0;

	for_each_mem_pfn_range(i, nid, &this_start_pfn, &this_end_pfn, NULL) {
		*start_pfn = min(*start_pfn, this_start_pfn);
		*end_pfn = max(*end_pfn, this_end_pfn);
	}

	if (*start_pfn == -1UL)
		*start_pfn = 0;
}

/*
 * This finds a zone that can be used for ZONE_MOVABLE pages. The
 * assumption is made that zones within a node are ordered in monotonic
 * increasing memory addresses so that the "highest" populated zone is used
 */
static void __init find_usable_zone_for_movable(void)
{
	int zone_index;
	for (zone_index = MAX_NR_ZONES - 1; zone_index >= 0; zone_index--) {
		if (zone_index == ZONE_MOVABLE)
			continue;

		if (arch_zone_highest_possible_pfn[zone_index] >
				arch_zone_lowest_possible_pfn[zone_index])
			break;
	}

	VM_BUG_ON(zone_index == -1);
	movable_zone = zone_index;
}

/*
 * The zone ranges provided by the architecture do not include ZONE_MOVABLE
 * because it is sized independent of architecture. Unlike the other zones,
 * the starting point for ZONE_MOVABLE is not fixed. It may be different
 * in each node depending on the size of each node and how evenly kernelcore
 * is distributed. This helper function adjusts the zone ranges
 * provided by the architecture for a given node by using the end of the
 * highest usable zone for ZONE_MOVABLE. This preserves the assumption that
 * zones within a node are in order of monotonic increases memory addresses
 */
static void __init adjust_zone_range_for_zone_movable(int nid,
					unsigned long zone_type,
					unsigned long node_start_pfn,
					unsigned long node_end_pfn,
					unsigned long *zone_start_pfn,
					unsigned long *zone_end_pfn)
{
	/* Only adjust if ZONE_MOVABLE is on this node */
	if (zone_movable_pfn[nid]) {
		/* Size ZONE_MOVABLE */
		if (zone_type == ZONE_MOVABLE) {
			*zone_start_pfn = zone_movable_pfn[nid];
			*zone_end_pfn = min(node_end_pfn,
				arch_zone_highest_possible_pfn[movable_zone]);

		/* Adjust for ZONE_MOVABLE starting within this range */
		} else if (!mirrored_kernelcore &&
			*zone_start_pfn < zone_movable_pfn[nid] &&
			*zone_end_pfn > zone_movable_pfn[nid]) {
			*zone_end_pfn = zone_movable_pfn[nid];

		/* Check if this whole range is within ZONE_MOVABLE */
		} else if (*zone_start_pfn >= zone_movable_pfn[nid])
			*zone_start_pfn = *zone_end_pfn;
	}
}

/*
 * Return the number of pages a zone spans in a node, including holes
 * present_pages = zone_spanned_pages_in_node() - zone_absent_pages_in_node()
 */
static unsigned long __init zone_spanned_pages_in_node(int nid,
					unsigned long zone_type,
					unsigned long node_start_pfn,
					unsigned long node_end_pfn,
					unsigned long *zone_start_pfn,
					unsigned long *zone_end_pfn)
{
	unsigned long zone_low = arch_zone_lowest_possible_pfn[zone_type];
	unsigned long zone_high = arch_zone_highest_possible_pfn[zone_type];
	/* When hotadd a new node from cpu_up(), the node should be empty */
	if (!node_start_pfn && !node_end_pfn)
		return 0;

	/* Get the start and end of the zone */
	*zone_start_pfn = clamp(node_start_pfn, zone_low, zone_high);
	*zone_end_pfn = clamp(node_end_pfn, zone_low, zone_high);
	adjust_zone_range_for_zone_movable(nid, zone_type,
				node_start_pfn, node_end_pfn,
				zone_start_pfn, zone_end_pfn);

	/* Check that this node has pages within the zone's required range */
	if (*zone_end_pfn < node_start_pfn || *zone_start_pfn > node_end_pfn)
		return 0;

	/* Move the zone boundaries inside the node if necessary */
	*zone_end_pfn = min(*zone_end_pfn, node_end_pfn);
	*zone_start_pfn = max(*zone_start_pfn, node_start_pfn);

	/* Return the spanned pages */
	return *zone_end_pfn - *zone_start_pfn;
}

/*
 * Return the number of holes in a range on a node. If nid is MAX_NUMNODES,
 * then all holes in the requested range will be accounted for.
 */
unsigned long __init __absent_pages_in_range(int nid,
				unsigned long range_start_pfn,
				unsigned long range_end_pfn)
{
	unsigned long nr_absent = range_end_pfn - range_start_pfn;
	unsigned long start_pfn, end_pfn;
	int i;

	for_each_mem_pfn_range(i, nid, &start_pfn, &end_pfn, NULL) {
		start_pfn = clamp(start_pfn, range_start_pfn, range_end_pfn);
		end_pfn = clamp(end_pfn, range_start_pfn, range_end_pfn);
		nr_absent -= end_pfn - start_pfn;
	}
	return nr_absent;
}

/**
 * absent_pages_in_range - Return number of page frames in holes within a range
 * @start_pfn: The start PFN to start searching for holes
 * @end_pfn: The end PFN to stop searching for holes
 *
 * Return: the number of pages frames in memory holes within a range.
 */
unsigned long __init absent_pages_in_range(unsigned long start_pfn,
							unsigned long end_pfn)
{
	return __absent_pages_in_range(MAX_NUMNODES, start_pfn, end_pfn);
}

/* Return the number of page frames in holes in a zone on a node */
static unsigned long __init zone_absent_pages_in_node(int nid,
					unsigned long zone_type,
					unsigned long node_start_pfn,
					unsigned long node_end_pfn)
{
	unsigned long zone_low = arch_zone_lowest_possible_pfn[zone_type];
	unsigned long zone_high = arch_zone_highest_possible_pfn[zone_type];
	unsigned long zone_start_pfn, zone_end_pfn;
	unsigned long nr_absent;

	/* When hotadd a new node from cpu_up(), the node should be empty */
	if (!node_start_pfn && !node_end_pfn)
		return 0;

	zone_start_pfn = clamp(node_start_pfn, zone_low, zone_high);
	zone_end_pfn = clamp(node_end_pfn, zone_low, zone_high);

	adjust_zone_range_for_zone_movable(nid, zone_type,
			node_start_pfn, node_end_pfn,
			&zone_start_pfn, &zone_end_pfn);
	nr_absent = __absent_pages_in_range(nid, zone_start_pfn, zone_end_pfn);

	/*
	 * ZONE_MOVABLE handling.
	 * Treat pages to be ZONE_MOVABLE in ZONE_NORMAL as absent pages
	 * and vice versa.
	 */
	if (mirrored_kernelcore && zone_movable_pfn[nid]) {
		unsigned long start_pfn, end_pfn;
		struct memblock_region *r;

		for_each_mem_region(r) {
			start_pfn = clamp(memblock_region_memory_base_pfn(r),
					  zone_start_pfn, zone_end_pfn);
			end_pfn = clamp(memblock_region_memory_end_pfn(r),
					zone_start_pfn, zone_end_pfn);

			if (zone_type == ZONE_MOVABLE &&
			    memblock_is_mirror(r))
				nr_absent += end_pfn - start_pfn;

			if (zone_type == ZONE_NORMAL &&
			    !memblock_is_mirror(r))
				nr_absent += end_pfn - start_pfn;
		}
	}

	return nr_absent;
}

static void __init calculate_node_totalpages(struct pglist_data *pgdat,
						unsigned long node_start_pfn,
						unsigned long node_end_pfn)
{
	unsigned long realtotalpages = 0, totalpages = 0;
	enum zone_type i;

	for (i = 0; i < MAX_NR_ZONES; i++) {
		struct zone *zone = pgdat->node_zones + i;
		unsigned long zone_start_pfn, zone_end_pfn;
		unsigned long spanned, absent;
		unsigned long size, real_size;

		spanned = zone_spanned_pages_in_node(pgdat->node_id, i,
						     node_start_pfn,
						     node_end_pfn,
						     &zone_start_pfn,
						     &zone_end_pfn);
		absent = zone_absent_pages_in_node(pgdat->node_id, i,
						   node_start_pfn,
						   node_end_pfn);

		size = spanned;
		real_size = size - absent;

		if (size)
			zone->zone_start_pfn = zone_start_pfn;
		else
			zone->zone_start_pfn = 0;
		zone->spanned_pages = size;
		zone->present_pages = real_size;
#if defined(CONFIG_MEMORY_HOTPLUG)
		zone->present_early_pages = real_size;
#endif

		totalpages += size;
		realtotalpages += real_size;
	}

	pgdat->node_spanned_pages = totalpages;
	pgdat->node_present_pages = realtotalpages;
	pr_debug("On node %d totalpages: %lu\n", pgdat->node_id, realtotalpages);
}

#ifndef CONFIG_SPARSEMEM
/*
 * Calculate the size of the zone->blockflags rounded to an unsigned long
 * Start by making sure zonesize is a multiple of pageblock_order by rounding
 * up. Then use 1 NR_PAGEBLOCK_BITS worth of bits per pageblock, finally
 * round what is now in bits to nearest long in bits, then return it in
 * bytes.
 */
static unsigned long __init usemap_size(unsigned long zone_start_pfn, unsigned long zonesize)
{
	unsigned long usemapsize;

	zonesize += zone_start_pfn & (pageblock_nr_pages-1);
	usemapsize = roundup(zonesize, pageblock_nr_pages);
	usemapsize = usemapsize >> pageblock_order;
	usemapsize *= NR_PAGEBLOCK_BITS;
	usemapsize = roundup(usemapsize, 8 * sizeof(unsigned long));

	return usemapsize / 8;
}

static void __ref setup_usemap(struct zone *zone)
{
	unsigned long usemapsize = usemap_size(zone->zone_start_pfn,
					       zone->spanned_pages);
	zone->pageblock_flags = NULL;
	if (usemapsize) {
		zone->pageblock_flags =
			memblock_alloc_node(usemapsize, SMP_CACHE_BYTES,
					    zone_to_nid(zone));
		if (!zone->pageblock_flags)
			panic("Failed to allocate %ld bytes for zone %s pageblock flags on node %d\n",
			      usemapsize, zone->name, zone_to_nid(zone));
	}
}
#else
static inline void setup_usemap(struct zone *zone) {}
#endif /* CONFIG_SPARSEMEM */

#ifdef CONFIG_HUGETLB_PAGE_SIZE_VARIABLE

/* Initialise the number of pages represented by NR_PAGEBLOCK_BITS */
void __init set_pageblock_order(void)
{
	unsigned int order = MAX_ORDER - 1;

	/* Check that pageblock_nr_pages has not already been setup */
	if (pageblock_order)
		return;

	/* Don't let pageblocks exceed the maximum allocation granularity. */
	if (HPAGE_SHIFT > PAGE_SHIFT && HUGETLB_PAGE_ORDER < order)
		order = HUGETLB_PAGE_ORDER;

	/*
	 * Assume the largest contiguous order of interest is a huge page.
	 * This value may be variable depending on boot parameters on IA64 and
	 * powerpc.
	 */
	pageblock_order = order;
}
#else /* CONFIG_HUGETLB_PAGE_SIZE_VARIABLE */

/*
 * When CONFIG_HUGETLB_PAGE_SIZE_VARIABLE is not set, set_pageblock_order()
 * is unused as pageblock_order is set at compile-time. See
 * include/linux/pageblock-flags.h for the values of pageblock_order based on
 * the kernel config
 */
void __init set_pageblock_order(void)
{
}

#endif /* CONFIG_HUGETLB_PAGE_SIZE_VARIABLE */

static unsigned long __init calc_memmap_size(unsigned long spanned_pages,
						unsigned long present_pages)
{
	unsigned long pages = spanned_pages;

	/*
	 * Provide a more accurate estimation if there are holes within
	 * the zone and SPARSEMEM is in use. If there are holes within the
	 * zone, each populated memory region may cost us one or two extra
	 * memmap pages due to alignment because memmap pages for each
	 * populated regions may not be naturally aligned on page boundary.
	 * So the (present_pages >> 4) heuristic is a tradeoff for that.
	 */
	if (spanned_pages > present_pages + (present_pages >> 4) &&
	    IS_ENABLED(CONFIG_SPARSEMEM))
		pages = present_pages;

	return PAGE_ALIGN(pages * sizeof(struct page)) >> PAGE_SHIFT;
}

#ifdef CONFIG_TRANSPARENT_HUGEPAGE
static void pgdat_init_split_queue(struct pglist_data *pgdat)
{
	struct deferred_split *ds_queue = &pgdat->deferred_split_queue;

	spin_lock_init(&ds_queue->split_queue_lock);
	INIT_LIST_HEAD(&ds_queue->split_queue);
	ds_queue->split_queue_len = 0;
}
#else
static void pgdat_init_split_queue(struct pglist_data *pgdat) {}
#endif

#ifdef CONFIG_COMPACTION
static void pgdat_init_kcompactd(struct pglist_data *pgdat)
{
	init_waitqueue_head(&pgdat->kcompactd_wait);
}
#else
static void pgdat_init_kcompactd(struct pglist_data *pgdat) {}
#endif

static void __meminit pgdat_init_internals(struct pglist_data *pgdat)
{
	int i;

	pgdat_resize_init(pgdat);

	pgdat_init_split_queue(pgdat);
	pgdat_init_kcompactd(pgdat);

	init_waitqueue_head(&pgdat->kswapd_wait);
	init_waitqueue_head(&pgdat->pfmemalloc_wait);

	for (i = 0; i < NR_VMSCAN_THROTTLE; i++)
		init_waitqueue_head(&pgdat->reclaim_wait[i]);

	pgdat_page_ext_init(pgdat);
	lruvec_init(&pgdat->__lruvec);
}

static void __meminit zone_init_internals(struct zone *zone, enum zone_type idx, int nid,
							unsigned long remaining_pages)
{
	atomic_long_set(&zone->managed_pages, remaining_pages);
	zone_set_nid(zone, nid);
	zone->name = zone_names[idx];
	zone->zone_pgdat = NODE_DATA(nid);
	spin_lock_init(&zone->lock);
	zone_seqlock_init(zone);
	zone_pcp_init(zone);
}

/*
 * Set up the zone data structures
 * - init pgdat internals
 * - init all zones belonging to this node
 *
 * NOTE: this function is only called during memory hotplug
 */
#ifdef CONFIG_MEMORY_HOTPLUG
void __ref free_area_init_core_hotplug(struct pglist_data *pgdat)
{
	int nid = pgdat->node_id;
	enum zone_type z;
	int cpu;

	pgdat_init_internals(pgdat);

	if (pgdat->per_cpu_nodestats == &boot_nodestats)
		pgdat->per_cpu_nodestats = alloc_percpu(struct per_cpu_nodestat);

	/*
	 * Reset the nr_zones, order and highest_zoneidx before reuse.
	 * Note that kswapd will init kswapd_highest_zoneidx properly
	 * when it starts in the near future.
	 */
	pgdat->nr_zones = 0;
	pgdat->kswapd_order = 0;
	pgdat->kswapd_highest_zoneidx = 0;
	pgdat->node_start_pfn = 0;
	for_each_online_cpu(cpu) {
		struct per_cpu_nodestat *p;

		p = per_cpu_ptr(pgdat->per_cpu_nodestats, cpu);
		memset(p, 0, sizeof(*p));
	}

	for (z = 0; z < MAX_NR_ZONES; z++)
		zone_init_internals(&pgdat->node_zones[z], z, nid, 0);
}
#endif

/*
 * Set up the zone data structures:
 *   - mark all pages reserved
 *   - mark all memory queues empty
 *   - clear the memory bitmaps
 *
 * NOTE: pgdat should get zeroed by caller.
 * NOTE: this function is only called during early init.
 */
static void __init free_area_init_core(struct pglist_data *pgdat)
{
	enum zone_type j;
	int nid = pgdat->node_id;

	pgdat_init_internals(pgdat);
	pgdat->per_cpu_nodestats = &boot_nodestats;

	for (j = 0; j < MAX_NR_ZONES; j++) {
		struct zone *zone = pgdat->node_zones + j;
		unsigned long size, freesize, memmap_pages;

		size = zone->spanned_pages;
		freesize = zone->present_pages;

		/*
		 * Adjust freesize so that it accounts for how much memory
		 * is used by this zone for memmap. This affects the watermark
		 * and per-cpu initialisations
		 */
		memmap_pages = calc_memmap_size(size, freesize);
		if (!is_highmem_idx(j)) {
			if (freesize >= memmap_pages) {
				freesize -= memmap_pages;
				if (memmap_pages)
					pr_debug("  %s zone: %lu pages used for memmap\n",
						 zone_names[j], memmap_pages);
			} else
				pr_warn("  %s zone: %lu memmap pages exceeds freesize %lu\n",
					zone_names[j], memmap_pages, freesize);
		}

		/* Account for reserved pages */
		if (j == 0 && freesize > dma_reserve) {
			freesize -= dma_reserve;
			pr_debug("  %s zone: %lu pages reserved\n", zone_names[0], dma_reserve);
		}

		if (!is_highmem_idx(j))
			nr_kernel_pages += freesize;
		/* Charge for highmem memmap if there are enough kernel pages */
		else if (nr_kernel_pages > memmap_pages * 2)
			nr_kernel_pages -= memmap_pages;
		nr_all_pages += freesize;

		/*
		 * Set an approximate value for lowmem here, it will be adjusted
		 * when the bootmem allocator frees pages into the buddy system.
		 * And all highmem pages will be managed by the buddy system.
		 */
		zone_init_internals(zone, j, nid, freesize);

		if (!size)
			continue;

		set_pageblock_order();
		setup_usemap(zone);
		init_currently_empty_zone(zone, zone->zone_start_pfn, size);
	}
}

#ifdef CONFIG_FLATMEM
static void __init alloc_node_mem_map(struct pglist_data *pgdat)
{
	unsigned long __maybe_unused start = 0;
	unsigned long __maybe_unused offset = 0;

	/* Skip empty nodes */
	if (!pgdat->node_spanned_pages)
		return;

	start = pgdat->node_start_pfn & ~(MAX_ORDER_NR_PAGES - 1);
	offset = pgdat->node_start_pfn - start;
	/* ia64 gets its own node_mem_map, before this, without bootmem */
	if (!pgdat->node_mem_map) {
		unsigned long size, end;
		struct page *map;

		/*
		 * The zone's endpoints aren't required to be MAX_ORDER
		 * aligned but the node_mem_map endpoints must be in order
		 * for the buddy allocator to function correctly.
		 */
		end = pgdat_end_pfn(pgdat);
		end = ALIGN(end, MAX_ORDER_NR_PAGES);
		size =  (end - start) * sizeof(struct page);
		map = memmap_alloc(size, SMP_CACHE_BYTES, MEMBLOCK_LOW_LIMIT,
				   pgdat->node_id, false);
		if (!map)
			panic("Failed to allocate %ld bytes for node %d memory map\n",
			      size, pgdat->node_id);
		pgdat->node_mem_map = map + offset;
	}
	pr_debug("%s: node %d, pgdat %08lx, node_mem_map %08lx\n",
				__func__, pgdat->node_id, (unsigned long)pgdat,
				(unsigned long)pgdat->node_mem_map);
#ifndef CONFIG_NUMA
	/*
	 * With no DISCONTIG, the global mem_map is just set as node 0's
	 */
	if (pgdat == NODE_DATA(0)) {
		mem_map = NODE_DATA(0)->node_mem_map;
		if (page_to_pfn(mem_map) != pgdat->node_start_pfn)
			mem_map -= offset;
	}
#endif
}
#else
static inline void alloc_node_mem_map(struct pglist_data *pgdat) { }
#endif /* CONFIG_FLATMEM */

#ifdef CONFIG_DEFERRED_STRUCT_PAGE_INIT
static inline void pgdat_set_deferred_range(pg_data_t *pgdat)
{
	pgdat->first_deferred_pfn = ULONG_MAX;
}
#else
static inline void pgdat_set_deferred_range(pg_data_t *pgdat) {}
#endif

static void __init free_area_init_node(int nid)
{
	pg_data_t *pgdat = NODE_DATA(nid);
	unsigned long start_pfn = 0;
	unsigned long end_pfn = 0;

	/* pg_data_t should be reset to zero when it's allocated */
	WARN_ON(pgdat->nr_zones || pgdat->kswapd_highest_zoneidx);

	get_pfn_range_for_nid(nid, &start_pfn, &end_pfn);

	pgdat->node_id = nid;
	pgdat->node_start_pfn = start_pfn;
	pgdat->per_cpu_nodestats = NULL;

	if (start_pfn != end_pfn) {
		pr_info("Initmem setup node %d [mem %#018Lx-%#018Lx]\n", nid,
			(u64)start_pfn << PAGE_SHIFT,
			end_pfn ? ((u64)end_pfn << PAGE_SHIFT) - 1 : 0);
	} else {
		pr_info("Initmem setup node %d as memoryless\n", nid);
	}

	calculate_node_totalpages(pgdat, start_pfn, end_pfn);

	alloc_node_mem_map(pgdat);
	pgdat_set_deferred_range(pgdat);

	free_area_init_core(pgdat);
}

static void __init free_area_init_memoryless_node(int nid)
{
	free_area_init_node(nid);
}

#if MAX_NUMNODES > 1
/*
 * Figure out the number of possible node ids.
 */
void __init setup_nr_node_ids(void)
{
	unsigned int highest;

	highest = find_last_bit(node_possible_map.bits, MAX_NUMNODES);
	nr_node_ids = highest + 1;
}
#endif

/**
 * node_map_pfn_alignment - determine the maximum internode alignment
 *
 * This function should be called after node map is populated and sorted.
 * It calculates the maximum power of two alignment which can distinguish
 * all the nodes.
 *
 * For example, if all nodes are 1GiB and aligned to 1GiB, the return value
 * would indicate 1GiB alignment with (1 << (30 - PAGE_SHIFT)).  If the
 * nodes are shifted by 256MiB, 256MiB.  Note that if only the last node is
 * shifted, 1GiB is enough and this function will indicate so.
 *
 * This is used to test whether pfn -> nid mapping of the chosen memory
 * model has fine enough granularity to avoid incorrect mapping for the
 * populated node map.
 *
 * Return: the determined alignment in pfn's.  0 if there is no alignment
 * requirement (single node).
 */
unsigned long __init node_map_pfn_alignment(void)
{
	unsigned long accl_mask = 0, last_end = 0;
	unsigned long start, end, mask;
	int last_nid = NUMA_NO_NODE;
	int i, nid;

	for_each_mem_pfn_range(i, MAX_NUMNODES, &start, &end, &nid) {
		if (!start || last_nid < 0 || last_nid == nid) {
			last_nid = nid;
			last_end = end;
			continue;
		}

		/*
		 * Start with a mask granular enough to pin-point to the
		 * start pfn and tick off bits one-by-one until it becomes
		 * too coarse to separate the current node from the last.
		 */
		mask = ~((1 << __ffs(start)) - 1);
		while (mask && last_end <= (start & (mask << 1)))
			mask <<= 1;

		/* accumulate all internode masks */
		accl_mask |= mask;
	}

	/* convert mask to number of pages */
	return ~accl_mask + 1;
}

/**
 * find_min_pfn_with_active_regions - Find the minimum PFN registered
 *
 * Return: the minimum PFN based on information provided via
 * memblock_set_node().
 */
unsigned long __init find_min_pfn_with_active_regions(void)
{
	return PHYS_PFN(memblock_start_of_DRAM());
}

/*
 * early_calculate_totalpages()
 * Sum pages in active regions for movable zone.
 * Populate N_MEMORY for calculating usable_nodes.
 */
static unsigned long __init early_calculate_totalpages(void)
{
	unsigned long totalpages = 0;
	unsigned long start_pfn, end_pfn;
	int i, nid;

	for_each_mem_pfn_range(i, MAX_NUMNODES, &start_pfn, &end_pfn, &nid) {
		unsigned long pages = end_pfn - start_pfn;

		totalpages += pages;
		if (pages)
			node_set_state(nid, N_MEMORY);
	}
	return totalpages;
}

/*
 * Find the PFN the Movable zone begins in each node. Kernel memory
 * is spread evenly between nodes as long as the nodes have enough
 * memory. When they don't, some nodes will have more kernelcore than
 * others
 */
static void __init find_zone_movable_pfns_for_nodes(void)
{
	int i, nid;
	unsigned long usable_startpfn;
	unsigned long kernelcore_node, kernelcore_remaining;
	/* save the state before borrow the nodemask */
	nodemask_t saved_node_state = node_states[N_MEMORY];
	unsigned long totalpages = early_calculate_totalpages();
	int usable_nodes = nodes_weight(node_states[N_MEMORY]);
	struct memblock_region *r;

	/* Need to find movable_zone earlier when movable_node is specified. */
	find_usable_zone_for_movable();

	/*
	 * If movable_node is specified, ignore kernelcore and movablecore
	 * options.
	 */
	if (movable_node_is_enabled()) {
		for_each_mem_region(r) {
			if (!memblock_is_hotpluggable(r))
				continue;

			nid = memblock_get_region_node(r);

			usable_startpfn = PFN_DOWN(r->base);
			zone_movable_pfn[nid] = zone_movable_pfn[nid] ?
				min(usable_startpfn, zone_movable_pfn[nid]) :
				usable_startpfn;
		}

		goto out2;
	}

	/*
	 * If kernelcore=mirror is specified, ignore movablecore option
	 */
	if (mirrored_kernelcore) {
		bool mem_below_4gb_not_mirrored = false;

		for_each_mem_region(r) {
			if (memblock_is_mirror(r))
				continue;

			nid = memblock_get_region_node(r);

			usable_startpfn = memblock_region_memory_base_pfn(r);

			if (usable_startpfn < PHYS_PFN(SZ_4G)) {
				mem_below_4gb_not_mirrored = true;
				continue;
			}

			zone_movable_pfn[nid] = zone_movable_pfn[nid] ?
				min(usable_startpfn, zone_movable_pfn[nid]) :
				usable_startpfn;
		}

		if (mem_below_4gb_not_mirrored)
			pr_warn("This configuration results in unmirrored kernel memory.\n");

		goto out2;
	}

	/*
	 * If kernelcore=nn% or movablecore=nn% was specified, calculate the
	 * amount of necessary memory.
	 */
	if (required_kernelcore_percent)
		required_kernelcore = (totalpages * 100 * required_kernelcore_percent) /
				       10000UL;
	if (required_movablecore_percent)
		required_movablecore = (totalpages * 100 * required_movablecore_percent) /
					10000UL;

	/*
	 * If movablecore= was specified, calculate what size of
	 * kernelcore that corresponds so that memory usable for
	 * any allocation type is evenly spread. If both kernelcore
	 * and movablecore are specified, then the value of kernelcore
	 * will be used for required_kernelcore if it's greater than
	 * what movablecore would have allowed.
	 */
	if (required_movablecore) {
		unsigned long corepages;

		/*
		 * Round-up so that ZONE_MOVABLE is at least as large as what
		 * was requested by the user
		 */
		required_movablecore =
			roundup(required_movablecore, MAX_ORDER_NR_PAGES);
		required_movablecore = min(totalpages, required_movablecore);
		corepages = totalpages - required_movablecore;

		required_kernelcore = max(required_kernelcore, corepages);
	}

	/*
	 * If kernelcore was not specified or kernelcore size is larger
	 * than totalpages, there is no ZONE_MOVABLE.
	 */
	if (!required_kernelcore || required_kernelcore >= totalpages)
		goto out;

	/* usable_startpfn is the lowest possible pfn ZONE_MOVABLE can be at */
	usable_startpfn = arch_zone_lowest_possible_pfn[movable_zone];

restart:
	/* Spread kernelcore memory as evenly as possible throughout nodes */
	kernelcore_node = required_kernelcore / usable_nodes;
	for_each_node_state(nid, N_MEMORY) {
		unsigned long start_pfn, end_pfn;

		/*
		 * Recalculate kernelcore_node if the division per node
		 * now exceeds what is necessary to satisfy the requested
		 * amount of memory for the kernel
		 */
		if (required_kernelcore < kernelcore_node)
			kernelcore_node = required_kernelcore / usable_nodes;

		/*
		 * As the map is walked, we track how much memory is usable
		 * by the kernel using kernelcore_remaining. When it is
		 * 0, the rest of the node is usable by ZONE_MOVABLE
		 */
		kernelcore_remaining = kernelcore_node;

		/* Go through each range of PFNs within this node */
		for_each_mem_pfn_range(i, nid, &start_pfn, &end_pfn, NULL) {
			unsigned long size_pages;

			start_pfn = max(start_pfn, zone_movable_pfn[nid]);
			if (start_pfn >= end_pfn)
				continue;

			/* Account for what is only usable for kernelcore */
			if (start_pfn < usable_startpfn) {
				unsigned long kernel_pages;
				kernel_pages = min(end_pfn, usable_startpfn)
								- start_pfn;

				kernelcore_remaining -= min(kernel_pages,
							kernelcore_remaining);
				required_kernelcore -= min(kernel_pages,
							required_kernelcore);

				/* Continue if range is now fully accounted */
				if (end_pfn <= usable_startpfn) {

					/*
					 * Push zone_movable_pfn to the end so
					 * that if we have to rebalance
					 * kernelcore across nodes, we will
					 * not double account here
					 */
					zone_movable_pfn[nid] = end_pfn;
					continue;
				}
				start_pfn = usable_startpfn;
			}

			/*
			 * The usable PFN range for ZONE_MOVABLE is from
			 * start_pfn->end_pfn. Calculate size_pages as the
			 * number of pages used as kernelcore
			 */
			size_pages = end_pfn - start_pfn;
			if (size_pages > kernelcore_remaining)
				size_pages = kernelcore_remaining;
			zone_movable_pfn[nid] = start_pfn + size_pages;

			/*
			 * Some kernelcore has been met, update counts and
			 * break if the kernelcore for this node has been
			 * satisfied
			 */
			required_kernelcore -= min(required_kernelcore,
								size_pages);
			kernelcore_remaining -= size_pages;
			if (!kernelcore_remaining)
				break;
		}
	}

	/*
	 * If there is still required_kernelcore, we do another pass with one
	 * less node in the count. This will push zone_movable_pfn[nid] further
	 * along on the nodes that still have memory until kernelcore is
	 * satisfied
	 */
	usable_nodes--;
	if (usable_nodes && required_kernelcore > usable_nodes)
		goto restart;

out2:
	/* Align start of ZONE_MOVABLE on all nids to MAX_ORDER_NR_PAGES */
	for (nid = 0; nid < MAX_NUMNODES; nid++) {
		unsigned long start_pfn, end_pfn;

		zone_movable_pfn[nid] =
			roundup(zone_movable_pfn[nid], MAX_ORDER_NR_PAGES);

		get_pfn_range_for_nid(nid, &start_pfn, &end_pfn);
		if (zone_movable_pfn[nid] >= end_pfn)
			zone_movable_pfn[nid] = 0;
	}

out:
	/* restore the node_state */
	node_states[N_MEMORY] = saved_node_state;
}

/* Any regular or high memory on that node ? */
static void check_for_memory(pg_data_t *pgdat, int nid)
{
	enum zone_type zone_type;

	for (zone_type = 0; zone_type <= ZONE_MOVABLE - 1; zone_type++) {
		struct zone *zone = &pgdat->node_zones[zone_type];
		if (populated_zone(zone)) {
			if (IS_ENABLED(CONFIG_HIGHMEM))
				node_set_state(nid, N_HIGH_MEMORY);
			if (zone_type <= ZONE_NORMAL)
				node_set_state(nid, N_NORMAL_MEMORY);
			break;
		}
	}
}

/*
 * Some architectures, e.g. ARC may have ZONE_HIGHMEM below ZONE_NORMAL. For
 * such cases we allow max_zone_pfn sorted in the descending order
 */
bool __weak arch_has_descending_max_zone_pfns(void)
{
	return false;
}

/**
 * free_area_init - Initialise all pg_data_t and zone data
 * @max_zone_pfn: an array of max PFNs for each zone
 *
 * This will call free_area_init_node() for each active node in the system.
 * Using the page ranges provided by memblock_set_node(), the size of each
 * zone in each node and their holes is calculated. If the maximum PFN
 * between two adjacent zones match, it is assumed that the zone is empty.
 * For example, if arch_max_dma_pfn == arch_max_dma32_pfn, it is assumed
 * that arch_max_dma32_pfn has no pages. It is also assumed that a zone
 * starts where the previous one ended. For example, ZONE_DMA32 starts
 * at arch_max_dma_pfn.
 */
void __init free_area_init(unsigned long *max_zone_pfn)
{
	unsigned long start_pfn, end_pfn;
	int i, nid, zone;
	bool descending;

	/* Record where the zone boundaries are */
	memset(arch_zone_lowest_possible_pfn, 0,
				sizeof(arch_zone_lowest_possible_pfn));
	memset(arch_zone_highest_possible_pfn, 0,
				sizeof(arch_zone_highest_possible_pfn));

	start_pfn = find_min_pfn_with_active_regions();
	descending = arch_has_descending_max_zone_pfns();

	for (i = 0; i < MAX_NR_ZONES; i++) {
		if (descending)
			zone = MAX_NR_ZONES - i - 1;
		else
			zone = i;

		if (zone == ZONE_MOVABLE)
			continue;

		end_pfn = max(max_zone_pfn[zone], start_pfn);
		arch_zone_lowest_possible_pfn[zone] = start_pfn;
		arch_zone_highest_possible_pfn[zone] = end_pfn;

		start_pfn = end_pfn;
	}

	/* Find the PFNs that ZONE_MOVABLE begins at in each node */
	memset(zone_movable_pfn, 0, sizeof(zone_movable_pfn));
	find_zone_movable_pfns_for_nodes();

	/* Print out the zone ranges */
	pr_info("Zone ranges:\n");
	for (i = 0; i < MAX_NR_ZONES; i++) {
		if (i == ZONE_MOVABLE)
			continue;
		pr_info("  %-8s ", zone_names[i]);
		if (arch_zone_lowest_possible_pfn[i] ==
				arch_zone_highest_possible_pfn[i])
			pr_cont("empty\n");
		else
			pr_cont("[mem %#018Lx-%#018Lx]\n",
				(u64)arch_zone_lowest_possible_pfn[i]
					<< PAGE_SHIFT,
				((u64)arch_zone_highest_possible_pfn[i]
					<< PAGE_SHIFT) - 1);
	}

	/* Print out the PFNs ZONE_MOVABLE begins at in each node */
	pr_info("Movable zone start for each node\n");
	for (i = 0; i < MAX_NUMNODES; i++) {
		if (zone_movable_pfn[i])
			pr_info("  Node %d: %#018Lx\n", i,
			       (u64)zone_movable_pfn[i] << PAGE_SHIFT);
	}

	/*
	 * Print out the early node map, and initialize the
	 * subsection-map relative to active online memory ranges to
	 * enable future "sub-section" extensions of the memory map.
	 */
	pr_info("Early memory node ranges\n");
	for_each_mem_pfn_range(i, MAX_NUMNODES, &start_pfn, &end_pfn, &nid) {
		pr_info("  node %3d: [mem %#018Lx-%#018Lx]\n", nid,
			(u64)start_pfn << PAGE_SHIFT,
			((u64)end_pfn << PAGE_SHIFT) - 1);
		subsection_map_init(start_pfn, end_pfn - start_pfn);
	}

	/* Initialise every node */
	mminit_verify_pageflags_layout();
	setup_nr_node_ids();
	for_each_node(nid) {
		pg_data_t *pgdat;

		if (!node_online(nid)) {
			pr_info("Initializing node %d as memoryless\n", nid);

			/* Allocator not initialized yet */
			pgdat = arch_alloc_nodedata(nid);
			if (!pgdat) {
				pr_err("Cannot allocate %zuB for node %d.\n",
						sizeof(*pgdat), nid);
				continue;
			}
			arch_refresh_nodedata(nid, pgdat);
			free_area_init_memoryless_node(nid);

			/*
			 * We do not want to confuse userspace by sysfs
			 * files/directories for node without any memory
			 * attached to it, so this node is not marked as
			 * N_MEMORY and not marked online so that no sysfs
			 * hierarchy will be created via register_one_node for
			 * it. The pgdat will get fully initialized by
			 * hotadd_init_pgdat() when memory is hotplugged into
			 * this node.
			 */
			continue;
		}

		pgdat = NODE_DATA(nid);
		free_area_init_node(nid);

		/* Any memory on that node */
		if (pgdat->node_present_pages)
			node_set_state(nid, N_MEMORY);
		check_for_memory(pgdat, nid);
	}

	memmap_init();
}

static int __init cmdline_parse_core(char *p, unsigned long *core,
				     unsigned long *percent)
{
	unsigned long long coremem;
	char *endptr;

	if (!p)
		return -EINVAL;

	/* Value may be a percentage of total memory, otherwise bytes */
	coremem = simple_strtoull(p, &endptr, 0);
	if (*endptr == '%') {
		/* Paranoid check for percent values greater than 100 */
		WARN_ON(coremem > 100);

		*percent = coremem;
	} else {
		coremem = memparse(p, &p);
		/* Paranoid check that UL is enough for the coremem value */
		WARN_ON((coremem >> PAGE_SHIFT) > ULONG_MAX);

		*core = coremem >> PAGE_SHIFT;
		*percent = 0UL;
	}
	return 0;
}

/*
 * kernelcore=size sets the amount of memory for use for allocations that
 * cannot be reclaimed or migrated.
 */
static int __init cmdline_parse_kernelcore(char *p)
{
	/* parse kernelcore=mirror */
	if (parse_option_str(p, "mirror")) {
		mirrored_kernelcore = true;
		return 0;
	}

	return cmdline_parse_core(p, &required_kernelcore,
				  &required_kernelcore_percent);
}

/*
 * movablecore=size sets the amount of memory for use for allocations that
 * can be reclaimed or migrated.
 */
static int __init cmdline_parse_movablecore(char *p)
{
	return cmdline_parse_core(p, &required_movablecore,
				  &required_movablecore_percent);
}

early_param("kernelcore", cmdline_parse_kernelcore);
early_param("movablecore", cmdline_parse_movablecore);

void adjust_managed_page_count(struct page *page, long count)
{
	atomic_long_add(count, &page_zone(page)->managed_pages);
	totalram_pages_add(count);
#ifdef CONFIG_HIGHMEM
	if (PageHighMem(page))
		totalhigh_pages_add(count);
#endif
}
EXPORT_SYMBOL(adjust_managed_page_count);

unsigned long free_reserved_area(void *start, void *end, int poison, const char *s)
{
	void *pos;
	unsigned long pages = 0;

	start = (void *)PAGE_ALIGN((unsigned long)start);
	end = (void *)((unsigned long)end & PAGE_MASK);
	for (pos = start; pos < end; pos += PAGE_SIZE, pages++) {
		struct page *page = virt_to_page(pos);
		void *direct_map_addr;

		/*
		 * 'direct_map_addr' might be different from 'pos'
		 * because some architectures' virt_to_page()
		 * work with aliases.  Getting the direct map
		 * address ensures that we get a _writeable_
		 * alias for the memset().
		 */
		direct_map_addr = page_address(page);
		/*
		 * Perform a kasan-unchecked memset() since this memory
		 * has not been initialized.
		 */
		direct_map_addr = kasan_reset_tag(direct_map_addr);
		if ((unsigned int)poison <= 0xFF)
			memset(direct_map_addr, poison, PAGE_SIZE);

		free_reserved_page(page);
	}

	if (pages && s)
		pr_info("Freeing %s memory: %ldK\n", s, K(pages));

	return pages;
}

void __init mem_init_print_info(void)
{
	unsigned long physpages, codesize, datasize, rosize, bss_size;
	unsigned long init_code_size, init_data_size;

	physpages = get_num_physpages();
	codesize = _etext - _stext;
	datasize = _edata - _sdata;
	rosize = __end_rodata - __start_rodata;
	bss_size = __bss_stop - __bss_start;
	init_data_size = __init_end - __init_begin;
	init_code_size = _einittext - _sinittext;

	/*
	 * Detect special cases and adjust section sizes accordingly:
	 * 1) .init.* may be embedded into .data sections
	 * 2) .init.text.* may be out of [__init_begin, __init_end],
	 *    please refer to arch/tile/kernel/vmlinux.lds.S.
	 * 3) .rodata.* may be embedded into .text or .data sections.
	 */
#define adj_init_size(start, end, size, pos, adj) \
	do { \
		if (&start[0] <= &pos[0] && &pos[0] < &end[0] && size > adj) \
			size -= adj; \
	} while (0)

	adj_init_size(__init_begin, __init_end, init_data_size,
		     _sinittext, init_code_size);
	adj_init_size(_stext, _etext, codesize, _sinittext, init_code_size);
	adj_init_size(_sdata, _edata, datasize, __init_begin, init_data_size);
	adj_init_size(_stext, _etext, codesize, __start_rodata, rosize);
	adj_init_size(_sdata, _edata, datasize, __start_rodata, rosize);

#undef	adj_init_size

	pr_info("Memory: %luK/%luK available (%luK kernel code, %luK rwdata, %luK rodata, %luK init, %luK bss, %luK reserved, %luK cma-reserved"
#ifdef	CONFIG_HIGHMEM
		", %luK highmem"
#endif
		")\n",
		K(nr_free_pages()), K(physpages),
		codesize >> 10, datasize >> 10, rosize >> 10,
		(init_data_size + init_code_size) >> 10, bss_size >> 10,
		K(physpages - totalram_pages() - totalcma_pages),
		K(totalcma_pages)
#ifdef	CONFIG_HIGHMEM
		, K(totalhigh_pages())
#endif
		);
}

/**
 * set_dma_reserve - set the specified number of pages reserved in the first zone
 * @new_dma_reserve: The number of pages to mark reserved
 *
 * The per-cpu batchsize and zone watermarks are determined by managed_pages.
 * In the DMA zone, a significant percentage may be consumed by kernel image
 * and other unfreeable allocations which can skew the watermarks badly. This
 * function may optionally be used to account for unfreeable pages in the
 * first zone (e.g., ZONE_DMA). The effect will be lower watermarks and
 * smaller per-cpu batchsize.
 */
void __init set_dma_reserve(unsigned long new_dma_reserve)
{
	dma_reserve = new_dma_reserve;
}

static int page_alloc_cpu_dead(unsigned int cpu)
{
	struct zone *zone;

	lru_add_drain_cpu(cpu);
	mlock_page_drain_remote(cpu);
	drain_pages(cpu);

	/*
	 * Spill the event counters of the dead processor
	 * into the current processors event counters.
	 * This artificially elevates the count of the current
	 * processor.
	 */
	vm_events_fold_cpu(cpu);

	/*
	 * Zero the differential counters of the dead processor
	 * so that the vm statistics are consistent.
	 *
	 * This is only okay since the processor is dead and cannot
	 * race with what we are doing.
	 */
	cpu_vm_stats_fold(cpu);

	for_each_populated_zone(zone)
		zone_pcp_update(zone, 0);

	return 0;
}

static int page_alloc_cpu_online(unsigned int cpu)
{
	struct zone *zone;

	for_each_populated_zone(zone)
		zone_pcp_update(zone, 1);
	return 0;
}

#ifdef CONFIG_NUMA
int hashdist = HASHDIST_DEFAULT;

static int __init set_hashdist(char *str)
{
	if (!str)
		return 0;
	hashdist = simple_strtoul(str, &str, 0);
	return 1;
}
__setup("hashdist=", set_hashdist);
#endif

void __init page_alloc_init(void)
{
	int ret;

#ifdef CONFIG_NUMA
	if (num_node_state_eq(N_MEMORY, 1))
		hashdist = 0;
#endif

	ret = cpuhp_setup_state_nocalls(CPUHP_PAGE_ALLOC,
					"mm/page_alloc:pcp",
					page_alloc_cpu_online,
					page_alloc_cpu_dead);
	WARN_ON(ret < 0);
}

/*
 * calculate_totalreserve_pages - called when sysctl_lowmem_reserve_ratio
 *	or min_free_kbytes changes.
 */
static void calculate_totalreserve_pages(void)
{
	struct pglist_data *pgdat;
	unsigned long reserve_pages = 0;
	enum zone_type i, j;

	for_each_online_pgdat(pgdat) {

		pgdat->totalreserve_pages = 0;

		for (i = 0; i < MAX_NR_ZONES; i++) {
			struct zone *zone = pgdat->node_zones + i;
			long max = 0;
			unsigned long managed_pages = zone_managed_pages(zone);

			/* Find valid and maximum lowmem_reserve in the zone */
			for (j = i; j < MAX_NR_ZONES; j++) {
				if (zone->lowmem_reserve[j] > max)
					max = zone->lowmem_reserve[j];
			}

			/* we treat the high watermark as reserved pages. */
			max += high_wmark_pages(zone);

			if (max > managed_pages)
				max = managed_pages;

			pgdat->totalreserve_pages += max;

			reserve_pages += max;
		}
	}
	totalreserve_pages = reserve_pages;
}

/*
 * setup_per_zone_lowmem_reserve - called whenever
 *	sysctl_lowmem_reserve_ratio changes.  Ensures that each zone
 *	has a correct pages reserved value, so an adequate number of
 *	pages are left in the zone after a successful __alloc_pages().
 */
static void setup_per_zone_lowmem_reserve(void)
{
	struct pglist_data *pgdat;
	enum zone_type i, j;

	for_each_online_pgdat(pgdat) {
		for (i = 0; i < MAX_NR_ZONES - 1; i++) {
			struct zone *zone = &pgdat->node_zones[i];
			int ratio = sysctl_lowmem_reserve_ratio[i];
			bool clear = !ratio || !zone_managed_pages(zone);
			unsigned long managed_pages = 0;

			for (j = i + 1; j < MAX_NR_ZONES; j++) {
				struct zone *upper_zone = &pgdat->node_zones[j];

				managed_pages += zone_managed_pages(upper_zone);

				if (clear)
					zone->lowmem_reserve[j] = 0;
				else
					zone->lowmem_reserve[j] = managed_pages / ratio;
			}
		}
	}

	/* update totalreserve_pages */
	calculate_totalreserve_pages();
}

static void __setup_per_zone_wmarks(void)
{
	unsigned long pages_min = min_free_kbytes >> (PAGE_SHIFT - 10);
	unsigned long lowmem_pages = 0;
	struct zone *zone;
	unsigned long flags;

	/* Calculate total number of !ZONE_HIGHMEM pages */
	for_each_zone(zone) {
		if (!is_highmem(zone))
			lowmem_pages += zone_managed_pages(zone);
	}

	for_each_zone(zone) {
		u64 tmp;

		spin_lock_irqsave(&zone->lock, flags);
		tmp = (u64)pages_min * zone_managed_pages(zone);
		do_div(tmp, lowmem_pages);
		if (is_highmem(zone)) {
			/*
			 * __GFP_HIGH and PF_MEMALLOC allocations usually don't
			 * need highmem pages, so cap pages_min to a small
			 * value here.
			 *
			 * The WMARK_HIGH-WMARK_LOW and (WMARK_LOW-WMARK_MIN)
			 * deltas control async page reclaim, and so should
			 * not be capped for highmem.
			 */
			unsigned long min_pages;

			min_pages = zone_managed_pages(zone) / 1024;
			min_pages = clamp(min_pages, SWAP_CLUSTER_MAX, 128UL);
			zone->_watermark[WMARK_MIN] = min_pages;
		} else {
			/*
			 * If it's a lowmem zone, reserve a number of pages
			 * proportionate to the zone's size.
			 */
			zone->_watermark[WMARK_MIN] = tmp;
		}

		/*
		 * Set the kswapd watermarks distance according to the
		 * scale factor in proportion to available memory, but
		 * ensure a minimum size on small systems.
		 */
		tmp = max_t(u64, tmp >> 2,
			    mult_frac(zone_managed_pages(zone),
				      watermark_scale_factor, 10000));

		zone->watermark_boost = 0;
		zone->_watermark[WMARK_LOW]  = min_wmark_pages(zone) + tmp;
		zone->_watermark[WMARK_HIGH] = low_wmark_pages(zone) + tmp;
		zone->_watermark[WMARK_PROMO] = high_wmark_pages(zone) + tmp;

		spin_unlock_irqrestore(&zone->lock, flags);
	}

	/* update totalreserve_pages */
	calculate_totalreserve_pages();
}

/**
 * setup_per_zone_wmarks - called when min_free_kbytes changes
 * or when memory is hot-{added|removed}
 *
 * Ensures that the watermark[min,low,high] values for each zone are set
 * correctly with respect to min_free_kbytes.
 */
void setup_per_zone_wmarks(void)
{
	struct zone *zone;
	static DEFINE_SPINLOCK(lock);

	spin_lock(&lock);
	__setup_per_zone_wmarks();
	spin_unlock(&lock);

	/*
	 * The watermark size have changed so update the pcpu batch
	 * and high limits or the limits may be inappropriate.
	 */
	for_each_zone(zone)
		zone_pcp_update(zone, 0);
}

/*
 * Initialise min_free_kbytes.
 *
 * For small machines we want it small (128k min).  For large machines
 * we want it large (256MB max).  But it is not linear, because network
 * bandwidth does not increase linearly with machine size.  We use
 *
 *	min_free_kbytes = 4 * sqrt(lowmem_kbytes), for better accuracy:
 *	min_free_kbytes = sqrt(lowmem_kbytes * 16)
 *
 * which yields
 *
 * 16MB:	512k
 * 32MB:	724k
 * 64MB:	1024k
 * 128MB:	1448k
 * 256MB:	2048k
 * 512MB:	2896k
 * 1024MB:	4096k
 * 2048MB:	5792k
 * 4096MB:	8192k
 * 8192MB:	11584k
 * 16384MB:	16384k
 */
void calculate_min_free_kbytes(void)
{
	unsigned long lowmem_kbytes;
	int new_min_free_kbytes;

	lowmem_kbytes = nr_free_buffer_pages() * (PAGE_SIZE >> 10);
	new_min_free_kbytes = int_sqrt(lowmem_kbytes * 16);

	if (new_min_free_kbytes > user_min_free_kbytes)
		min_free_kbytes = clamp(new_min_free_kbytes, 128, 262144);
	else
		pr_warn("min_free_kbytes is not updated to %d because user defined value %d is preferred\n",
				new_min_free_kbytes, user_min_free_kbytes);

}

int __meminit init_per_zone_wmark_min(void)
{
	calculate_min_free_kbytes();
	setup_per_zone_wmarks();
	refresh_zone_stat_thresholds();
	setup_per_zone_lowmem_reserve();

#ifdef CONFIG_NUMA
	setup_min_unmapped_ratio();
	setup_min_slab_ratio();
#endif

	khugepaged_min_free_kbytes_update();

	return 0;
}
postcore_initcall(init_per_zone_wmark_min)

/*
 * min_free_kbytes_sysctl_handler - just a wrapper around proc_dointvec() so
 *	that we can call two helper functions whenever min_free_kbytes
 *	changes.
 */
int min_free_kbytes_sysctl_handler(struct ctl_table *table, int write,
		void *buffer, size_t *length, loff_t *ppos)
{
	int rc;

	rc = proc_dointvec_minmax(table, write, buffer, length, ppos);
	if (rc)
		return rc;

	if (write) {
		user_min_free_kbytes = min_free_kbytes;
		setup_per_zone_wmarks();
	}
	return 0;
}

int watermark_scale_factor_sysctl_handler(struct ctl_table *table, int write,
		void *buffer, size_t *length, loff_t *ppos)
{
	int rc;

	rc = proc_dointvec_minmax(table, write, buffer, length, ppos);
	if (rc)
		return rc;

	if (write)
		setup_per_zone_wmarks();

	return 0;
}

#ifdef CONFIG_NUMA
static void setup_min_unmapped_ratio(void)
{
	pg_data_t *pgdat;
	struct zone *zone;

	for_each_online_pgdat(pgdat)
		pgdat->min_unmapped_pages = 0;

	for_each_zone(zone)
		zone->zone_pgdat->min_unmapped_pages += (zone_managed_pages(zone) *
						         sysctl_min_unmapped_ratio) / 100;
}


int sysctl_min_unmapped_ratio_sysctl_handler(struct ctl_table *table, int write,
		void *buffer, size_t *length, loff_t *ppos)
{
	int rc;

	rc = proc_dointvec_minmax(table, write, buffer, length, ppos);
	if (rc)
		return rc;

	setup_min_unmapped_ratio();

	return 0;
}

static void setup_min_slab_ratio(void)
{
	pg_data_t *pgdat;
	struct zone *zone;

	for_each_online_pgdat(pgdat)
		pgdat->min_slab_pages = 0;

	for_each_zone(zone)
		zone->zone_pgdat->min_slab_pages += (zone_managed_pages(zone) *
						     sysctl_min_slab_ratio) / 100;
}

int sysctl_min_slab_ratio_sysctl_handler(struct ctl_table *table, int write,
		void *buffer, size_t *length, loff_t *ppos)
{
	int rc;

	rc = proc_dointvec_minmax(table, write, buffer, length, ppos);
	if (rc)
		return rc;

	setup_min_slab_ratio();

	return 0;
}
#endif

/*
 * lowmem_reserve_ratio_sysctl_handler - just a wrapper around
 *	proc_dointvec() so that we can call setup_per_zone_lowmem_reserve()
 *	whenever sysctl_lowmem_reserve_ratio changes.
 *
 * The reserve ratio obviously has absolutely no relation with the
 * minimum watermarks. The lowmem reserve ratio can only make sense
 * if in function of the boot time zone sizes.
 */
int lowmem_reserve_ratio_sysctl_handler(struct ctl_table *table, int write,
		void *buffer, size_t *length, loff_t *ppos)
{
	int i;

	proc_dointvec_minmax(table, write, buffer, length, ppos);

	for (i = 0; i < MAX_NR_ZONES; i++) {
		if (sysctl_lowmem_reserve_ratio[i] < 1)
			sysctl_lowmem_reserve_ratio[i] = 0;
	}

	setup_per_zone_lowmem_reserve();
	return 0;
}

/*
 * percpu_pagelist_high_fraction - changes the pcp->high for each zone on each
 * cpu. It is the fraction of total pages in each zone that a hot per cpu
 * pagelist can have before it gets flushed back to buddy allocator.
 */
int percpu_pagelist_high_fraction_sysctl_handler(struct ctl_table *table,
		int write, void *buffer, size_t *length, loff_t *ppos)
{
	struct zone *zone;
	int old_percpu_pagelist_high_fraction;
	int ret;

	mutex_lock(&pcp_batch_high_lock);
	old_percpu_pagelist_high_fraction = percpu_pagelist_high_fraction;

	ret = proc_dointvec_minmax(table, write, buffer, length, ppos);
	if (!write || ret < 0)
		goto out;

	/* Sanity checking to avoid pcp imbalance */
	if (percpu_pagelist_high_fraction &&
	    percpu_pagelist_high_fraction < MIN_PERCPU_PAGELIST_HIGH_FRACTION) {
		percpu_pagelist_high_fraction = old_percpu_pagelist_high_fraction;
		ret = -EINVAL;
		goto out;
	}

	/* No change? */
	if (percpu_pagelist_high_fraction == old_percpu_pagelist_high_fraction)
		goto out;

	for_each_populated_zone(zone)
		zone_set_pageset_high_and_batch(zone, 0);
out:
	mutex_unlock(&pcp_batch_high_lock);
	return ret;
}

#ifndef __HAVE_ARCH_RESERVED_KERNEL_PAGES
/*
 * Returns the number of pages that arch has reserved but
 * is not known to alloc_large_system_hash().
 */
static unsigned long __init arch_reserved_kernel_pages(void)
{
	return 0;
}
#endif

/*
 * Adaptive scale is meant to reduce sizes of hash tables on large memory
 * machines. As memory size is increased the scale is also increased but at
 * slower pace.  Starting from ADAPT_SCALE_BASE (64G), every time memory
 * quadruples the scale is increased by one, which means the size of hash table
 * only doubles, instead of quadrupling as well.
 * Because 32-bit systems cannot have large physical memory, where this scaling
 * makes sense, it is disabled on such platforms.
 */
#if __BITS_PER_LONG > 32
#define ADAPT_SCALE_BASE	(64ul << 30)
#define ADAPT_SCALE_SHIFT	2
#define ADAPT_SCALE_NPAGES	(ADAPT_SCALE_BASE >> PAGE_SHIFT)
#endif

/*
 * allocate a large system hash table from bootmem
 * - it is assumed that the hash table must contain an exact power-of-2
 *   quantity of entries
 * - limit is the number of hash buckets, not the total allocation size
 */
void *__init alloc_large_system_hash(const char *tablename,
				     unsigned long bucketsize,
				     unsigned long numentries,
				     int scale,
				     int flags,
				     unsigned int *_hash_shift,
				     unsigned int *_hash_mask,
				     unsigned long low_limit,
				     unsigned long high_limit)
{
	unsigned long long max = high_limit;
	unsigned long log2qty, size;
	void *table = NULL;
	gfp_t gfp_flags;
	bool virt;
	bool huge;

	/* allow the kernel cmdline to have a say */
	if (!numentries) {
		/* round applicable memory size up to nearest megabyte */
		numentries = nr_kernel_pages;
		numentries -= arch_reserved_kernel_pages();

		/* It isn't necessary when PAGE_SIZE >= 1MB */
		if (PAGE_SHIFT < 20)
			numentries = round_up(numentries, (1<<20)/PAGE_SIZE);

#if __BITS_PER_LONG > 32
		if (!high_limit) {
			unsigned long adapt;

			for (adapt = ADAPT_SCALE_NPAGES; adapt < numentries;
			     adapt <<= ADAPT_SCALE_SHIFT)
				scale++;
		}
#endif

		/* limit to 1 bucket per 2^scale bytes of low memory */
		if (scale > PAGE_SHIFT)
			numentries >>= (scale - PAGE_SHIFT);
		else
			numentries <<= (PAGE_SHIFT - scale);

		/* Make sure we've got at least a 0-order allocation.. */
		if (unlikely(flags & HASH_SMALL)) {
			/* Makes no sense without HASH_EARLY */
			WARN_ON(!(flags & HASH_EARLY));
			if (!(numentries >> *_hash_shift)) {
				numentries = 1UL << *_hash_shift;
				BUG_ON(!numentries);
			}
		} else if (unlikely((numentries * bucketsize) < PAGE_SIZE))
			numentries = PAGE_SIZE / bucketsize;
	}
	numentries = roundup_pow_of_two(numentries);

	/* limit allocation size to 1/16 total memory by default */
	if (max == 0) {
		max = ((unsigned long long)nr_all_pages << PAGE_SHIFT) >> 4;
		do_div(max, bucketsize);
	}
	max = min(max, 0x80000000ULL);

	if (numentries < low_limit)
		numentries = low_limit;
	if (numentries > max)
		numentries = max;

	log2qty = ilog2(numentries);

	gfp_flags = (flags & HASH_ZERO) ? GFP_ATOMIC | __GFP_ZERO : GFP_ATOMIC;
	do {
		virt = false;
		size = bucketsize << log2qty;
		if (flags & HASH_EARLY) {
			if (flags & HASH_ZERO)
				table = memblock_alloc(size, SMP_CACHE_BYTES);
			else
				table = memblock_alloc_raw(size,
							   SMP_CACHE_BYTES);
		} else if (get_order(size) >= MAX_ORDER || hashdist) {
			table = vmalloc_huge(size, gfp_flags);
			virt = true;
			if (table)
				huge = is_vm_area_hugepages(table);
		} else {
			/*
			 * If bucketsize is not a power-of-two, we may free
			 * some pages at the end of hash table which
			 * alloc_pages_exact() automatically does
			 */
			table = alloc_pages_exact(size, gfp_flags);
			kmemleak_alloc(table, size, 1, gfp_flags);
		}
	} while (!table && size > PAGE_SIZE && --log2qty);

	if (!table)
		panic("Failed to allocate %s hash table\n", tablename);

	pr_info("%s hash table entries: %ld (order: %d, %lu bytes, %s)\n",
		tablename, 1UL << log2qty, ilog2(size) - PAGE_SHIFT, size,
		virt ? (huge ? "vmalloc hugepage" : "vmalloc") : "linear");

	if (_hash_shift)
		*_hash_shift = log2qty;
	if (_hash_mask)
		*_hash_mask = (1 << log2qty) - 1;

	return table;
}

#ifdef CONFIG_CONTIG_ALLOC
#if defined(CONFIG_DYNAMIC_DEBUG) || \
	(defined(CONFIG_DYNAMIC_DEBUG_CORE) && defined(DYNAMIC_DEBUG_MODULE))
/* Usage: See admin-guide/dynamic-debug-howto.rst */
static void alloc_contig_dump_pages(struct list_head *page_list)
{
	DEFINE_DYNAMIC_DEBUG_METADATA(descriptor, "migrate failure");

	if (DYNAMIC_DEBUG_BRANCH(descriptor)) {
		struct page *page;

		dump_stack();
		list_for_each_entry(page, page_list, lru)
			dump_page(page, "migration failure");
	}
}
#else
static inline void alloc_contig_dump_pages(struct list_head *page_list)
{
}
#endif

/* [start, end) must belong to a single zone. */
int __alloc_contig_migrate_range(struct compact_control *cc,
					unsigned long start, unsigned long end)
{
	/* This function is based on compact_zone() from compaction.c. */
	unsigned int nr_reclaimed;
	unsigned long pfn = start;
	unsigned int tries = 0;
	int ret = 0;
	struct migration_target_control mtc = {
		.nid = zone_to_nid(cc->zone),
		.gfp_mask = GFP_USER | __GFP_MOVABLE | __GFP_RETRY_MAYFAIL,
	};

	lru_cache_disable();

	while (pfn < end || !list_empty(&cc->migratepages)) {
		if (fatal_signal_pending(current)) {
			ret = -EINTR;
			break;
		}

		if (list_empty(&cc->migratepages)) {
			cc->nr_migratepages = 0;
			ret = isolate_migratepages_range(cc, pfn, end);
			if (ret && ret != -EAGAIN)
				break;
			pfn = cc->migrate_pfn;
			tries = 0;
		} else if (++tries == 5) {
			ret = -EBUSY;
			break;
		}

		nr_reclaimed = reclaim_clean_pages_from_list(cc->zone,
							&cc->migratepages);
		cc->nr_migratepages -= nr_reclaimed;

		ret = migrate_pages(&cc->migratepages, alloc_migration_target,
			NULL, (unsigned long)&mtc, cc->mode, MR_CONTIG_RANGE, NULL);

		/*
		 * On -ENOMEM, migrate_pages() bails out right away. It is pointless
		 * to retry again over this error, so do the same here.
		 */
		if (ret == -ENOMEM)
			break;
	}

	lru_cache_enable();
	if (ret < 0) {
		if (!(cc->gfp_mask & __GFP_NOWARN) && ret == -EBUSY)
			alloc_contig_dump_pages(&cc->migratepages);
		putback_movable_pages(&cc->migratepages);
		return ret;
	}
	return 0;
}

/**
 * alloc_contig_range() -- tries to allocate given range of pages
 * @start:	start PFN to allocate
 * @end:	one-past-the-last PFN to allocate
 * @migratetype:	migratetype of the underlying pageblocks (either
 *			#MIGRATE_MOVABLE or #MIGRATE_CMA).  All pageblocks
 *			in range must have the same migratetype and it must
 *			be either of the two.
 * @gfp_mask:	GFP mask to use during compaction
 *
 * The PFN range does not have to be pageblock aligned. The PFN range must
 * belong to a single zone.
 *
 * The first thing this routine does is attempt to MIGRATE_ISOLATE all
 * pageblocks in the range.  Once isolated, the pageblocks should not
 * be modified by others.
 *
 * Return: zero on success or negative error code.  On success all
 * pages which PFN is in [start, end) are allocated for the caller and
 * need to be freed with free_contig_range().
 */
int alloc_contig_range(unsigned long start, unsigned long end,
		       unsigned migratetype, gfp_t gfp_mask)
{
	unsigned long outer_start, outer_end;
	int order;
	int ret = 0;

	struct compact_control cc = {
		.nr_migratepages = 0,
		.order = -1,
		.zone = page_zone(pfn_to_page(start)),
		.mode = MIGRATE_SYNC,
		.ignore_skip_hint = true,
		.no_set_skip_hint = true,
		.gfp_mask = current_gfp_context(gfp_mask),
		.alloc_contig = true,
	};
	INIT_LIST_HEAD(&cc.migratepages);

	/*
	 * What we do here is we mark all pageblocks in range as
	 * MIGRATE_ISOLATE.  Because pageblock and max order pages may
	 * have different sizes, and due to the way page allocator
	 * work, start_isolate_page_range() has special handlings for this.
	 *
	 * Once the pageblocks are marked as MIGRATE_ISOLATE, we
	 * migrate the pages from an unaligned range (ie. pages that
	 * we are interested in). This will put all the pages in
	 * range back to page allocator as MIGRATE_ISOLATE.
	 *
	 * When this is done, we take the pages in range from page
	 * allocator removing them from the buddy system.  This way
	 * page allocator will never consider using them.
	 *
	 * This lets us mark the pageblocks back as
	 * MIGRATE_CMA/MIGRATE_MOVABLE so that free pages in the
	 * aligned range but not in the unaligned, original range are
	 * put back to page allocator so that buddy can use them.
	 */

	ret = start_isolate_page_range(start, end, migratetype, 0, gfp_mask);
	if (ret)
		goto done;

	drain_all_pages(cc.zone);

	/*
	 * In case of -EBUSY, we'd like to know which page causes problem.
	 * So, just fall through. test_pages_isolated() has a tracepoint
	 * which will report the busy page.
	 *
	 * It is possible that busy pages could become available before
	 * the call to test_pages_isolated, and the range will actually be
	 * allocated.  So, if we fall through be sure to clear ret so that
	 * -EBUSY is not accidentally used or returned to caller.
	 */
	ret = __alloc_contig_migrate_range(&cc, start, end);
	if (ret && ret != -EBUSY)
		goto done;
	ret = 0;

	/*
	 * Pages from [start, end) are within a pageblock_nr_pages
	 * aligned blocks that are marked as MIGRATE_ISOLATE.  What's
	 * more, all pages in [start, end) are free in page allocator.
	 * What we are going to do is to allocate all pages from
	 * [start, end) (that is remove them from page allocator).
	 *
	 * The only problem is that pages at the beginning and at the
	 * end of interesting range may be not aligned with pages that
	 * page allocator holds, ie. they can be part of higher order
	 * pages.  Because of this, we reserve the bigger range and
	 * once this is done free the pages we are not interested in.
	 *
	 * We don't have to hold zone->lock here because the pages are
	 * isolated thus they won't get removed from buddy.
	 */

	order = 0;
	outer_start = start;
	while (!PageBuddy(pfn_to_page(outer_start))) {
		if (++order >= MAX_ORDER) {
			outer_start = start;
			break;
		}
		outer_start &= ~0UL << order;
	}

	if (outer_start != start) {
		order = buddy_order(pfn_to_page(outer_start));

		/*
		 * outer_start page could be small order buddy page and
		 * it doesn't include start page. Adjust outer_start
		 * in this case to report failed page properly
		 * on tracepoint in test_pages_isolated()
		 */
		if (outer_start + (1UL << order) <= start)
			outer_start = start;
	}

	/* Make sure the range is really isolated. */
	if (test_pages_isolated(outer_start, end, 0)) {
		ret = -EBUSY;
		goto done;
	}

	/* Grab isolated pages from freelists. */
	outer_end = isolate_freepages_range(&cc, outer_start, end);
	if (!outer_end) {
		ret = -EBUSY;
		goto done;
	}

	/* Free head and tail (if any) */
	if (start != outer_start)
		free_contig_range(outer_start, start - outer_start);
	if (end != outer_end)
		free_contig_range(end, outer_end - end);

done:
	undo_isolate_page_range(start, end, migratetype);
	return ret;
}
EXPORT_SYMBOL(alloc_contig_range);

static int __alloc_contig_pages(unsigned long start_pfn,
				unsigned long nr_pages, gfp_t gfp_mask)
{
	unsigned long end_pfn = start_pfn + nr_pages;

	return alloc_contig_range(start_pfn, end_pfn, MIGRATE_MOVABLE,
				  gfp_mask);
}

static bool pfn_range_valid_contig(struct zone *z, unsigned long start_pfn,
				   unsigned long nr_pages)
{
	unsigned long i, end_pfn = start_pfn + nr_pages;
	struct page *page;

	for (i = start_pfn; i < end_pfn; i++) {
		page = pfn_to_online_page(i);
		if (!page)
			return false;

		if (page_zone(page) != z)
			return false;

		if (PageReserved(page))
			return false;
	}
	return true;
}

static bool zone_spans_last_pfn(const struct zone *zone,
				unsigned long start_pfn, unsigned long nr_pages)
{
	unsigned long last_pfn = start_pfn + nr_pages - 1;

	return zone_spans_pfn(zone, last_pfn);
}

/**
 * alloc_contig_pages() -- tries to find and allocate contiguous range of pages
 * @nr_pages:	Number of contiguous pages to allocate
 * @gfp_mask:	GFP mask to limit search and used during compaction
 * @nid:	Target node
 * @nodemask:	Mask for other possible nodes
 *
 * This routine is a wrapper around alloc_contig_range(). It scans over zones
 * on an applicable zonelist to find a contiguous pfn range which can then be
 * tried for allocation with alloc_contig_range(). This routine is intended
 * for allocation requests which can not be fulfilled with the buddy allocator.
 *
 * The allocated memory is always aligned to a page boundary. If nr_pages is a
 * power of two, then allocated range is also guaranteed to be aligned to same
 * nr_pages (e.g. 1GB request would be aligned to 1GB).
 *
 * Allocated pages can be freed with free_contig_range() or by manually calling
 * __free_page() on each allocated page.
 *
 * Return: pointer to contiguous pages on success, or NULL if not successful.
 */
struct page *alloc_contig_pages(unsigned long nr_pages, gfp_t gfp_mask,
				int nid, nodemask_t *nodemask)
{
	unsigned long ret, pfn, flags;
	struct zonelist *zonelist;
	struct zone *zone;
	struct zoneref *z;

	zonelist = node_zonelist(nid, gfp_mask);
	for_each_zone_zonelist_nodemask(zone, z, zonelist,
					gfp_zone(gfp_mask), nodemask) {
		spin_lock_irqsave(&zone->lock, flags);

		pfn = ALIGN(zone->zone_start_pfn, nr_pages);
		while (zone_spans_last_pfn(zone, pfn, nr_pages)) {
			if (pfn_range_valid_contig(zone, pfn, nr_pages)) {
				/*
				 * We release the zone lock here because
				 * alloc_contig_range() will also lock the zone
				 * at some point. If there's an allocation
				 * spinning on this lock, it may win the race
				 * and cause alloc_contig_range() to fail...
				 */
				spin_unlock_irqrestore(&zone->lock, flags);
				ret = __alloc_contig_pages(pfn, nr_pages,
							gfp_mask);
				if (!ret)
					return pfn_to_page(pfn);
				spin_lock_irqsave(&zone->lock, flags);
			}
			pfn += nr_pages;
		}
		spin_unlock_irqrestore(&zone->lock, flags);
	}
	return NULL;
}
#endif /* CONFIG_CONTIG_ALLOC */

void free_contig_range(unsigned long pfn, unsigned long nr_pages)
{
	unsigned long count = 0;

	for (; nr_pages--; pfn++) {
		struct page *page = pfn_to_page(pfn);

		count += page_count(page) != 1;
		__free_page(page);
	}
	WARN(count != 0, "%lu pages are still in use!\n", count);
}
EXPORT_SYMBOL(free_contig_range);

/*
 * The zone indicated has a new number of managed_pages; batch sizes and percpu
 * page high values need to be recalculated.
 */
void zone_pcp_update(struct zone *zone, int cpu_online)
{
	mutex_lock(&pcp_batch_high_lock);
	zone_set_pageset_high_and_batch(zone, cpu_online);
	mutex_unlock(&pcp_batch_high_lock);
}

/*
 * Effectively disable pcplists for the zone by setting the high limit to 0
 * and draining all cpus. A concurrent page freeing on another CPU that's about
 * to put the page on pcplist will either finish before the drain and the page
 * will be drained, or observe the new high limit and skip the pcplist.
 *
 * Must be paired with a call to zone_pcp_enable().
 */
void zone_pcp_disable(struct zone *zone)
{
	mutex_lock(&pcp_batch_high_lock);
	__zone_set_pageset_high_and_batch(zone, 0, 1);
	__drain_all_pages(zone, true);
}

void zone_pcp_enable(struct zone *zone)
{
	__zone_set_pageset_high_and_batch(zone, zone->pageset_high, zone->pageset_batch);
	mutex_unlock(&pcp_batch_high_lock);
}

void zone_pcp_reset(struct zone *zone)
{
	int cpu;
	struct per_cpu_zonestat *pzstats;

	if (zone->per_cpu_pageset != &boot_pageset) {
		for_each_online_cpu(cpu) {
			pzstats = per_cpu_ptr(zone->per_cpu_zonestats, cpu);
			drain_zonestat(zone, pzstats);
		}
		free_percpu(zone->per_cpu_pageset);
		free_percpu(zone->per_cpu_zonestats);
		zone->per_cpu_pageset = &boot_pageset;
		zone->per_cpu_zonestats = &boot_zonestats;
	}
}

#ifdef CONFIG_MEMORY_HOTREMOVE
/*
 * All pages in the range must be in a single zone, must not contain holes,
 * must span full sections, and must be isolated before calling this function.
 */
void __offline_isolated_pages(unsigned long start_pfn, unsigned long end_pfn)
{
	unsigned long pfn = start_pfn;
	struct page *page;
	struct zone *zone;
	unsigned int order;
	unsigned long flags;

	offline_mem_sections(pfn, end_pfn);
	zone = page_zone(pfn_to_page(pfn));
	spin_lock_irqsave(&zone->lock, flags);
	while (pfn < end_pfn) {
		page = pfn_to_page(pfn);
		/*
		 * The HWPoisoned page may be not in buddy system, and
		 * page_count() is not 0.
		 */
		if (unlikely(!PageBuddy(page) && PageHWPoison(page))) {
			pfn++;
			continue;
		}
		/*
		 * At this point all remaining PageOffline() pages have a
		 * reference count of 0 and can simply be skipped.
		 */
		if (PageOffline(page)) {
			BUG_ON(page_count(page));
			BUG_ON(PageBuddy(page));
			pfn++;
			continue;
		}

		BUG_ON(page_count(page));
		BUG_ON(!PageBuddy(page));
		order = buddy_order(page);
		del_page_from_free_list(page, zone, order);
		pfn += (1 << order);
	}
	spin_unlock_irqrestore(&zone->lock, flags);
}
#endif

/*
 * This function returns a stable result only if called under zone lock.
 */
bool is_free_buddy_page(struct page *page)
{
	unsigned long pfn = page_to_pfn(page);
	unsigned int order;

	for (order = 0; order < MAX_ORDER; order++) {
		struct page *page_head = page - (pfn & ((1 << order) - 1));

		if (PageBuddy(page_head) &&
		    buddy_order_unsafe(page_head) >= order)
			break;
	}

	return order < MAX_ORDER;
}
EXPORT_SYMBOL(is_free_buddy_page);

#ifdef CONFIG_MEMORY_FAILURE
/*
 * Break down a higher-order page in sub-pages, and keep our target out of
 * buddy allocator.
 */
static void break_down_buddy_pages(struct zone *zone, struct page *page,
				   struct page *target, int low, int high,
				   int migratetype)
{
	unsigned long size = 1 << high;
	struct page *current_buddy, *next_page;

	while (high > low) {
		high--;
		size >>= 1;

		if (target >= &page[size]) {
			next_page = page + size;
			current_buddy = page;
		} else {
			next_page = page;
			current_buddy = page + size;
		}

		if (set_page_guard(zone, current_buddy, high, migratetype))
			continue;

		if (current_buddy != target) {
			add_to_free_list(current_buddy, zone, high, migratetype);
			set_buddy_order(current_buddy, high);
			page = next_page;
		}
	}
}

/*
 * Take a page that will be marked as poisoned off the buddy allocator.
 */
bool take_page_off_buddy(struct page *page)
{
	struct zone *zone = page_zone(page);
	unsigned long pfn = page_to_pfn(page);
	unsigned long flags;
	unsigned int order;
	bool ret = false;

	spin_lock_irqsave(&zone->lock, flags);
	for (order = 0; order < MAX_ORDER; order++) {
		struct page *page_head = page - (pfn & ((1 << order) - 1));
		int page_order = buddy_order(page_head);

		if (PageBuddy(page_head) && page_order >= order) {
			unsigned long pfn_head = page_to_pfn(page_head);
			int migratetype = get_pfnblock_migratetype(page_head,
								   pfn_head);

			del_page_from_free_list(page_head, zone, page_order);
			break_down_buddy_pages(zone, page_head, page, 0,
						page_order, migratetype);
			SetPageHWPoisonTakenOff(page);
			if (!is_migrate_isolate(migratetype))
				__mod_zone_freepage_state(zone, -1, migratetype);
			ret = true;
			break;
		}
		if (page_count(page_head) > 0)
			break;
	}
	spin_unlock_irqrestore(&zone->lock, flags);
	return ret;
}

/*
 * Cancel takeoff done by take_page_off_buddy().
 */
bool put_page_back_buddy(struct page *page)
{
	struct zone *zone = page_zone(page);
	unsigned long pfn = page_to_pfn(page);
	unsigned long flags;
	int migratetype = get_pfnblock_migratetype(page, pfn);
	bool ret = false;

	spin_lock_irqsave(&zone->lock, flags);
	if (put_page_testzero(page)) {
		ClearPageHWPoisonTakenOff(page);
		__free_one_page(page, pfn, zone, 0, migratetype, FPI_NONE);
		if (TestClearPageHWPoison(page)) {
			ret = true;
		}
	}
	spin_unlock_irqrestore(&zone->lock, flags);

	return ret;
}
#endif

#ifdef CONFIG_ZONE_DMA
bool has_managed_dma(void)
{
	struct pglist_data *pgdat;

	for_each_online_pgdat(pgdat) {
		struct zone *zone = &pgdat->node_zones[ZONE_DMA];

		if (managed_zone(zone))
			return true;
	}
	return false;
}
#endif /* CONFIG_ZONE_DMA */<|MERGE_RESOLUTION|>--- conflicted
+++ resolved
@@ -1112,36 +1112,21 @@
  * @order:		the order of the page
  * @split_pfn_offset:	split offset within the page
  *
-<<<<<<< HEAD
-=======
  * Return -ENOENT if the free page is changed, otherwise 0
  *
->>>>>>> 7bf47936
  * It is used when the free page crosses two pageblocks with different migratetypes
  * at split_pfn_offset within the page. The split free page will be put into
  * separate migratetype lists afterwards. Otherwise, the function achieves
  * nothing.
  */
-<<<<<<< HEAD
-void split_free_page(struct page *free_page,
-				int order, unsigned long split_pfn_offset)
-=======
 int split_free_page(struct page *free_page,
 			unsigned int order, unsigned long split_pfn_offset)
->>>>>>> 7bf47936
 {
 	struct zone *zone = page_zone(free_page);
 	unsigned long free_page_pfn = page_to_pfn(free_page);
 	unsigned long pfn;
 	unsigned long flags;
 	int free_page_order;
-<<<<<<< HEAD
-
-	if (split_pfn_offset == 0)
-		return;
-
-	spin_lock_irqsave(&zone->lock, flags);
-=======
 	int mt;
 	int ret = 0;
 
@@ -1159,17 +1144,12 @@
 	if (likely(!is_migrate_isolate(mt)))
 		__mod_zone_freepage_state(zone, -(1UL << order), mt);
 
->>>>>>> 7bf47936
 	del_page_from_free_list(free_page, zone, order);
 	for (pfn = free_page_pfn;
 	     pfn < free_page_pfn + (1UL << order);) {
 		int mt = get_pfnblock_migratetype(pfn_to_page(pfn), pfn);
 
-<<<<<<< HEAD
-		free_page_order = min_t(int,
-=======
 		free_page_order = min_t(unsigned int,
->>>>>>> 7bf47936
 					pfn ? __ffs(pfn) : order,
 					__fls(split_pfn_offset));
 		__free_one_page(pfn_to_page(pfn), pfn, zone, free_page_order,
@@ -1180,13 +1160,9 @@
 		if (split_pfn_offset == 0)
 			split_pfn_offset = (1UL << order) - (pfn - free_page_pfn);
 	}
-<<<<<<< HEAD
-	spin_unlock_irqrestore(&zone->lock, flags);
-=======
 out:
 	spin_unlock_irqrestore(&zone->lock, flags);
 	return ret;
->>>>>>> 7bf47936
 }
 /*
  * A bad page could be due to a number of fields. Instead of multiple branches,
@@ -3871,42 +3847,10 @@
 		}
 	}
 
-<<<<<<< HEAD
-	/*
-	 * We most definitely don't want callers attempting to
-	 * allocate greater than order-1 page units with __GFP_NOFAIL.
-	 */
-	WARN_ON_ONCE((gfp_flags & __GFP_NOFAIL) && (order > 1));
-
-	do {
-		page = NULL;
-		spin_lock_irqsave(&zone->lock, flags);
-		/*
-		 * order-0 request can reach here when the pcplist is skipped
-		 * due to non-CMA allocation context. HIGHATOMIC area is
-		 * reserved for high-order atomic allocation, so order-0
-		 * request should skip it.
-		 */
-		if (order > 0 && alloc_flags & ALLOC_HARDER)
-			page = __rmqueue_smallest(zone, order, MIGRATE_HIGHATOMIC);
-		if (!page) {
-			page = __rmqueue(zone, order, migratetype, alloc_flags);
-			if (!page)
-				goto failed;
-		}
-		__mod_zone_freepage_state(zone, -(1 << order),
-					  get_pcppage_migratetype(page));
-		spin_unlock_irqrestore(&zone->lock, flags);
-	} while (check_new_pages(page, order));
-
-	__count_zid_vm_events(PGALLOC, page_zonenum(page), 1 << order);
-	zone_statistics(preferred_zone, zone, 1);
-=======
 	page = rmqueue_buddy(preferred_zone, zone, order, alloc_flags,
 							migratetype);
 	if (unlikely(!page))
 		return NULL;
->>>>>>> 7bf47936
 
 out:
 	/* Separate test+clear to avoid unnecessary atomics */
@@ -5479,12 +5423,8 @@
 							pcp, pcp_list, true);
 		if (unlikely(!page)) {
 			/* Try and allocate at least one page */
-<<<<<<< HEAD
-			if (!nr_account)
-=======
 			if (!nr_account) {
 				spin_unlock(&pcp->lock);
->>>>>>> 7bf47936
 				goto failed_irq;
 			}
 			break;
