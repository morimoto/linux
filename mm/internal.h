--- conflicted
+++ resolved
@@ -73,14 +73,6 @@
 		unsigned long floor, unsigned long ceiling);
 void pmd_install(struct mm_struct *mm, pmd_t *pmd, pgtable_t *pte);
 
-<<<<<<< HEAD
-static inline bool can_madv_lru_vma(struct vm_area_struct *vma)
-{
-	return !(vma->vm_flags & (VM_LOCKED|VM_HUGETLB|VM_PFNMAP));
-}
-
-=======
->>>>>>> 95cd2cdc
 struct zap_details;
 void unmap_page_range(struct mmu_gather *tlb,
 			     struct vm_area_struct *vma,
@@ -105,12 +97,9 @@
 int truncate_inode_folio(struct address_space *mapping, struct folio *folio);
 bool truncate_inode_partial_folio(struct folio *folio, loff_t start,
 		loff_t end);
-<<<<<<< HEAD
-=======
 long invalidate_inode_page(struct page *page);
 unsigned long invalidate_mapping_pagevec(struct address_space *mapping,
 		pgoff_t start, pgoff_t end, unsigned long *nr_pagevec);
->>>>>>> 95cd2cdc
 
 /**
  * folio_evictable - Test whether a folio is evictable.
@@ -544,10 +533,6 @@
 }
 #else /* !CONFIG_MMU */
 static inline void unmap_mapping_folio(struct folio *folio) { }
-<<<<<<< HEAD
-static inline void clear_page_mlock(struct page *page) { }
-static inline void mlock_vma_page(struct page *page) { }
-=======
 static inline void mlock_vma_page(struct page *page,
 			struct vm_area_struct *vma, bool compound) { }
 static inline void munlock_vma_page(struct page *page,
@@ -555,7 +540,6 @@
 static inline void mlock_new_page(struct page *page) { }
 static inline bool need_mlock_page_drain(int cpu) { return false; }
 static inline void mlock_page_drain(int cpu) { }
->>>>>>> 95cd2cdc
 static inline void vunmap_range_noflush(unsigned long start, unsigned long end)
 {
 }
