/*
 * Kernel Debugger Architecture Independent Support Functions
 *
 * This file is subject to the terms and conditions of the GNU General Public
 * License.  See the file "COPYING" in the main directory of this archive
 * for more details.
 *
 * Copyright (c) 1999-2004 Silicon Graphics, Inc.  All Rights Reserved.
 * Copyright (c) 2009 Wind River Systems, Inc.  All Rights Reserved.
 * 03/02/13    added new 2.5 kallsyms <xavier.bru@bull.net>
 */

#include <linux/types.h>
#include <linux/sched.h>
#include <linux/mm.h>
#include <linux/kallsyms.h>
#include <linux/stddef.h>
#include <linux/vmalloc.h>
#include <linux/ptrace.h>
#include <linux/module.h>
#include <linux/highmem.h>
#include <linux/hardirq.h>
#include <linux/delay.h>
#include <linux/uaccess.h>
#include <linux/kdb.h>
#include <linux/slab.h>
#include <linux/ctype.h>
#include "kdb_private.h"

/*
 * kdbgetsymval - Return the address of the given symbol.
 *
 * Parameters:
 *	symname	Character string containing symbol name
 *      symtab  Structure to receive results
 * Returns:
 *	0	Symbol not found, symtab zero filled
 *	1	Symbol mapped to module/symbol/section, data in symtab
 */
int kdbgetsymval(const char *symname, kdb_symtab_t *symtab)
{
	kdb_dbg_printf(AR, "symname=%s, symtab=%px\n", symname, symtab);
	memset(symtab, 0, sizeof(*symtab));
	symtab->sym_start = kallsyms_lookup_name(symname);
	if (symtab->sym_start) {
		kdb_dbg_printf(AR, "returns 1, symtab->sym_start=0x%lx\n",
			       symtab->sym_start);
		return 1;
	}
	kdb_dbg_printf(AR, "returns 0\n");
	return 0;
}
EXPORT_SYMBOL(kdbgetsymval);

/**
 * kdbnearsym() - Return the name of the symbol with the nearest address
 *                less than @addr.
 * @addr: Address to check for near symbol
 * @symtab: Structure to receive results
 *
 * WARNING: This function may return a pointer to a single statically
 * allocated buffer (namebuf). kdb's unusual calling context (single
 * threaded, all other CPUs halted) provides us sufficient locking for
 * this to be safe. The only constraint imposed by the static buffer is
 * that the caller must consume any previous reply prior to another call
 * to lookup a new symbol.
 *
 * Note that, strictly speaking, some architectures may re-enter the kdb
 * trap if the system turns out to be very badly damaged and this breaks
 * the single-threaded assumption above. In these circumstances successful
 * continuation and exit from the inner trap is unlikely to work and any
 * user attempting this receives a prominent warning before being allowed
 * to progress. In these circumstances we remain memory safe because
 * namebuf[KSYM_NAME_LEN-1] will never change from '\0' although we do
 * tolerate the possibility of garbled symbol display from the outer kdb
 * trap.
 *
 * Return:
 * * 0 - No sections contain this address, symtab zero filled
 * * 1 - Address mapped to module/symbol/section, data in symtab
 */
int kdbnearsym(unsigned long addr, kdb_symtab_t *symtab)
{
	int ret = 0;
	unsigned long symbolsize = 0;
	unsigned long offset = 0;
	static char namebuf[KSYM_NAME_LEN];

	kdb_dbg_printf(AR, "addr=0x%lx, symtab=%px\n", addr, symtab);
	memset(symtab, 0, sizeof(*symtab));

	if (addr < 4096)
		goto out;

	symtab->sym_name = kallsyms_lookup(addr, &symbolsize , &offset,
				(char **)(&symtab->mod_name), namebuf);
	if (offset > 8*1024*1024) {
		symtab->sym_name = NULL;
		addr = offset = symbolsize = 0;
	}
	symtab->sym_start = addr - offset;
	symtab->sym_end = symtab->sym_start + symbolsize;
	ret = symtab->sym_name != NULL && *(symtab->sym_name) != '\0';

	if (symtab->mod_name == NULL)
		symtab->mod_name = "kernel";
	kdb_dbg_printf(AR, "returns %d symtab->sym_start=0x%lx, symtab->mod_name=%px, symtab->sym_name=%px (%s)\n",
		       ret, symtab->sym_start, symtab->mod_name, symtab->sym_name, symtab->sym_name);
out:
	return ret;
}

static char ks_namebuf[KSYM_NAME_LEN+1], ks_namebuf_prev[KSYM_NAME_LEN+1];

/*
 * kallsyms_symbol_complete
 *
 * Parameters:
 *	prefix_name	prefix of a symbol name to lookup
 *	max_len		maximum length that can be returned
 * Returns:
 *	Number of symbols which match the given prefix.
 * Notes:
 *	prefix_name is changed to contain the longest unique prefix that
 *	starts with this prefix (tab completion).
 */
int kallsyms_symbol_complete(char *prefix_name, int max_len)
{
	loff_t pos = 0;
	int prefix_len = strlen(prefix_name), prev_len = 0;
	int i, number = 0;
	const char *name;

	while ((name = kdb_walk_kallsyms(&pos))) {
		if (strncmp(name, prefix_name, prefix_len) == 0) {
			strscpy(ks_namebuf, name, sizeof(ks_namebuf));
			/* Work out the longest name that matches the prefix */
			if (++number == 1) {
				prev_len = min_t(int, max_len-1,
						 strlen(ks_namebuf));
				memcpy(ks_namebuf_prev, ks_namebuf, prev_len);
				ks_namebuf_prev[prev_len] = '\0';
				continue;
			}
			for (i = 0; i < prev_len; i++) {
				if (ks_namebuf[i] != ks_namebuf_prev[i]) {
					prev_len = i;
					ks_namebuf_prev[i] = '\0';
					break;
				}
			}
		}
	}
	if (prev_len > prefix_len)
		memcpy(prefix_name, ks_namebuf_prev, prev_len+1);
	return number;
}

/*
 * kallsyms_symbol_next
 *
 * Parameters:
 *	prefix_name	prefix of a symbol name to lookup
 *	flag	0 means search from the head, 1 means continue search.
 *	buf_size	maximum length that can be written to prefix_name
 *			buffer
 * Returns:
 *	1 if a symbol matches the given prefix.
 *	0 if no string found
 */
int kallsyms_symbol_next(char *prefix_name, int flag, int buf_size)
{
	int prefix_len = strlen(prefix_name);
	static loff_t pos;
	const char *name;

	if (!flag)
		pos = 0;

	while ((name = kdb_walk_kallsyms(&pos))) {
		if (!strncmp(name, prefix_name, prefix_len))
			return strscpy(prefix_name, name, buf_size);
	}
	return 0;
}

/*
 * kdb_symbol_print - Standard method for printing a symbol name and offset.
 * Inputs:
 *	addr	Address to be printed.
 *	symtab	Address of symbol data, if NULL this routine does its
 *		own lookup.
 *	punc	Punctuation for string, bit field.
 * Remarks:
 *	The string and its punctuation is only printed if the address
 *	is inside the kernel, except that the value is always printed
 *	when requested.
 */
void kdb_symbol_print(unsigned long addr, const kdb_symtab_t *symtab_p,
		      unsigned int punc)
{
	kdb_symtab_t symtab, *symtab_p2;
	if (symtab_p) {
		symtab_p2 = (kdb_symtab_t *)symtab_p;
	} else {
		symtab_p2 = &symtab;
		kdbnearsym(addr, symtab_p2);
	}
	if (!(symtab_p2->sym_name || (punc & KDB_SP_VALUE)))
		return;
	if (punc & KDB_SP_SPACEB)
		kdb_printf(" ");
	if (punc & KDB_SP_VALUE)
		kdb_printf(kdb_machreg_fmt0, addr);
	if (symtab_p2->sym_name) {
		if (punc & KDB_SP_VALUE)
			kdb_printf(" ");
		if (punc & KDB_SP_PAREN)
			kdb_printf("(");
		if (strcmp(symtab_p2->mod_name, "kernel"))
			kdb_printf("[%s]", symtab_p2->mod_name);
		kdb_printf("%s", symtab_p2->sym_name);
		if (addr != symtab_p2->sym_start)
			kdb_printf("+0x%lx", addr - symtab_p2->sym_start);
		if (punc & KDB_SP_SYMSIZE)
			kdb_printf("/0x%lx",
				   symtab_p2->sym_end - symtab_p2->sym_start);
		if (punc & KDB_SP_PAREN)
			kdb_printf(")");
	}
	if (punc & KDB_SP_SPACEA)
		kdb_printf(" ");
	if (punc & KDB_SP_NEWLINE)
		kdb_printf("\n");
}

/*
 * kdb_strdup - kdb equivalent of strdup, for disasm code.
 * Inputs:
 *	str	The string to duplicate.
 *	type	Flags to kmalloc for the new string.
 * Returns:
 *	Address of the new string, NULL if storage could not be allocated.
 * Remarks:
 *	This is not in lib/string.c because it uses kmalloc which is not
 *	available when string.o is used in boot loaders.
 */
char *kdb_strdup(const char *str, gfp_t type)
{
	int n = strlen(str)+1;
	char *s = kmalloc(n, type);
	if (!s)
		return NULL;
	return strcpy(s, str);
}

/*
 * kdb_getarea_size - Read an area of data.  The kdb equivalent of
 *	copy_from_user, with kdb messages for invalid addresses.
 * Inputs:
 *	res	Pointer to the area to receive the result.
 *	addr	Address of the area to copy.
 *	size	Size of the area.
 * Returns:
 *	0 for success, < 0 for error.
 */
int kdb_getarea_size(void *res, unsigned long addr, size_t size)
{
	int ret = copy_from_kernel_nofault((char *)res, (char *)addr, size);
	if (ret) {
		if (!KDB_STATE(SUPPRESS)) {
			kdb_func_printf("Bad address 0x%lx\n", addr);
			KDB_STATE_SET(SUPPRESS);
		}
		ret = KDB_BADADDR;
	} else {
		KDB_STATE_CLEAR(SUPPRESS);
	}
	return ret;
}

/*
 * kdb_putarea_size - Write an area of data.  The kdb equivalent of
 *	copy_to_user, with kdb messages for invalid addresses.
 * Inputs:
 *	addr	Address of the area to write to.
 *	res	Pointer to the area holding the data.
 *	size	Size of the area.
 * Returns:
 *	0 for success, < 0 for error.
 */
int kdb_putarea_size(unsigned long addr, void *res, size_t size)
{
	int ret = copy_from_kernel_nofault((char *)addr, (char *)res, size);
	if (ret) {
		if (!KDB_STATE(SUPPRESS)) {
			kdb_func_printf("Bad address 0x%lx\n", addr);
			KDB_STATE_SET(SUPPRESS);
		}
		ret = KDB_BADADDR;
	} else {
		KDB_STATE_CLEAR(SUPPRESS);
	}
	return ret;
}

/*
 * kdb_getphys - Read data from a physical address. Validate the
 * 	address is in range, use kmap_atomic() to get data
 * 	similar to kdb_getarea() - but for phys addresses
 * Inputs:
 * 	res	Pointer to the word to receive the result
 * 	addr	Physical address of the area to copy
 * 	size	Size of the area
 * Returns:
 *	0 for success, < 0 for error.
 */
static int kdb_getphys(void *res, unsigned long addr, size_t size)
{
	unsigned long pfn;
	void *vaddr;
	struct page *page;

	pfn = (addr >> PAGE_SHIFT);
	if (!pfn_valid(pfn))
		return 1;
	page = pfn_to_page(pfn);
	vaddr = kmap_atomic(page);
	memcpy(res, vaddr + (addr & (PAGE_SIZE - 1)), size);
	kunmap_atomic(vaddr);

	return 0;
}

/*
 * kdb_getphysword
 * Inputs:
 *	word	Pointer to the word to receive the result.
 *	addr	Address of the area to copy.
 *	size	Size of the area.
 * Returns:
 *	0 for success, < 0 for error.
 */
int kdb_getphysword(unsigned long *word, unsigned long addr, size_t size)
{
	int diag;
	__u8  w1;
	__u16 w2;
	__u32 w4;
	__u64 w8;
	*word = 0;	/* Default value if addr or size is invalid */

	switch (size) {
	case 1:
		diag = kdb_getphys(&w1, addr, sizeof(w1));
		if (!diag)
			*word = w1;
		break;
	case 2:
		diag = kdb_getphys(&w2, addr, sizeof(w2));
		if (!diag)
			*word = w2;
		break;
	case 4:
		diag = kdb_getphys(&w4, addr, sizeof(w4));
		if (!diag)
			*word = w4;
		break;
	case 8:
		if (size <= sizeof(*word)) {
			diag = kdb_getphys(&w8, addr, sizeof(w8));
			if (!diag)
				*word = w8;
			break;
		}
		fallthrough;
	default:
		diag = KDB_BADWIDTH;
		kdb_func_printf("bad width %zu\n", size);
	}
	return diag;
}

/*
 * kdb_getword - Read a binary value.  Unlike kdb_getarea, this treats
 *	data as numbers.
 * Inputs:
 *	word	Pointer to the word to receive the result.
 *	addr	Address of the area to copy.
 *	size	Size of the area.
 * Returns:
 *	0 for success, < 0 for error.
 */
int kdb_getword(unsigned long *word, unsigned long addr, size_t size)
{
	int diag;
	__u8  w1;
	__u16 w2;
	__u32 w4;
	__u64 w8;
	*word = 0;	/* Default value if addr or size is invalid */
	switch (size) {
	case 1:
		diag = kdb_getarea(w1, addr);
		if (!diag)
			*word = w1;
		break;
	case 2:
		diag = kdb_getarea(w2, addr);
		if (!diag)
			*word = w2;
		break;
	case 4:
		diag = kdb_getarea(w4, addr);
		if (!diag)
			*word = w4;
		break;
	case 8:
		if (size <= sizeof(*word)) {
			diag = kdb_getarea(w8, addr);
			if (!diag)
				*word = w8;
			break;
		}
		fallthrough;
	default:
		diag = KDB_BADWIDTH;
		kdb_func_printf("bad width %zu\n", size);
	}
	return diag;
}

/*
 * kdb_putword - Write a binary value.  Unlike kdb_putarea, this
 *	treats data as numbers.
 * Inputs:
 *	addr	Address of the area to write to..
 *	word	The value to set.
 *	size	Size of the area.
 * Returns:
 *	0 for success, < 0 for error.
 */
int kdb_putword(unsigned long addr, unsigned long word, size_t size)
{
	int diag;
	__u8  w1;
	__u16 w2;
	__u32 w4;
	__u64 w8;
	switch (size) {
	case 1:
		w1 = word;
		diag = kdb_putarea(addr, w1);
		break;
	case 2:
		w2 = word;
		diag = kdb_putarea(addr, w2);
		break;
	case 4:
		w4 = word;
		diag = kdb_putarea(addr, w4);
		break;
	case 8:
		if (size <= sizeof(word)) {
			w8 = word;
			diag = kdb_putarea(addr, w8);
			break;
		}
		fallthrough;
	default:
		diag = KDB_BADWIDTH;
		kdb_func_printf("bad width %zu\n", size);
	}
	return diag;
}



/*
 * kdb_task_state_char - Return the character that represents the task state.
 * Inputs:
 *	p	struct task for the process
 * Returns:
 *	One character to represent the task state.
 */
char kdb_task_state_char (const struct task_struct *p)
{
<<<<<<< HEAD
	unsigned int p_state;
=======
>>>>>>> df0cc57e
	unsigned long tmp;
	char state;
	int cpu;

	if (!p ||
	    copy_from_kernel_nofault(&tmp, (char *)p, sizeof(unsigned long)))
		return 'E';

<<<<<<< HEAD
	cpu = kdb_process_cpu(p);
	p_state = READ_ONCE(p->__state);
	state = (p_state == 0) ? 'R' :
		(p_state < 0) ? 'U' :
		(p_state & TASK_UNINTERRUPTIBLE) ? 'D' :
		(p_state & TASK_STOPPED) ? 'T' :
		(p_state & TASK_TRACED) ? 'C' :
		(p->exit_state & EXIT_ZOMBIE) ? 'Z' :
		(p->exit_state & EXIT_DEAD) ? 'E' :
		(p_state & TASK_INTERRUPTIBLE) ? 'S' : '?';
=======
	state = task_state_to_char((struct task_struct *) p);

>>>>>>> df0cc57e
	if (is_idle_task(p)) {
		/* Idle task.  Is it really idle, apart from the kdb
		 * interrupt? */
		cpu = kdb_process_cpu(p);
		if (!kdb_task_has_cpu(p) || kgdb_info[cpu].irq_depth == 1) {
			if (cpu != kdb_initial_cpu)
				state = '-';	/* idle task */
		}
	} else if (!p->mm && strchr("IMS", state)) {
		state = tolower(state);		/* sleeping system daemon */
	}
	return state;
}

/*
 * kdb_task_state - Return true if a process has the desired state
 *	given by the mask.
 * Inputs:
 *	p	struct task for the process
 *	mask	set of characters used to select processes; both NULL
 *	        and the empty string mean adopt a default filter, which
 *	        is to suppress sleeping system daemons and the idle tasks
 * Returns:
 *	True if the process matches at least one criteria defined by the mask.
 */
bool kdb_task_state(const struct task_struct *p, const char *mask)
{
	char state = kdb_task_state_char(p);

<<<<<<< HEAD
=======
	/* If there is no mask, then we will filter code that runs when the
	 * scheduler is idling and any system daemons that are currently
	 * sleeping.
	 */
	if (!mask || mask[0] == '\0')
		return !strchr("-ims", state);

	/* A is a special case that matches all states */
	if (strchr(mask, 'A'))
		return true;

	return strchr(mask, state);
}

>>>>>>> df0cc57e
/* Maintain a small stack of kdb_flags to allow recursion without disturbing
 * the global kdb state.
 */

static int kdb_flags_stack[4], kdb_flags_index;

void kdb_save_flags(void)
{
	BUG_ON(kdb_flags_index >= ARRAY_SIZE(kdb_flags_stack));
	kdb_flags_stack[kdb_flags_index++] = kdb_flags;
}

void kdb_restore_flags(void)
{
	BUG_ON(kdb_flags_index <= 0);
	kdb_flags = kdb_flags_stack[--kdb_flags_index];
}<|MERGE_RESOLUTION|>--- conflicted
+++ resolved
@@ -485,10 +485,6 @@
  */
 char kdb_task_state_char (const struct task_struct *p)
 {
-<<<<<<< HEAD
-	unsigned int p_state;
-=======
->>>>>>> df0cc57e
 	unsigned long tmp;
 	char state;
 	int cpu;
@@ -497,21 +493,8 @@
 	    copy_from_kernel_nofault(&tmp, (char *)p, sizeof(unsigned long)))
 		return 'E';
 
-<<<<<<< HEAD
-	cpu = kdb_process_cpu(p);
-	p_state = READ_ONCE(p->__state);
-	state = (p_state == 0) ? 'R' :
-		(p_state < 0) ? 'U' :
-		(p_state & TASK_UNINTERRUPTIBLE) ? 'D' :
-		(p_state & TASK_STOPPED) ? 'T' :
-		(p_state & TASK_TRACED) ? 'C' :
-		(p->exit_state & EXIT_ZOMBIE) ? 'Z' :
-		(p->exit_state & EXIT_DEAD) ? 'E' :
-		(p_state & TASK_INTERRUPTIBLE) ? 'S' : '?';
-=======
 	state = task_state_to_char((struct task_struct *) p);
 
->>>>>>> df0cc57e
 	if (is_idle_task(p)) {
 		/* Idle task.  Is it really idle, apart from the kdb
 		 * interrupt? */
@@ -541,8 +524,6 @@
 {
 	char state = kdb_task_state_char(p);
 
-<<<<<<< HEAD
-=======
 	/* If there is no mask, then we will filter code that runs when the
 	 * scheduler is idling and any system daemons that are currently
 	 * sleeping.
@@ -557,7 +538,6 @@
 	return strchr(mask, state);
 }
 
->>>>>>> df0cc57e
 /* Maintain a small stack of kdb_flags to allow recursion without disturbing
  * the global kdb state.
  */
