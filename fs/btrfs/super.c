--- conflicted
+++ resolved
@@ -919,11 +919,7 @@
 		return 0;
 	}
 
-<<<<<<< HEAD
-	btrfs_wait_all_ordered_extents(fs_info);
-=======
 	btrfs_wait_ordered_roots(fs_info, -1);
->>>>>>> d8ec26d7
 
 	trans = btrfs_attach_transaction_barrier(root);
 	if (IS_ERR(trans)) {
@@ -1797,9 +1793,6 @@
 
 static int btrfs_run_sanity_tests(void)
 {
-<<<<<<< HEAD
-	return btrfs_test_free_space_cache();
-=======
 	int ret;
 
 	ret = btrfs_init_test_fs();
@@ -1819,7 +1812,6 @@
 out:
 	btrfs_destroy_test_fs();
 	return ret;
->>>>>>> d8ec26d7
 }
 
 static int __init init_btrfs_fs(void)
