/**
 * eCryptfs: Linux filesystem encryption layer
 * This is where eCryptfs coordinates the symmetric encryption and
 * decryption of the file data as it passes between the lower
 * encrypted file and the upper decrypted file.
 *
 * Copyright (C) 1997-2003 Erez Zadok
 * Copyright (C) 2001-2003 Stony Brook University
 * Copyright (C) 2004-2007 International Business Machines Corp.
 *   Author(s): Michael A. Halcrow <mahalcro@us.ibm.com>
 *
 * This program is free software; you can redistribute it and/or
 * modify it under the terms of the GNU General Public License as
 * published by the Free Software Foundation; either version 2 of the
 * License, or (at your option) any later version.
 *
 * This program is distributed in the hope that it will be useful, but
 * WITHOUT ANY WARRANTY; without even the implied warranty of
 * MERCHANTABILITY or FITNESS FOR A PARTICULAR PURPOSE.  See the GNU
 * General Public License for more details.
 *
 * You should have received a copy of the GNU General Public License
 * along with this program; if not, write to the Free Software
 * Foundation, Inc., 59 Temple Place - Suite 330, Boston, MA
 * 02111-1307, USA.
 */

#include <linux/pagemap.h>
#include <linux/writeback.h>
#include <linux/page-flags.h>
#include <linux/mount.h>
#include <linux/file.h>
#include <linux/scatterlist.h>
#include <linux/slab.h>
#include <asm/unaligned.h>
#include "ecryptfs_kernel.h"

/**
 * ecryptfs_get_locked_page
 *
 * Get one page from cache or lower f/s, return error otherwise.
 *
 * Returns locked and up-to-date page (if ok), with increased
 * refcnt.
 */
struct page *ecryptfs_get_locked_page(struct inode *inode, loff_t index)
{
	struct page *page = read_mapping_page(inode->i_mapping, index, NULL);
	if (!IS_ERR(page))
		lock_page(page);
	return page;
}

/**
 * ecryptfs_writepage
 * @page: Page that is locked before this call is made
 *
 * Returns zero on success; non-zero otherwise
 *
 * This is where we encrypt the data and pass the encrypted data to
 * the lower filesystem.  In OpenPGP-compatible mode, we operate on
 * entire underlying packets.
 */
static int ecryptfs_writepage(struct page *page, struct writeback_control *wbc)
{
	int rc;

	rc = ecryptfs_encrypt_page(page);
	if (rc) {
		ecryptfs_printk(KERN_WARNING, "Error encrypting "
				"page (upper index [0x%.16lx])\n", page->index);
		ClearPageUptodate(page);
		goto out;
	}
	SetPageUptodate(page);
out:
	unlock_page(page);
	return rc;
}

static void strip_xattr_flag(char *page_virt,
			     struct ecryptfs_crypt_stat *crypt_stat)
{
	if (crypt_stat->flags & ECRYPTFS_METADATA_IN_XATTR) {
		size_t written;

		crypt_stat->flags &= ~ECRYPTFS_METADATA_IN_XATTR;
		ecryptfs_write_crypt_stat_flags(page_virt, crypt_stat,
						&written);
		crypt_stat->flags |= ECRYPTFS_METADATA_IN_XATTR;
	}
}

/**
 *   Header Extent:
 *     Octets 0-7:        Unencrypted file size (big-endian)
 *     Octets 8-15:       eCryptfs special marker
 *     Octets 16-19:      Flags
 *      Octet 16:         File format version number (between 0 and 255)
 *      Octets 17-18:     Reserved
 *      Octet 19:         Bit 1 (lsb): Reserved
 *                        Bit 2: Encrypted?
 *                        Bits 3-8: Reserved
 *     Octets 20-23:      Header extent size (big-endian)
 *     Octets 24-25:      Number of header extents at front of file
 *                        (big-endian)
 *     Octet  26:         Begin RFC 2440 authentication token packet set
 */

/**
 * ecryptfs_copy_up_encrypted_with_header
 * @page: Sort of a ``virtual'' representation of the encrypted lower
 *        file. The actual lower file does not have the metadata in
 *        the header. This is locked.
 * @crypt_stat: The eCryptfs inode's cryptographic context
 *
 * The ``view'' is the version of the file that userspace winds up
 * seeing, with the header information inserted.
 */
static int
ecryptfs_copy_up_encrypted_with_header(struct page *page,
				       struct ecryptfs_crypt_stat *crypt_stat)
{
	loff_t extent_num_in_page = 0;
	loff_t num_extents_per_page = (PAGE_SIZE
				       / crypt_stat->extent_size);
	int rc = 0;

	while (extent_num_in_page < num_extents_per_page) {
		loff_t view_extent_num = ((((loff_t)page->index)
					   * num_extents_per_page)
					  + extent_num_in_page);
		size_t num_header_extents_at_front =
			(crypt_stat->metadata_size / crypt_stat->extent_size);

		if (view_extent_num < num_header_extents_at_front) {
			/* This is a header extent */
			char *page_virt;

			page_virt = kmap_atomic(page);
			memset(page_virt, 0, PAGE_SIZE);
			/* TODO: Support more than one header extent */
			if (view_extent_num == 0) {
				size_t written;

				rc = ecryptfs_read_xattr_region(
					page_virt, page->mapping->host);
				strip_xattr_flag(page_virt + 16, crypt_stat);
				ecryptfs_write_header_metadata(page_virt + 20,
							       crypt_stat,
							       &written);
			}
			kunmap_atomic(page_virt);
			flush_dcache_page(page);
			if (rc) {
				printk(KERN_ERR "%s: Error reading xattr "
				       "region; rc = [%d]\n", __func__, rc);
				goto out;
			}
		} else {
			/* This is an encrypted data extent */
			loff_t lower_offset =
				((view_extent_num * crypt_stat->extent_size)
				 - crypt_stat->metadata_size);

			rc = ecryptfs_read_lower_page_segment(
				page, (lower_offset >> PAGE_SHIFT),
				(lower_offset & ~PAGE_MASK),
				crypt_stat->extent_size, page->mapping->host);
			if (rc) {
				printk(KERN_ERR "%s: Error attempting to read "
				       "extent at offset [%lld] in the lower "
				       "file; rc = [%d]\n", __func__,
				       lower_offset, rc);
				goto out;
			}
		}
		extent_num_in_page++;
	}
out:
	return rc;
}

/**
 * ecryptfs_readpage
 * @file: An eCryptfs file
 * @page: Page from eCryptfs inode mapping into which to stick the read data
 *
 * Read in a page, decrypting if necessary.
 *
 * Returns zero on success; non-zero on error.
 */
static int ecryptfs_readpage(struct file *file, struct page *page)
{
	struct ecryptfs_crypt_stat *crypt_stat =
		&ecryptfs_inode_to_private(page->mapping->host)->crypt_stat;
	int rc = 0;

	if (!crypt_stat || !(crypt_stat->flags & ECRYPTFS_ENCRYPTED)) {
		rc = ecryptfs_read_lower_page_segment(page, page->index, 0,
						      PAGE_SIZE,
						      page->mapping->host);
	} else if (crypt_stat->flags & ECRYPTFS_VIEW_AS_ENCRYPTED) {
		if (crypt_stat->flags & ECRYPTFS_METADATA_IN_XATTR) {
			rc = ecryptfs_copy_up_encrypted_with_header(page,
								    crypt_stat);
			if (rc) {
				printk(KERN_ERR "%s: Error attempting to copy "
				       "the encrypted content from the lower "
				       "file whilst inserting the metadata "
				       "from the xattr into the header; rc = "
				       "[%d]\n", __func__, rc);
				goto out;
			}

		} else {
			rc = ecryptfs_read_lower_page_segment(
				page, page->index, 0, PAGE_SIZE,
				page->mapping->host);
			if (rc) {
				printk(KERN_ERR "Error reading page; rc = "
				       "[%d]\n", rc);
				goto out;
			}
		}
	} else {
		rc = ecryptfs_decrypt_page(page);
		if (rc) {
			ecryptfs_printk(KERN_ERR, "Error decrypting page; "
					"rc = [%d]\n", rc);
			goto out;
		}
	}
out:
	if (rc)
		ClearPageUptodate(page);
	else
		SetPageUptodate(page);
	ecryptfs_printk(KERN_DEBUG, "Unlocking page with index = [0x%.16lx]\n",
			page->index);
	unlock_page(page);
	return rc;
}

/**
 * Called with lower inode mutex held.
 */
static int fill_zeros_to_end_of_page(struct page *page, unsigned int to)
{
	struct inode *inode = page->mapping->host;
	int end_byte_in_page;

	if ((i_size_read(inode) / PAGE_SIZE) != page->index)
		goto out;
	end_byte_in_page = i_size_read(inode) % PAGE_SIZE;
	if (to > end_byte_in_page)
		end_byte_in_page = to;
	zero_user_segment(page, end_byte_in_page, PAGE_SIZE);
out:
	return 0;
}

/**
 * ecryptfs_write_begin
 * @file: The eCryptfs file
 * @mapping: The eCryptfs object
 * @pos: The file offset at which to start writing
 * @len: Length of the write
 * @flags: Various flags
 * @pagep: Pointer to return the page
 * @fsdata: Pointer to return fs data (unused)
 *
 * This function must zero any hole we create
 *
 * Returns zero on success; non-zero otherwise
 */
static int ecryptfs_write_begin(struct file *file,
			struct address_space *mapping,
			loff_t pos, unsigned len, unsigned flags,
			struct page **pagep, void **fsdata)
{
	pgoff_t index = pos >> PAGE_SHIFT;
	struct page *page;
	loff_t prev_page_end_size;
	int rc = 0;

	page = grab_cache_page_write_begin(mapping, index, flags);
	if (!page)
		return -ENOMEM;
	*pagep = page;

	prev_page_end_size = ((loff_t)index << PAGE_SHIFT);
	if (!PageUptodate(page)) {
		struct ecryptfs_crypt_stat *crypt_stat =
			&ecryptfs_inode_to_private(mapping->host)->crypt_stat;

		if (!(crypt_stat->flags & ECRYPTFS_ENCRYPTED)) {
			rc = ecryptfs_read_lower_page_segment(
				page, index, 0, PAGE_SIZE, mapping->host);
			if (rc) {
				printk(KERN_ERR "%s: Error attempting to read "
				       "lower page segment; rc = [%d]\n",
				       __func__, rc);
				ClearPageUptodate(page);
				goto out;
			} else
				SetPageUptodate(page);
		} else if (crypt_stat->flags & ECRYPTFS_VIEW_AS_ENCRYPTED) {
			if (crypt_stat->flags & ECRYPTFS_METADATA_IN_XATTR) {
				rc = ecryptfs_copy_up_encrypted_with_header(
					page, crypt_stat);
				if (rc) {
					printk(KERN_ERR "%s: Error attempting "
					       "to copy the encrypted content "
					       "from the lower file whilst "
					       "inserting the metadata from "
					       "the xattr into the header; rc "
					       "= [%d]\n", __func__, rc);
					ClearPageUptodate(page);
					goto out;
				}
				SetPageUptodate(page);
			} else {
				rc = ecryptfs_read_lower_page_segment(
					page, index, 0, PAGE_SIZE,
					mapping->host);
				if (rc) {
					printk(KERN_ERR "%s: Error reading "
					       "page; rc = [%d]\n",
					       __func__, rc);
					ClearPageUptodate(page);
					goto out;
				}
				SetPageUptodate(page);
			}
		} else {
			if (prev_page_end_size
			    >= i_size_read(page->mapping->host)) {
				zero_user(page, 0, PAGE_SIZE);
				SetPageUptodate(page);
			} else if (len < PAGE_SIZE) {
				rc = ecryptfs_decrypt_page(page);
				if (rc) {
					printk(KERN_ERR "%s: Error decrypting "
					       "page at index [%ld]; "
					       "rc = [%d]\n",
					       __func__, page->index, rc);
					ClearPageUptodate(page);
					goto out;
				}
				SetPageUptodate(page);
			}
		}
	}
	/* If creating a page or more of holes, zero them out via truncate.
	 * Note, this will increase i_size. */
	if (index != 0) {
		if (prev_page_end_size > i_size_read(page->mapping->host)) {
			rc = ecryptfs_truncate(file->f_path.dentry,
					       prev_page_end_size);
			if (rc) {
				printk(KERN_ERR "%s: Error on attempt to "
				       "truncate to (higher) offset [%lld];"
				       " rc = [%d]\n", __func__,
				       prev_page_end_size, rc);
				goto out;
			}
		}
	}
	/* Writing to a new page, and creating a small hole from start
	 * of page?  Zero it out. */
	if ((i_size_read(mapping->host) == prev_page_end_size)
	    && (pos != 0))
		zero_user(page, 0, PAGE_SIZE);
out:
	if (unlikely(rc)) {
		unlock_page(page);
		put_page(page);
		*pagep = NULL;
	}
	return rc;
}

/**
 * ecryptfs_write_inode_size_to_header
 *
 * Writes the lower file size to the first 8 bytes of the header.
 *
 * Returns zero on success; non-zero on error.
 */
static int ecryptfs_write_inode_size_to_header(struct inode *ecryptfs_inode)
{
	char *file_size_virt;
	int rc;

	file_size_virt = kmalloc(sizeof(u64), GFP_KERNEL);
	if (!file_size_virt) {
		rc = -ENOMEM;
		goto out;
	}
	put_unaligned_be64(i_size_read(ecryptfs_inode), file_size_virt);
	rc = ecryptfs_write_lower(ecryptfs_inode, file_size_virt, 0,
				  sizeof(u64));
	kfree(file_size_virt);
	if (rc < 0)
		printk(KERN_ERR "%s: Error writing file size to header; "
		       "rc = [%d]\n", __func__, rc);
	else
		rc = 0;
out:
	return rc;
}

struct kmem_cache *ecryptfs_xattr_cache;

static int ecryptfs_write_inode_size_to_xattr(struct inode *ecryptfs_inode)
{
	ssize_t size;
	void *xattr_virt;
	struct dentry *lower_dentry =
		ecryptfs_inode_to_private(ecryptfs_inode)->lower_file->f_path.dentry;
	struct inode *lower_inode = d_inode(lower_dentry);
	int rc;

	if (!lower_inode->i_op->getxattr || !lower_inode->i_op->setxattr) {
		printk(KERN_WARNING
		       "No support for setting xattr in lower filesystem\n");
		rc = -ENOSYS;
		goto out;
	}
	xattr_virt = kmem_cache_alloc(ecryptfs_xattr_cache, GFP_KERNEL);
	if (!xattr_virt) {
		printk(KERN_ERR "Out of memory whilst attempting to write "
		       "inode size to xattr\n");
		rc = -ENOMEM;
		goto out;
	}
	inode_lock(lower_inode);
<<<<<<< HEAD
	size = lower_inode->i_op->getxattr(lower_dentry, ECRYPTFS_XATTR_NAME,
					   xattr_virt, PAGE_SIZE);
=======
	size = lower_inode->i_op->getxattr(lower_dentry, lower_inode,
					   ECRYPTFS_XATTR_NAME,
					   xattr_virt, PAGE_CACHE_SIZE);
>>>>>>> ce23e640
	if (size < 0)
		size = 8;
	put_unaligned_be64(i_size_read(ecryptfs_inode), xattr_virt);
	rc = lower_inode->i_op->setxattr(lower_dentry, ECRYPTFS_XATTR_NAME,
					 xattr_virt, size, 0);
	inode_unlock(lower_inode);
	if (rc)
		printk(KERN_ERR "Error whilst attempting to write inode size "
		       "to lower file xattr; rc = [%d]\n", rc);
	kmem_cache_free(ecryptfs_xattr_cache, xattr_virt);
out:
	return rc;
}

int ecryptfs_write_inode_size_to_metadata(struct inode *ecryptfs_inode)
{
	struct ecryptfs_crypt_stat *crypt_stat;

	crypt_stat = &ecryptfs_inode_to_private(ecryptfs_inode)->crypt_stat;
	BUG_ON(!(crypt_stat->flags & ECRYPTFS_ENCRYPTED));
	if (crypt_stat->flags & ECRYPTFS_METADATA_IN_XATTR)
		return ecryptfs_write_inode_size_to_xattr(ecryptfs_inode);
	else
		return ecryptfs_write_inode_size_to_header(ecryptfs_inode);
}

/**
 * ecryptfs_write_end
 * @file: The eCryptfs file object
 * @mapping: The eCryptfs object
 * @pos: The file position
 * @len: The length of the data (unused)
 * @copied: The amount of data copied
 * @page: The eCryptfs page
 * @fsdata: The fsdata (unused)
 */
static int ecryptfs_write_end(struct file *file,
			struct address_space *mapping,
			loff_t pos, unsigned len, unsigned copied,
			struct page *page, void *fsdata)
{
	pgoff_t index = pos >> PAGE_SHIFT;
	unsigned from = pos & (PAGE_SIZE - 1);
	unsigned to = from + copied;
	struct inode *ecryptfs_inode = mapping->host;
	struct ecryptfs_crypt_stat *crypt_stat =
		&ecryptfs_inode_to_private(ecryptfs_inode)->crypt_stat;
	int rc;

	ecryptfs_printk(KERN_DEBUG, "Calling fill_zeros_to_end_of_page"
			"(page w/ index = [0x%.16lx], to = [%d])\n", index, to);
	if (!(crypt_stat->flags & ECRYPTFS_ENCRYPTED)) {
		rc = ecryptfs_write_lower_page_segment(ecryptfs_inode, page, 0,
						       to);
		if (!rc) {
			rc = copied;
			fsstack_copy_inode_size(ecryptfs_inode,
				ecryptfs_inode_to_lower(ecryptfs_inode));
		}
		goto out;
	}
	if (!PageUptodate(page)) {
		if (copied < PAGE_SIZE) {
			rc = 0;
			goto out;
		}
		SetPageUptodate(page);
	}
	/* Fills in zeros if 'to' goes beyond inode size */
	rc = fill_zeros_to_end_of_page(page, to);
	if (rc) {
		ecryptfs_printk(KERN_WARNING, "Error attempting to fill "
			"zeros in page with index = [0x%.16lx]\n", index);
		goto out;
	}
	rc = ecryptfs_encrypt_page(page);
	if (rc) {
		ecryptfs_printk(KERN_WARNING, "Error encrypting page (upper "
				"index [0x%.16lx])\n", index);
		goto out;
	}
	if (pos + copied > i_size_read(ecryptfs_inode)) {
		i_size_write(ecryptfs_inode, pos + copied);
		ecryptfs_printk(KERN_DEBUG, "Expanded file size to "
			"[0x%.16llx]\n",
			(unsigned long long)i_size_read(ecryptfs_inode));
	}
	rc = ecryptfs_write_inode_size_to_metadata(ecryptfs_inode);
	if (rc)
		printk(KERN_ERR "Error writing inode size to metadata; "
		       "rc = [%d]\n", rc);
	else
		rc = copied;
out:
	unlock_page(page);
	put_page(page);
	return rc;
}

static sector_t ecryptfs_bmap(struct address_space *mapping, sector_t block)
{
	int rc = 0;
	struct inode *inode;
	struct inode *lower_inode;

	inode = (struct inode *)mapping->host;
	lower_inode = ecryptfs_inode_to_lower(inode);
	if (lower_inode->i_mapping->a_ops->bmap)
		rc = lower_inode->i_mapping->a_ops->bmap(lower_inode->i_mapping,
							 block);
	return rc;
}

const struct address_space_operations ecryptfs_aops = {
	.writepage = ecryptfs_writepage,
	.readpage = ecryptfs_readpage,
	.write_begin = ecryptfs_write_begin,
	.write_end = ecryptfs_write_end,
	.bmap = ecryptfs_bmap,
};<|MERGE_RESOLUTION|>--- conflicted
+++ resolved
@@ -436,14 +436,9 @@
 		goto out;
 	}
 	inode_lock(lower_inode);
-<<<<<<< HEAD
-	size = lower_inode->i_op->getxattr(lower_dentry, ECRYPTFS_XATTR_NAME,
-					   xattr_virt, PAGE_SIZE);
-=======
 	size = lower_inode->i_op->getxattr(lower_dentry, lower_inode,
 					   ECRYPTFS_XATTR_NAME,
-					   xattr_virt, PAGE_CACHE_SIZE);
->>>>>>> ce23e640
+					   xattr_virt, PAGE_SIZE);
 	if (size < 0)
 		size = 8;
 	put_unaligned_be64(i_size_read(ecryptfs_inode), xattr_virt);
