--- conflicted
+++ resolved
@@ -917,11 +917,7 @@
 		return err;
 	}
 
-<<<<<<< HEAD
-	mhi_cntrl->regs = pcim_iomap_region(pdev, 1 << bar_num, pci_name(pdev));
-=======
 	mhi_cntrl->regs = pcim_iomap_region(pdev, bar_num, pci_name(pdev));
->>>>>>> 2737dee1
 	if (IS_ERR(mhi_cntrl->regs)) {
 		err = PTR_ERR(mhi_cntrl->regs);
 		dev_err(&pdev->dev, "failed to map pci region: %d\n", err);
