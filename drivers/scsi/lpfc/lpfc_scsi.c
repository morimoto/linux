/*******************************************************************
 * This file is part of the Emulex Linux Device Driver for         *
 * Fibre Channel Host Bus Adapters.                                *
 * Copyright (C) 2017-2022 Broadcom. All Rights Reserved. The term *
 * “Broadcom” refers to Broadcom Inc. and/or its subsidiaries.     *
 * Copyright (C) 2004-2016 Emulex.  All rights reserved.           *
 * EMULEX and SLI are trademarks of Emulex.                        *
 * www.broadcom.com                                                *
 * Portions Copyright (C) 2004-2005 Christoph Hellwig              *
 *                                                                 *
 * This program is free software; you can redistribute it and/or   *
 * modify it under the terms of version 2 of the GNU General       *
 * Public License as published by the Free Software Foundation.    *
 * This program is distributed in the hope that it will be useful. *
 * ALL EXPRESS OR IMPLIED CONDITIONS, REPRESENTATIONS AND          *
 * WARRANTIES, INCLUDING ANY IMPLIED WARRANTY OF MERCHANTABILITY,  *
 * FITNESS FOR A PARTICULAR PURPOSE, OR NON-INFRINGEMENT, ARE      *
 * DISCLAIMED, EXCEPT TO THE EXTENT THAT SUCH DISCLAIMERS ARE HELD *
 * TO BE LEGALLY INVALID.  See the GNU General Public License for  *
 * more details, a copy of which can be found in the file COPYING  *
 * included with this package.                                     *
 *******************************************************************/
#include <linux/pci.h>
#include <linux/slab.h>
#include <linux/interrupt.h>
#include <linux/export.h>
#include <linux/delay.h>
#include <asm/unaligned.h>
#include <linux/t10-pi.h>
#include <linux/crc-t10dif.h>
#include <linux/blk-cgroup.h>
#include <net/checksum.h>

#include <scsi/scsi.h>
#include <scsi/scsi_device.h>
#include <scsi/scsi_eh.h>
#include <scsi/scsi_host.h>
#include <scsi/scsi_tcq.h>
#include <scsi/scsi_transport_fc.h>

#include "lpfc_version.h"
#include "lpfc_hw4.h"
#include "lpfc_hw.h"
#include "lpfc_sli.h"
#include "lpfc_sli4.h"
#include "lpfc_nl.h"
#include "lpfc_disc.h"
#include "lpfc.h"
#include "lpfc_scsi.h"
#include "lpfc_logmsg.h"
#include "lpfc_crtn.h"
#include "lpfc_vport.h"

#define LPFC_RESET_WAIT  2
#define LPFC_ABORT_WAIT  2

static char *dif_op_str[] = {
	"PROT_NORMAL",
	"PROT_READ_INSERT",
	"PROT_WRITE_STRIP",
	"PROT_READ_STRIP",
	"PROT_WRITE_INSERT",
	"PROT_READ_PASS",
	"PROT_WRITE_PASS",
};

struct scsi_dif_tuple {
	__be16 guard_tag;       /* Checksum */
	__be16 app_tag;         /* Opaque storage */
	__be32 ref_tag;         /* Target LBA or indirect LBA */
};

static struct lpfc_rport_data *
lpfc_rport_data_from_scsi_device(struct scsi_device *sdev)
{
	struct lpfc_vport *vport = (struct lpfc_vport *)sdev->host->hostdata;

	if (vport->phba->cfg_fof)
		return ((struct lpfc_device_data *)sdev->hostdata)->rport_data;
	else
		return (struct lpfc_rport_data *)sdev->hostdata;
}

static void
lpfc_release_scsi_buf_s4(struct lpfc_hba *phba, struct lpfc_io_buf *psb);
static void
lpfc_release_scsi_buf_s3(struct lpfc_hba *phba, struct lpfc_io_buf *psb);
static int
lpfc_prot_group_type(struct lpfc_hba *phba, struct scsi_cmnd *sc);

/**
 * lpfc_sli4_set_rsp_sgl_last - Set the last bit in the response sge.
 * @phba: Pointer to HBA object.
 * @lpfc_cmd: lpfc scsi command object pointer.
 *
 * This function is called from the lpfc_prep_task_mgmt_cmd function to
 * set the last bit in the response sge entry.
 **/
static void
lpfc_sli4_set_rsp_sgl_last(struct lpfc_hba *phba,
				struct lpfc_io_buf *lpfc_cmd)
{
	struct sli4_sge *sgl = (struct sli4_sge *)lpfc_cmd->dma_sgl;
	if (sgl) {
		sgl += 1;
		sgl->word2 = le32_to_cpu(sgl->word2);
		bf_set(lpfc_sli4_sge_last, sgl, 1);
		sgl->word2 = cpu_to_le32(sgl->word2);
	}
}

#define LPFC_INVALID_REFTAG ((u32)-1)

/**
 * lpfc_update_stats - Update statistical data for the command completion
 * @vport: The virtual port on which this call is executing.
 * @lpfc_cmd: lpfc scsi command object pointer.
 *
 * This function is called when there is a command completion and this
 * function updates the statistical data for the command completion.
 **/
static void
lpfc_update_stats(struct lpfc_vport *vport, struct lpfc_io_buf *lpfc_cmd)
{
	struct lpfc_hba *phba = vport->phba;
	struct lpfc_rport_data *rdata;
	struct lpfc_nodelist *pnode;
	struct scsi_cmnd *cmd = lpfc_cmd->pCmd;
	unsigned long flags;
	struct Scsi_Host *shost = lpfc_shost_from_vport(vport);
	unsigned long latency;
	int i;

	if (!vport->stat_data_enabled ||
	    vport->stat_data_blocked ||
	    (cmd->result))
		return;

	latency = jiffies_to_msecs((long)jiffies - (long)lpfc_cmd->start_time);
	rdata = lpfc_cmd->rdata;
	pnode = rdata->pnode;

	spin_lock_irqsave(shost->host_lock, flags);
	if (!pnode ||
	    !pnode->lat_data ||
	    (phba->bucket_type == LPFC_NO_BUCKET)) {
		spin_unlock_irqrestore(shost->host_lock, flags);
		return;
	}

	if (phba->bucket_type == LPFC_LINEAR_BUCKET) {
		i = (latency + phba->bucket_step - 1 - phba->bucket_base)/
			phba->bucket_step;
		/* check array subscript bounds */
		if (i < 0)
			i = 0;
		else if (i >= LPFC_MAX_BUCKET_COUNT)
			i = LPFC_MAX_BUCKET_COUNT - 1;
	} else {
		for (i = 0; i < LPFC_MAX_BUCKET_COUNT-1; i++)
			if (latency <= (phba->bucket_base +
				((1<<i)*phba->bucket_step)))
				break;
	}

	pnode->lat_data[i].cmd_count++;
	spin_unlock_irqrestore(shost->host_lock, flags);
}

/**
 * lpfc_rampdown_queue_depth - Post RAMP_DOWN_QUEUE event to worker thread
 * @phba: The Hba for which this call is being executed.
 *
 * This routine is called when there is resource error in driver or firmware.
 * This routine posts WORKER_RAMP_DOWN_QUEUE event for @phba. This routine
 * posts at most 1 event each second. This routine wakes up worker thread of
 * @phba to process WORKER_RAM_DOWN_EVENT event.
 *
 * This routine should be called with no lock held.
 **/
void
lpfc_rampdown_queue_depth(struct lpfc_hba *phba)
{
	unsigned long flags;
	uint32_t evt_posted;
	unsigned long expires;

	spin_lock_irqsave(&phba->hbalock, flags);
	atomic_inc(&phba->num_rsrc_err);
	phba->last_rsrc_error_time = jiffies;

	expires = phba->last_ramp_down_time + QUEUE_RAMP_DOWN_INTERVAL;
	if (time_after(expires, jiffies)) {
		spin_unlock_irqrestore(&phba->hbalock, flags);
		return;
	}

	phba->last_ramp_down_time = jiffies;

	spin_unlock_irqrestore(&phba->hbalock, flags);

	spin_lock_irqsave(&phba->pport->work_port_lock, flags);
	evt_posted = phba->pport->work_port_events & WORKER_RAMP_DOWN_QUEUE;
	if (!evt_posted)
		phba->pport->work_port_events |= WORKER_RAMP_DOWN_QUEUE;
	spin_unlock_irqrestore(&phba->pport->work_port_lock, flags);

	if (!evt_posted)
		lpfc_worker_wake_up(phba);
	return;
}

/**
 * lpfc_ramp_down_queue_handler - WORKER_RAMP_DOWN_QUEUE event handler
 * @phba: The Hba for which this call is being executed.
 *
 * This routine is called to  process WORKER_RAMP_DOWN_QUEUE event for worker
 * thread.This routine reduces queue depth for all scsi device on each vport
 * associated with @phba.
 **/
void
lpfc_ramp_down_queue_handler(struct lpfc_hba *phba)
{
	struct lpfc_vport **vports;
	struct Scsi_Host  *shost;
	struct scsi_device *sdev;
	unsigned long new_queue_depth;
	unsigned long num_rsrc_err, num_cmd_success;
	int i;

	num_rsrc_err = atomic_read(&phba->num_rsrc_err);
	num_cmd_success = atomic_read(&phba->num_cmd_success);

	/*
	 * The error and success command counters are global per
	 * driver instance.  If another handler has already
	 * operated on this error event, just exit.
	 */
	if (num_rsrc_err == 0)
		return;

	vports = lpfc_create_vport_work_array(phba);
	if (vports != NULL)
		for (i = 0; i <= phba->max_vports && vports[i] != NULL; i++) {
			shost = lpfc_shost_from_vport(vports[i]);
			shost_for_each_device(sdev, shost) {
				new_queue_depth =
					sdev->queue_depth * num_rsrc_err /
					(num_rsrc_err + num_cmd_success);
				if (!new_queue_depth)
					new_queue_depth = sdev->queue_depth - 1;
				else
					new_queue_depth = sdev->queue_depth -
								new_queue_depth;
				scsi_change_queue_depth(sdev, new_queue_depth);
			}
		}
	lpfc_destroy_vport_work_array(phba, vports);
	atomic_set(&phba->num_rsrc_err, 0);
	atomic_set(&phba->num_cmd_success, 0);
}

/**
 * lpfc_scsi_dev_block - set all scsi hosts to block state
 * @phba: Pointer to HBA context object.
 *
 * This function walks vport list and set each SCSI host to block state
 * by invoking fc_remote_port_delete() routine. This function is invoked
 * with EEH when device's PCI slot has been permanently disabled.
 **/
void
lpfc_scsi_dev_block(struct lpfc_hba *phba)
{
	struct lpfc_vport **vports;
	struct Scsi_Host  *shost;
	struct scsi_device *sdev;
	struct fc_rport *rport;
	int i;

	vports = lpfc_create_vport_work_array(phba);
	if (vports != NULL)
		for (i = 0; i <= phba->max_vports && vports[i] != NULL; i++) {
			shost = lpfc_shost_from_vport(vports[i]);
			shost_for_each_device(sdev, shost) {
				rport = starget_to_rport(scsi_target(sdev));
				fc_remote_port_delete(rport);
			}
		}
	lpfc_destroy_vport_work_array(phba, vports);
}

/**
 * lpfc_new_scsi_buf_s3 - Scsi buffer allocator for HBA with SLI3 IF spec
 * @vport: The virtual port for which this call being executed.
 * @num_to_alloc: The requested number of buffers to allocate.
 *
 * This routine allocates a scsi buffer for device with SLI-3 interface spec,
 * the scsi buffer contains all the necessary information needed to initiate
 * a SCSI I/O. The non-DMAable buffer region contains information to build
 * the IOCB. The DMAable region contains memory for the FCP CMND, FCP RSP,
 * and the initial BPL. In addition to allocating memory, the FCP CMND and
 * FCP RSP BDEs are setup in the BPL and the BPL BDE is setup in the IOCB.
 *
 * Return codes:
 *   int - number of scsi buffers that were allocated.
 *   0 = failure, less than num_to_alloc is a partial failure.
 **/
static int
lpfc_new_scsi_buf_s3(struct lpfc_vport *vport, int num_to_alloc)
{
	struct lpfc_hba *phba = vport->phba;
	struct lpfc_io_buf *psb;
	struct ulp_bde64 *bpl;
	IOCB_t *iocb;
	dma_addr_t pdma_phys_fcp_cmd;
	dma_addr_t pdma_phys_fcp_rsp;
	dma_addr_t pdma_phys_sgl;
	uint16_t iotag;
	int bcnt, bpl_size;

	bpl_size = phba->cfg_sg_dma_buf_size -
		(sizeof(struct fcp_cmnd) + sizeof(struct fcp_rsp));

	lpfc_printf_vlog(vport, KERN_INFO, LOG_FCP,
			 "9067 ALLOC %d scsi_bufs: %d (%d + %d + %d)\n",
			 num_to_alloc, phba->cfg_sg_dma_buf_size,
			 (int)sizeof(struct fcp_cmnd),
			 (int)sizeof(struct fcp_rsp), bpl_size);

	for (bcnt = 0; bcnt < num_to_alloc; bcnt++) {
		psb = kzalloc(sizeof(struct lpfc_io_buf), GFP_KERNEL);
		if (!psb)
			break;

		/*
		 * Get memory from the pci pool to map the virt space to pci
		 * bus space for an I/O.  The DMA buffer includes space for the
		 * struct fcp_cmnd, struct fcp_rsp and the number of bde's
		 * necessary to support the sg_tablesize.
		 */
		psb->data = dma_pool_zalloc(phba->lpfc_sg_dma_buf_pool,
					GFP_KERNEL, &psb->dma_handle);
		if (!psb->data) {
			kfree(psb);
			break;
		}


		/* Allocate iotag for psb->cur_iocbq. */
		iotag = lpfc_sli_next_iotag(phba, &psb->cur_iocbq);
		if (iotag == 0) {
			dma_pool_free(phba->lpfc_sg_dma_buf_pool,
				      psb->data, psb->dma_handle);
			kfree(psb);
			break;
		}
		psb->cur_iocbq.cmd_flag |= LPFC_IO_FCP;

		psb->fcp_cmnd = psb->data;
		psb->fcp_rsp = psb->data + sizeof(struct fcp_cmnd);
		psb->dma_sgl = psb->data + sizeof(struct fcp_cmnd) +
			sizeof(struct fcp_rsp);

		/* Initialize local short-hand pointers. */
		bpl = (struct ulp_bde64 *)psb->dma_sgl;
		pdma_phys_fcp_cmd = psb->dma_handle;
		pdma_phys_fcp_rsp = psb->dma_handle + sizeof(struct fcp_cmnd);
		pdma_phys_sgl = psb->dma_handle + sizeof(struct fcp_cmnd) +
			sizeof(struct fcp_rsp);

		/*
		 * The first two bdes are the FCP_CMD and FCP_RSP. The balance
		 * are sg list bdes.  Initialize the first two and leave the
		 * rest for queuecommand.
		 */
		bpl[0].addrHigh = le32_to_cpu(putPaddrHigh(pdma_phys_fcp_cmd));
		bpl[0].addrLow = le32_to_cpu(putPaddrLow(pdma_phys_fcp_cmd));
		bpl[0].tus.f.bdeSize = sizeof(struct fcp_cmnd);
		bpl[0].tus.f.bdeFlags = BUFF_TYPE_BDE_64;
		bpl[0].tus.w = le32_to_cpu(bpl[0].tus.w);

		/* Setup the physical region for the FCP RSP */
		bpl[1].addrHigh = le32_to_cpu(putPaddrHigh(pdma_phys_fcp_rsp));
		bpl[1].addrLow = le32_to_cpu(putPaddrLow(pdma_phys_fcp_rsp));
		bpl[1].tus.f.bdeSize = sizeof(struct fcp_rsp);
		bpl[1].tus.f.bdeFlags = BUFF_TYPE_BDE_64;
		bpl[1].tus.w = le32_to_cpu(bpl[1].tus.w);

		/*
		 * Since the IOCB for the FCP I/O is built into this
		 * lpfc_scsi_buf, initialize it with all known data now.
		 */
		iocb = &psb->cur_iocbq.iocb;
		iocb->un.fcpi64.bdl.ulpIoTag32 = 0;
		if ((phba->sli_rev == 3) &&
				!(phba->sli3_options & LPFC_SLI3_BG_ENABLED)) {
			/* fill in immediate fcp command BDE */
			iocb->un.fcpi64.bdl.bdeFlags = BUFF_TYPE_BDE_IMMED;
			iocb->un.fcpi64.bdl.bdeSize = sizeof(struct fcp_cmnd);
			iocb->un.fcpi64.bdl.addrLow = offsetof(IOCB_t,
					unsli3.fcp_ext.icd);
			iocb->un.fcpi64.bdl.addrHigh = 0;
			iocb->ulpBdeCount = 0;
			iocb->ulpLe = 0;
			/* fill in response BDE */
			iocb->unsli3.fcp_ext.rbde.tus.f.bdeFlags =
							BUFF_TYPE_BDE_64;
			iocb->unsli3.fcp_ext.rbde.tus.f.bdeSize =
				sizeof(struct fcp_rsp);
			iocb->unsli3.fcp_ext.rbde.addrLow =
				putPaddrLow(pdma_phys_fcp_rsp);
			iocb->unsli3.fcp_ext.rbde.addrHigh =
				putPaddrHigh(pdma_phys_fcp_rsp);
		} else {
			iocb->un.fcpi64.bdl.bdeFlags = BUFF_TYPE_BLP_64;
			iocb->un.fcpi64.bdl.bdeSize =
					(2 * sizeof(struct ulp_bde64));
			iocb->un.fcpi64.bdl.addrLow =
					putPaddrLow(pdma_phys_sgl);
			iocb->un.fcpi64.bdl.addrHigh =
					putPaddrHigh(pdma_phys_sgl);
			iocb->ulpBdeCount = 1;
			iocb->ulpLe = 1;
		}
		iocb->ulpClass = CLASS3;
		psb->status = IOSTAT_SUCCESS;
		/* Put it back into the SCSI buffer list */
		psb->cur_iocbq.io_buf = psb;
		spin_lock_init(&psb->buf_lock);
		lpfc_release_scsi_buf_s3(phba, psb);

	}

	return bcnt;
}

/**
 * lpfc_sli4_vport_delete_fcp_xri_aborted -Remove all ndlp references for vport
 * @vport: pointer to lpfc vport data structure.
 *
 * This routine is invoked by the vport cleanup for deletions and the cleanup
 * for an ndlp on removal.
 **/
void
lpfc_sli4_vport_delete_fcp_xri_aborted(struct lpfc_vport *vport)
{
	struct lpfc_hba *phba = vport->phba;
	struct lpfc_io_buf *psb, *next_psb;
	struct lpfc_sli4_hdw_queue *qp;
	unsigned long iflag = 0;
	int idx;

	if (!(vport->cfg_enable_fc4_type & LPFC_ENABLE_FCP))
		return;

	spin_lock_irqsave(&phba->hbalock, iflag);
	for (idx = 0; idx < phba->cfg_hdw_queue; idx++) {
		qp = &phba->sli4_hba.hdwq[idx];

		spin_lock(&qp->abts_io_buf_list_lock);
		list_for_each_entry_safe(psb, next_psb,
					 &qp->lpfc_abts_io_buf_list, list) {
			if (psb->cur_iocbq.cmd_flag & LPFC_IO_NVME)
				continue;

			if (psb->rdata && psb->rdata->pnode &&
			    psb->rdata->pnode->vport == vport)
				psb->rdata = NULL;
		}
		spin_unlock(&qp->abts_io_buf_list_lock);
	}
	spin_unlock_irqrestore(&phba->hbalock, iflag);
}

/**
 * lpfc_sli4_io_xri_aborted - Fast-path process of fcp xri abort
 * @phba: pointer to lpfc hba data structure.
 * @axri: pointer to the fcp xri abort wcqe structure.
 * @idx: index into hdwq
 *
 * This routine is invoked by the worker thread to process a SLI4 fast-path
 * FCP or NVME aborted xri.
 **/
void
lpfc_sli4_io_xri_aborted(struct lpfc_hba *phba,
			 struct sli4_wcqe_xri_aborted *axri, int idx)
{
	u16 xri = 0;
	u16 rxid = 0;
	struct lpfc_io_buf *psb, *next_psb;
	struct lpfc_sli4_hdw_queue *qp;
	unsigned long iflag = 0;
	struct lpfc_iocbq *iocbq;
	int i;
	struct lpfc_nodelist *ndlp;
	int rrq_empty = 0;
	struct lpfc_sli_ring *pring = phba->sli4_hba.els_wq->pring;
	struct scsi_cmnd *cmd;
	int offline = 0;

	if (!(phba->cfg_enable_fc4_type & LPFC_ENABLE_FCP))
		return;
	offline = pci_channel_offline(phba->pcidev);
	if (!offline) {
		xri = bf_get(lpfc_wcqe_xa_xri, axri);
		rxid = bf_get(lpfc_wcqe_xa_remote_xid, axri);
	}
	qp = &phba->sli4_hba.hdwq[idx];
	spin_lock_irqsave(&phba->hbalock, iflag);
	spin_lock(&qp->abts_io_buf_list_lock);
	list_for_each_entry_safe(psb, next_psb,
		&qp->lpfc_abts_io_buf_list, list) {
		if (offline)
			xri = psb->cur_iocbq.sli4_xritag;
		if (psb->cur_iocbq.sli4_xritag == xri) {
			list_del_init(&psb->list);
			psb->flags &= ~LPFC_SBUF_XBUSY;
			psb->status = IOSTAT_SUCCESS;
			if (psb->cur_iocbq.cmd_flag & LPFC_IO_NVME) {
				qp->abts_nvme_io_bufs--;
				spin_unlock(&qp->abts_io_buf_list_lock);
				spin_unlock_irqrestore(&phba->hbalock, iflag);
				if (!offline) {
					lpfc_sli4_nvme_xri_aborted(phba, axri,
								   psb);
					return;
				}
				lpfc_sli4_nvme_pci_offline_aborted(phba, psb);
				spin_lock_irqsave(&phba->hbalock, iflag);
				spin_lock(&qp->abts_io_buf_list_lock);
				continue;
			}
			qp->abts_scsi_io_bufs--;
			spin_unlock(&qp->abts_io_buf_list_lock);

			if (psb->rdata && psb->rdata->pnode)
				ndlp = psb->rdata->pnode;
			else
				ndlp = NULL;

			rrq_empty = list_empty(&phba->active_rrq_list);
			spin_unlock_irqrestore(&phba->hbalock, iflag);
			if (ndlp && !offline) {
				lpfc_set_rrq_active(phba, ndlp,
					psb->cur_iocbq.sli4_lxritag, rxid, 1);
				lpfc_sli4_abts_err_handler(phba, ndlp, axri);
			}

			if (phba->cfg_fcp_wait_abts_rsp || offline) {
				spin_lock_irqsave(&psb->buf_lock, iflag);
				cmd = psb->pCmd;
				psb->pCmd = NULL;
				spin_unlock_irqrestore(&psb->buf_lock, iflag);

				/* The sdev is not guaranteed to be valid post
				 * scsi_done upcall.
				 */
				if (cmd)
					scsi_done(cmd);

				/*
				 * We expect there is an abort thread waiting
				 * for command completion wake up the thread.
				 */
				spin_lock_irqsave(&psb->buf_lock, iflag);
				psb->cur_iocbq.cmd_flag &=
					~LPFC_DRIVER_ABORTED;
				if (psb->waitq)
					wake_up(psb->waitq);
				spin_unlock_irqrestore(&psb->buf_lock, iflag);
			}

			lpfc_release_scsi_buf_s4(phba, psb);
			if (rrq_empty)
				lpfc_worker_wake_up(phba);
			if (!offline)
				return;
			spin_lock_irqsave(&phba->hbalock, iflag);
			spin_lock(&qp->abts_io_buf_list_lock);
			continue;
		}
	}
	spin_unlock(&qp->abts_io_buf_list_lock);
	if (!offline) {
		for (i = 1; i <= phba->sli.last_iotag; i++) {
			iocbq = phba->sli.iocbq_lookup[i];

			if (!(iocbq->cmd_flag & LPFC_IO_FCP) ||
			    (iocbq->cmd_flag & LPFC_IO_LIBDFC))
				continue;
			if (iocbq->sli4_xritag != xri)
				continue;
			psb = container_of(iocbq, struct lpfc_io_buf, cur_iocbq);
			psb->flags &= ~LPFC_SBUF_XBUSY;
			spin_unlock_irqrestore(&phba->hbalock, iflag);
			if (!list_empty(&pring->txq))
				lpfc_worker_wake_up(phba);
			return;
		}
	}
	spin_unlock_irqrestore(&phba->hbalock, iflag);
}

/**
 * lpfc_get_scsi_buf_s3 - Get a scsi buffer from lpfc_scsi_buf_list of the HBA
 * @phba: The HBA for which this call is being executed.
 * @ndlp: pointer to a node-list data structure.
 * @cmnd: Pointer to scsi_cmnd data structure.
 *
 * This routine removes a scsi buffer from head of @phba lpfc_scsi_buf_list list
 * and returns to caller.
 *
 * Return codes:
 *   NULL - Error
 *   Pointer to lpfc_scsi_buf - Success
 **/
static struct lpfc_io_buf *
lpfc_get_scsi_buf_s3(struct lpfc_hba *phba, struct lpfc_nodelist *ndlp,
		     struct scsi_cmnd *cmnd)
{
	struct lpfc_io_buf *lpfc_cmd = NULL;
	struct list_head *scsi_buf_list_get = &phba->lpfc_scsi_buf_list_get;
	unsigned long iflag = 0;

	spin_lock_irqsave(&phba->scsi_buf_list_get_lock, iflag);
	list_remove_head(scsi_buf_list_get, lpfc_cmd, struct lpfc_io_buf,
			 list);
	if (!lpfc_cmd) {
		spin_lock(&phba->scsi_buf_list_put_lock);
		list_splice(&phba->lpfc_scsi_buf_list_put,
			    &phba->lpfc_scsi_buf_list_get);
		INIT_LIST_HEAD(&phba->lpfc_scsi_buf_list_put);
		list_remove_head(scsi_buf_list_get, lpfc_cmd,
				 struct lpfc_io_buf, list);
		spin_unlock(&phba->scsi_buf_list_put_lock);
	}
	spin_unlock_irqrestore(&phba->scsi_buf_list_get_lock, iflag);

	if (lpfc_ndlp_check_qdepth(phba, ndlp) && lpfc_cmd) {
		atomic_inc(&ndlp->cmd_pending);
		lpfc_cmd->flags |= LPFC_SBUF_BUMP_QDEPTH;
	}
	return  lpfc_cmd;
}
/**
 * lpfc_get_scsi_buf_s4 - Get a scsi buffer from io_buf_list of the HBA
 * @phba: The HBA for which this call is being executed.
 * @ndlp: pointer to a node-list data structure.
 * @cmnd: Pointer to scsi_cmnd data structure.
 *
 * This routine removes a scsi buffer from head of @hdwq io_buf_list
 * and returns to caller.
 *
 * Return codes:
 *   NULL - Error
 *   Pointer to lpfc_scsi_buf - Success
 **/
static struct lpfc_io_buf *
lpfc_get_scsi_buf_s4(struct lpfc_hba *phba, struct lpfc_nodelist *ndlp,
		     struct scsi_cmnd *cmnd)
{
	struct lpfc_io_buf *lpfc_cmd;
	struct lpfc_sli4_hdw_queue *qp;
	struct sli4_sge *sgl;
	dma_addr_t pdma_phys_fcp_rsp;
	dma_addr_t pdma_phys_fcp_cmd;
	uint32_t cpu, idx;
	int tag;
	struct fcp_cmd_rsp_buf *tmp = NULL;

	cpu = raw_smp_processor_id();
	if (cmnd && phba->cfg_fcp_io_sched == LPFC_FCP_SCHED_BY_HDWQ) {
		tag = blk_mq_unique_tag(scsi_cmd_to_rq(cmnd));
		idx = blk_mq_unique_tag_to_hwq(tag);
	} else {
		idx = phba->sli4_hba.cpu_map[cpu].hdwq;
	}

	lpfc_cmd = lpfc_get_io_buf(phba, ndlp, idx,
				   !phba->cfg_xri_rebalancing);
	if (!lpfc_cmd) {
		qp = &phba->sli4_hba.hdwq[idx];
		qp->empty_io_bufs++;
		return NULL;
	}

	/* Setup key fields in buffer that may have been changed
	 * if other protocols used this buffer.
	 */
	lpfc_cmd->cur_iocbq.cmd_flag = LPFC_IO_FCP;
	lpfc_cmd->prot_seg_cnt = 0;
	lpfc_cmd->seg_cnt = 0;
	lpfc_cmd->timeout = 0;
	lpfc_cmd->flags = 0;
	lpfc_cmd->start_time = jiffies;
	lpfc_cmd->waitq = NULL;
	lpfc_cmd->cpu = cpu;
#ifdef CONFIG_SCSI_LPFC_DEBUG_FS
	lpfc_cmd->prot_data_type = 0;
#endif
	tmp = lpfc_get_cmd_rsp_buf_per_hdwq(phba, lpfc_cmd);
	if (!tmp) {
		lpfc_release_io_buf(phba, lpfc_cmd, lpfc_cmd->hdwq);
		return NULL;
	}

	lpfc_cmd->fcp_cmnd = tmp->fcp_cmnd;
	lpfc_cmd->fcp_rsp = tmp->fcp_rsp;

	/*
	 * The first two SGEs are the FCP_CMD and FCP_RSP.
	 * The balance are sg list bdes. Initialize the
	 * first two and leave the rest for queuecommand.
	 */
	sgl = (struct sli4_sge *)lpfc_cmd->dma_sgl;
	pdma_phys_fcp_cmd = tmp->fcp_cmd_rsp_dma_handle;
	sgl->addr_hi = cpu_to_le32(putPaddrHigh(pdma_phys_fcp_cmd));
	sgl->addr_lo = cpu_to_le32(putPaddrLow(pdma_phys_fcp_cmd));
	sgl->word2 = le32_to_cpu(sgl->word2);
	bf_set(lpfc_sli4_sge_last, sgl, 0);
	sgl->word2 = cpu_to_le32(sgl->word2);
	sgl->sge_len = cpu_to_le32(sizeof(struct fcp_cmnd));
	sgl++;

	/* Setup the physical region for the FCP RSP */
	pdma_phys_fcp_rsp = pdma_phys_fcp_cmd + sizeof(struct fcp_cmnd);
	sgl->addr_hi = cpu_to_le32(putPaddrHigh(pdma_phys_fcp_rsp));
	sgl->addr_lo = cpu_to_le32(putPaddrLow(pdma_phys_fcp_rsp));
	sgl->word2 = le32_to_cpu(sgl->word2);
	bf_set(lpfc_sli4_sge_last, sgl, 1);
	sgl->word2 = cpu_to_le32(sgl->word2);
	sgl->sge_len = cpu_to_le32(sizeof(struct fcp_rsp));

	if (lpfc_ndlp_check_qdepth(phba, ndlp)) {
		atomic_inc(&ndlp->cmd_pending);
		lpfc_cmd->flags |= LPFC_SBUF_BUMP_QDEPTH;
	}
	return  lpfc_cmd;
}
/**
 * lpfc_get_scsi_buf - Get a scsi buffer from lpfc_scsi_buf_list of the HBA
 * @phba: The HBA for which this call is being executed.
 * @ndlp: pointer to a node-list data structure.
 * @cmnd: Pointer to scsi_cmnd data structure.
 *
 * This routine removes a scsi buffer from head of @phba lpfc_scsi_buf_list list
 * and returns to caller.
 *
 * Return codes:
 *   NULL - Error
 *   Pointer to lpfc_scsi_buf - Success
 **/
static struct lpfc_io_buf*
lpfc_get_scsi_buf(struct lpfc_hba *phba, struct lpfc_nodelist *ndlp,
		  struct scsi_cmnd *cmnd)
{
	return  phba->lpfc_get_scsi_buf(phba, ndlp, cmnd);
}

/**
 * lpfc_release_scsi_buf_s3 - Return a scsi buffer back to hba scsi buf list
 * @phba: The Hba for which this call is being executed.
 * @psb: The scsi buffer which is being released.
 *
 * This routine releases @psb scsi buffer by adding it to tail of @phba
 * lpfc_scsi_buf_list list.
 **/
static void
lpfc_release_scsi_buf_s3(struct lpfc_hba *phba, struct lpfc_io_buf *psb)
{
	unsigned long iflag = 0;

	psb->seg_cnt = 0;
	psb->prot_seg_cnt = 0;

	spin_lock_irqsave(&phba->scsi_buf_list_put_lock, iflag);
	psb->pCmd = NULL;
	psb->cur_iocbq.cmd_flag = LPFC_IO_FCP;
	list_add_tail(&psb->list, &phba->lpfc_scsi_buf_list_put);
	spin_unlock_irqrestore(&phba->scsi_buf_list_put_lock, iflag);
}

/**
 * lpfc_release_scsi_buf_s4: Return a scsi buffer back to hba scsi buf list.
 * @phba: The Hba for which this call is being executed.
 * @psb: The scsi buffer which is being released.
 *
 * This routine releases @psb scsi buffer by adding it to tail of @hdwq
 * io_buf_list list. For SLI4 XRI's are tied to the scsi buffer
 * and cannot be reused for at least RA_TOV amount of time if it was
 * aborted.
 **/
static void
lpfc_release_scsi_buf_s4(struct lpfc_hba *phba, struct lpfc_io_buf *psb)
{
	struct lpfc_sli4_hdw_queue *qp;
	unsigned long iflag = 0;

	psb->seg_cnt = 0;
	psb->prot_seg_cnt = 0;

	qp = psb->hdwq;
	if (psb->flags & LPFC_SBUF_XBUSY) {
		spin_lock_irqsave(&qp->abts_io_buf_list_lock, iflag);
		if (!phba->cfg_fcp_wait_abts_rsp)
			psb->pCmd = NULL;
		list_add_tail(&psb->list, &qp->lpfc_abts_io_buf_list);
		qp->abts_scsi_io_bufs++;
		spin_unlock_irqrestore(&qp->abts_io_buf_list_lock, iflag);
	} else {
		lpfc_release_io_buf(phba, (struct lpfc_io_buf *)psb, qp);
	}
}

/**
 * lpfc_release_scsi_buf: Return a scsi buffer back to hba scsi buf list.
 * @phba: The Hba for which this call is being executed.
 * @psb: The scsi buffer which is being released.
 *
 * This routine releases @psb scsi buffer by adding it to tail of @phba
 * lpfc_scsi_buf_list list.
 **/
static void
lpfc_release_scsi_buf(struct lpfc_hba *phba, struct lpfc_io_buf *psb)
{
	if ((psb->flags & LPFC_SBUF_BUMP_QDEPTH) && psb->ndlp)
		atomic_dec(&psb->ndlp->cmd_pending);

	psb->flags &= ~LPFC_SBUF_BUMP_QDEPTH;
	phba->lpfc_release_scsi_buf(phba, psb);
}

/**
 * lpfc_fcpcmd_to_iocb - copy the fcp_cmd data into the IOCB
 * @data: A pointer to the immediate command data portion of the IOCB.
 * @fcp_cmnd: The FCP Command that is provided by the SCSI layer.
 *
 * The routine copies the entire FCP command from @fcp_cmnd to @data while
 * byte swapping the data to big endian format for transmission on the wire.
 **/
static void
lpfc_fcpcmd_to_iocb(u8 *data, struct fcp_cmnd *fcp_cmnd)
{
	int i, j;

	for (i = 0, j = 0; i < sizeof(struct fcp_cmnd);
	     i += sizeof(uint32_t), j++) {
		((uint32_t *)data)[j] = cpu_to_be32(((uint32_t *)fcp_cmnd)[j]);
	}
}

/**
 * lpfc_scsi_prep_dma_buf_s3 - DMA mapping for scsi buffer to SLI3 IF spec
 * @phba: The Hba for which this call is being executed.
 * @lpfc_cmd: The scsi buffer which is going to be mapped.
 *
 * This routine does the pci dma mapping for scatter-gather list of scsi cmnd
 * field of @lpfc_cmd for device with SLI-3 interface spec. This routine scans
 * through sg elements and format the bde. This routine also initializes all
 * IOCB fields which are dependent on scsi command request buffer.
 *
 * Return codes:
 *   1 - Error
 *   0 - Success
 **/
static int
lpfc_scsi_prep_dma_buf_s3(struct lpfc_hba *phba, struct lpfc_io_buf *lpfc_cmd)
{
	struct scsi_cmnd *scsi_cmnd = lpfc_cmd->pCmd;
	struct scatterlist *sgel = NULL;
	struct fcp_cmnd *fcp_cmnd = lpfc_cmd->fcp_cmnd;
	struct ulp_bde64 *bpl = (struct ulp_bde64 *)lpfc_cmd->dma_sgl;
	struct lpfc_iocbq *iocbq = &lpfc_cmd->cur_iocbq;
	IOCB_t *iocb_cmd = &lpfc_cmd->cur_iocbq.iocb;
	struct ulp_bde64 *data_bde = iocb_cmd->unsli3.fcp_ext.dbde;
	dma_addr_t physaddr;
	uint32_t num_bde = 0;
	int nseg, datadir = scsi_cmnd->sc_data_direction;

	/*
	 * There are three possibilities here - use scatter-gather segment, use
	 * the single mapping, or neither.  Start the lpfc command prep by
	 * bumping the bpl beyond the fcp_cmnd and fcp_rsp regions to the first
	 * data bde entry.
	 */
	bpl += 2;
	if (scsi_sg_count(scsi_cmnd)) {
		/*
		 * The driver stores the segment count returned from dma_map_sg
		 * because this a count of dma-mappings used to map the use_sg
		 * pages.  They are not guaranteed to be the same for those
		 * architectures that implement an IOMMU.
		 */

		nseg = dma_map_sg(&phba->pcidev->dev, scsi_sglist(scsi_cmnd),
				  scsi_sg_count(scsi_cmnd), datadir);
		if (unlikely(!nseg))
			return 1;

		lpfc_cmd->seg_cnt = nseg;
		if (lpfc_cmd->seg_cnt > phba->cfg_sg_seg_cnt) {
			lpfc_printf_log(phba, KERN_ERR, LOG_TRACE_EVENT,
					"9064 BLKGRD: %s: Too many sg segments"
					" from dma_map_sg.  Config %d, seg_cnt"
					" %d\n", __func__, phba->cfg_sg_seg_cnt,
					lpfc_cmd->seg_cnt);
			WARN_ON_ONCE(lpfc_cmd->seg_cnt > phba->cfg_sg_seg_cnt);
			lpfc_cmd->seg_cnt = 0;
			scsi_dma_unmap(scsi_cmnd);
			return 2;
		}

		/*
		 * The driver established a maximum scatter-gather segment count
		 * during probe that limits the number of sg elements in any
		 * single scsi command.  Just run through the seg_cnt and format
		 * the bde's.
		 * When using SLI-3 the driver will try to fit all the BDEs into
		 * the IOCB. If it can't then the BDEs get added to a BPL as it
		 * does for SLI-2 mode.
		 */
		scsi_for_each_sg(scsi_cmnd, sgel, nseg, num_bde) {
			physaddr = sg_dma_address(sgel);
			if (phba->sli_rev == 3 &&
			    !(phba->sli3_options & LPFC_SLI3_BG_ENABLED) &&
			    !(iocbq->cmd_flag & DSS_SECURITY_OP) &&
			    nseg <= LPFC_EXT_DATA_BDE_COUNT) {
				data_bde->tus.f.bdeFlags = BUFF_TYPE_BDE_64;
				data_bde->tus.f.bdeSize = sg_dma_len(sgel);
				data_bde->addrLow = putPaddrLow(physaddr);
				data_bde->addrHigh = putPaddrHigh(physaddr);
				data_bde++;
			} else {
				bpl->tus.f.bdeFlags = BUFF_TYPE_BDE_64;
				bpl->tus.f.bdeSize = sg_dma_len(sgel);
				bpl->tus.w = le32_to_cpu(bpl->tus.w);
				bpl->addrLow =
					le32_to_cpu(putPaddrLow(physaddr));
				bpl->addrHigh =
					le32_to_cpu(putPaddrHigh(physaddr));
				bpl++;
			}
		}
	}

	/*
	 * Finish initializing those IOCB fields that are dependent on the
	 * scsi_cmnd request_buffer.  Note that for SLI-2 the bdeSize is
	 * explicitly reinitialized and for SLI-3 the extended bde count is
	 * explicitly reinitialized since all iocb memory resources are reused.
	 */
	if (phba->sli_rev == 3 &&
	    !(phba->sli3_options & LPFC_SLI3_BG_ENABLED) &&
	    !(iocbq->cmd_flag & DSS_SECURITY_OP)) {
		if (num_bde > LPFC_EXT_DATA_BDE_COUNT) {
			/*
			 * The extended IOCB format can only fit 3 BDE or a BPL.
			 * This I/O has more than 3 BDE so the 1st data bde will
			 * be a BPL that is filled in here.
			 */
			physaddr = lpfc_cmd->dma_handle;
			data_bde->tus.f.bdeFlags = BUFF_TYPE_BLP_64;
			data_bde->tus.f.bdeSize = (num_bde *
						   sizeof(struct ulp_bde64));
			physaddr += (sizeof(struct fcp_cmnd) +
				     sizeof(struct fcp_rsp) +
				     (2 * sizeof(struct ulp_bde64)));
			data_bde->addrHigh = putPaddrHigh(physaddr);
			data_bde->addrLow = putPaddrLow(physaddr);
			/* ebde count includes the response bde and data bpl */
			iocb_cmd->unsli3.fcp_ext.ebde_count = 2;
		} else {
			/* ebde count includes the response bde and data bdes */
			iocb_cmd->unsli3.fcp_ext.ebde_count = (num_bde + 1);
		}
	} else {
		iocb_cmd->un.fcpi64.bdl.bdeSize =
			((num_bde + 2) * sizeof(struct ulp_bde64));
		iocb_cmd->unsli3.fcp_ext.ebde_count = (num_bde + 1);
	}
	fcp_cmnd->fcpDl = cpu_to_be32(scsi_bufflen(scsi_cmnd));

	/*
	 * Due to difference in data length between DIF/non-DIF paths,
	 * we need to set word 4 of IOCB here
	 */
	iocb_cmd->un.fcpi.fcpi_parm = scsi_bufflen(scsi_cmnd);
	lpfc_fcpcmd_to_iocb(iocb_cmd->unsli3.fcp_ext.icd, fcp_cmnd);
	return 0;
}

#ifdef CONFIG_SCSI_LPFC_DEBUG_FS

/* Return BG_ERR_INIT if error injection is detected by Initiator */
#define BG_ERR_INIT	0x1
/* Return BG_ERR_TGT if error injection is detected by Target */
#define BG_ERR_TGT	0x2
/* Return BG_ERR_SWAP if swapping CSUM<-->CRC is required for error injection */
#define BG_ERR_SWAP	0x10
/*
 * Return BG_ERR_CHECK if disabling Guard/Ref/App checking is required for
 * error injection
 */
#define BG_ERR_CHECK	0x20

/**
 * lpfc_bg_err_inject - Determine if we should inject an error
 * @phba: The Hba for which this call is being executed.
 * @sc: The SCSI command to examine
 * @reftag: (out) BlockGuard reference tag for transmitted data
 * @apptag: (out) BlockGuard application tag for transmitted data
 * @new_guard: (in) Value to replace CRC with if needed
 *
 * Returns BG_ERR_* bit mask or 0 if request ignored
 **/
static int
lpfc_bg_err_inject(struct lpfc_hba *phba, struct scsi_cmnd *sc,
		uint32_t *reftag, uint16_t *apptag, uint32_t new_guard)
{
	struct scatterlist *sgpe; /* s/g prot entry */
	struct lpfc_io_buf *lpfc_cmd = NULL;
	struct scsi_dif_tuple *src = NULL;
	struct lpfc_nodelist *ndlp;
	struct lpfc_rport_data *rdata;
	uint32_t op = scsi_get_prot_op(sc);
	uint32_t blksize;
	uint32_t numblks;
	u32 lba;
	int rc = 0;
	int blockoff = 0;

	if (op == SCSI_PROT_NORMAL)
		return 0;

	sgpe = scsi_prot_sglist(sc);
	lba = scsi_prot_ref_tag(sc);
	if (lba == LPFC_INVALID_REFTAG)
		return 0;

	/* First check if we need to match the LBA */
	if (phba->lpfc_injerr_lba != LPFC_INJERR_LBA_OFF) {
		blksize = scsi_prot_interval(sc);
		numblks = (scsi_bufflen(sc) + blksize - 1) / blksize;

		/* Make sure we have the right LBA if one is specified */
		if (phba->lpfc_injerr_lba < (u64)lba ||
		    (phba->lpfc_injerr_lba >= (u64)(lba + numblks)))
			return 0;
		if (sgpe) {
			blockoff = phba->lpfc_injerr_lba - (u64)lba;
			numblks = sg_dma_len(sgpe) /
				sizeof(struct scsi_dif_tuple);
			if (numblks < blockoff)
				blockoff = numblks;
		}
	}

	/* Next check if we need to match the remote NPortID or WWPN */
	rdata = lpfc_rport_data_from_scsi_device(sc->device);
	if (rdata && rdata->pnode) {
		ndlp = rdata->pnode;

		/* Make sure we have the right NPortID if one is specified */
		if (phba->lpfc_injerr_nportid  &&
			(phba->lpfc_injerr_nportid != ndlp->nlp_DID))
			return 0;

		/*
		 * Make sure we have the right WWPN if one is specified.
		 * wwn[0] should be a non-zero NAA in a good WWPN.
		 */
		if (phba->lpfc_injerr_wwpn.u.wwn[0]  &&
			(memcmp(&ndlp->nlp_portname, &phba->lpfc_injerr_wwpn,
				sizeof(struct lpfc_name)) != 0))
			return 0;
	}

	/* Setup a ptr to the protection data if the SCSI host provides it */
	if (sgpe) {
		src = (struct scsi_dif_tuple *)sg_virt(sgpe);
		src += blockoff;
		lpfc_cmd = (struct lpfc_io_buf *)sc->host_scribble;
	}

	/* Should we change the Reference Tag */
	if (reftag) {
		if (phba->lpfc_injerr_wref_cnt) {
			switch (op) {
			case SCSI_PROT_WRITE_PASS:
				if (src) {
					/*
					 * For WRITE_PASS, force the error
					 * to be sent on the wire. It should
					 * be detected by the Target.
					 * If blockoff != 0 error will be
					 * inserted in middle of the IO.
					 */

					lpfc_printf_log(phba, KERN_ERR,
							LOG_TRACE_EVENT,
					"9076 BLKGRD: Injecting reftag error: "
					"write lba x%lx + x%x oldrefTag x%x\n",
					(unsigned long)lba, blockoff,
					be32_to_cpu(src->ref_tag));

					/*
					 * Save the old ref_tag so we can
					 * restore it on completion.
					 */
					if (lpfc_cmd) {
						lpfc_cmd->prot_data_type =
							LPFC_INJERR_REFTAG;
						lpfc_cmd->prot_data_segment =
							src;
						lpfc_cmd->prot_data =
							src->ref_tag;
					}
					src->ref_tag = cpu_to_be32(0xDEADBEEF);
					phba->lpfc_injerr_wref_cnt--;
					if (phba->lpfc_injerr_wref_cnt == 0) {
						phba->lpfc_injerr_nportid = 0;
						phba->lpfc_injerr_lba =
							LPFC_INJERR_LBA_OFF;
						memset(&phba->lpfc_injerr_wwpn,
						  0, sizeof(struct lpfc_name));
					}
					rc = BG_ERR_TGT | BG_ERR_CHECK;

					break;
				}
				fallthrough;
			case SCSI_PROT_WRITE_INSERT:
				/*
				 * For WRITE_INSERT, force the error
				 * to be sent on the wire. It should be
				 * detected by the Target.
				 */
				/* DEADBEEF will be the reftag on the wire */
				*reftag = 0xDEADBEEF;
				phba->lpfc_injerr_wref_cnt--;
				if (phba->lpfc_injerr_wref_cnt == 0) {
					phba->lpfc_injerr_nportid = 0;
					phba->lpfc_injerr_lba =
					LPFC_INJERR_LBA_OFF;
					memset(&phba->lpfc_injerr_wwpn,
						0, sizeof(struct lpfc_name));
				}
				rc = BG_ERR_TGT | BG_ERR_CHECK;

				lpfc_printf_log(phba, KERN_ERR, LOG_TRACE_EVENT,
					"9078 BLKGRD: Injecting reftag error: "
					"write lba x%lx\n", (unsigned long)lba);
				break;
			case SCSI_PROT_WRITE_STRIP:
				/*
				 * For WRITE_STRIP and WRITE_PASS,
				 * force the error on data
				 * being copied from SLI-Host to SLI-Port.
				 */
				*reftag = 0xDEADBEEF;
				phba->lpfc_injerr_wref_cnt--;
				if (phba->lpfc_injerr_wref_cnt == 0) {
					phba->lpfc_injerr_nportid = 0;
					phba->lpfc_injerr_lba =
						LPFC_INJERR_LBA_OFF;
					memset(&phba->lpfc_injerr_wwpn,
						0, sizeof(struct lpfc_name));
				}
				rc = BG_ERR_INIT;

				lpfc_printf_log(phba, KERN_ERR, LOG_TRACE_EVENT,
					"9077 BLKGRD: Injecting reftag error: "
					"write lba x%lx\n", (unsigned long)lba);
				break;
			}
		}
		if (phba->lpfc_injerr_rref_cnt) {
			switch (op) {
			case SCSI_PROT_READ_INSERT:
			case SCSI_PROT_READ_STRIP:
			case SCSI_PROT_READ_PASS:
				/*
				 * For READ_STRIP and READ_PASS, force the
				 * error on data being read off the wire. It
				 * should force an IO error to the driver.
				 */
				*reftag = 0xDEADBEEF;
				phba->lpfc_injerr_rref_cnt--;
				if (phba->lpfc_injerr_rref_cnt == 0) {
					phba->lpfc_injerr_nportid = 0;
					phba->lpfc_injerr_lba =
						LPFC_INJERR_LBA_OFF;
					memset(&phba->lpfc_injerr_wwpn,
						0, sizeof(struct lpfc_name));
				}
				rc = BG_ERR_INIT;

				lpfc_printf_log(phba, KERN_ERR, LOG_TRACE_EVENT,
					"9079 BLKGRD: Injecting reftag error: "
					"read lba x%lx\n", (unsigned long)lba);
				break;
			}
		}
	}

	/* Should we change the Application Tag */
	if (apptag) {
		if (phba->lpfc_injerr_wapp_cnt) {
			switch (op) {
			case SCSI_PROT_WRITE_PASS:
				if (src) {
					/*
					 * For WRITE_PASS, force the error
					 * to be sent on the wire. It should
					 * be detected by the Target.
					 * If blockoff != 0 error will be
					 * inserted in middle of the IO.
					 */

					lpfc_printf_log(phba, KERN_ERR,
							LOG_TRACE_EVENT,
					"9080 BLKGRD: Injecting apptag error: "
					"write lba x%lx + x%x oldappTag x%x\n",
					(unsigned long)lba, blockoff,
					be16_to_cpu(src->app_tag));

					/*
					 * Save the old app_tag so we can
					 * restore it on completion.
					 */
					if (lpfc_cmd) {
						lpfc_cmd->prot_data_type =
							LPFC_INJERR_APPTAG;
						lpfc_cmd->prot_data_segment =
							src;
						lpfc_cmd->prot_data =
							src->app_tag;
					}
					src->app_tag = cpu_to_be16(0xDEAD);
					phba->lpfc_injerr_wapp_cnt--;
					if (phba->lpfc_injerr_wapp_cnt == 0) {
						phba->lpfc_injerr_nportid = 0;
						phba->lpfc_injerr_lba =
							LPFC_INJERR_LBA_OFF;
						memset(&phba->lpfc_injerr_wwpn,
						  0, sizeof(struct lpfc_name));
					}
					rc = BG_ERR_TGT | BG_ERR_CHECK;
					break;
				}
				fallthrough;
			case SCSI_PROT_WRITE_INSERT:
				/*
				 * For WRITE_INSERT, force the
				 * error to be sent on the wire. It should be
				 * detected by the Target.
				 */
				/* DEAD will be the apptag on the wire */
				*apptag = 0xDEAD;
				phba->lpfc_injerr_wapp_cnt--;
				if (phba->lpfc_injerr_wapp_cnt == 0) {
					phba->lpfc_injerr_nportid = 0;
					phba->lpfc_injerr_lba =
						LPFC_INJERR_LBA_OFF;
					memset(&phba->lpfc_injerr_wwpn,
						0, sizeof(struct lpfc_name));
				}
				rc = BG_ERR_TGT | BG_ERR_CHECK;

				lpfc_printf_log(phba, KERN_ERR, LOG_TRACE_EVENT,
					"0813 BLKGRD: Injecting apptag error: "
					"write lba x%lx\n", (unsigned long)lba);
				break;
			case SCSI_PROT_WRITE_STRIP:
				/*
				 * For WRITE_STRIP and WRITE_PASS,
				 * force the error on data
				 * being copied from SLI-Host to SLI-Port.
				 */
				*apptag = 0xDEAD;
				phba->lpfc_injerr_wapp_cnt--;
				if (phba->lpfc_injerr_wapp_cnt == 0) {
					phba->lpfc_injerr_nportid = 0;
					phba->lpfc_injerr_lba =
						LPFC_INJERR_LBA_OFF;
					memset(&phba->lpfc_injerr_wwpn,
						0, sizeof(struct lpfc_name));
				}
				rc = BG_ERR_INIT;

				lpfc_printf_log(phba, KERN_ERR, LOG_TRACE_EVENT,
					"0812 BLKGRD: Injecting apptag error: "
					"write lba x%lx\n", (unsigned long)lba);
				break;
			}
		}
		if (phba->lpfc_injerr_rapp_cnt) {
			switch (op) {
			case SCSI_PROT_READ_INSERT:
			case SCSI_PROT_READ_STRIP:
			case SCSI_PROT_READ_PASS:
				/*
				 * For READ_STRIP and READ_PASS, force the
				 * error on data being read off the wire. It
				 * should force an IO error to the driver.
				 */
				*apptag = 0xDEAD;
				phba->lpfc_injerr_rapp_cnt--;
				if (phba->lpfc_injerr_rapp_cnt == 0) {
					phba->lpfc_injerr_nportid = 0;
					phba->lpfc_injerr_lba =
						LPFC_INJERR_LBA_OFF;
					memset(&phba->lpfc_injerr_wwpn,
						0, sizeof(struct lpfc_name));
				}
				rc = BG_ERR_INIT;

				lpfc_printf_log(phba, KERN_ERR, LOG_TRACE_EVENT,
					"0814 BLKGRD: Injecting apptag error: "
					"read lba x%lx\n", (unsigned long)lba);
				break;
			}
		}
	}


	/* Should we change the Guard Tag */
	if (new_guard) {
		if (phba->lpfc_injerr_wgrd_cnt) {
			switch (op) {
			case SCSI_PROT_WRITE_PASS:
				rc = BG_ERR_CHECK;
				fallthrough;

			case SCSI_PROT_WRITE_INSERT:
				/*
				 * For WRITE_INSERT, force the
				 * error to be sent on the wire. It should be
				 * detected by the Target.
				 */
				phba->lpfc_injerr_wgrd_cnt--;
				if (phba->lpfc_injerr_wgrd_cnt == 0) {
					phba->lpfc_injerr_nportid = 0;
					phba->lpfc_injerr_lba =
						LPFC_INJERR_LBA_OFF;
					memset(&phba->lpfc_injerr_wwpn,
						0, sizeof(struct lpfc_name));
				}

				rc |= BG_ERR_TGT | BG_ERR_SWAP;
				/* Signals the caller to swap CRC->CSUM */

				lpfc_printf_log(phba, KERN_ERR, LOG_TRACE_EVENT,
					"0817 BLKGRD: Injecting guard error: "
					"write lba x%lx\n", (unsigned long)lba);
				break;
			case SCSI_PROT_WRITE_STRIP:
				/*
				 * For WRITE_STRIP and WRITE_PASS,
				 * force the error on data
				 * being copied from SLI-Host to SLI-Port.
				 */
				phba->lpfc_injerr_wgrd_cnt--;
				if (phba->lpfc_injerr_wgrd_cnt == 0) {
					phba->lpfc_injerr_nportid = 0;
					phba->lpfc_injerr_lba =
						LPFC_INJERR_LBA_OFF;
					memset(&phba->lpfc_injerr_wwpn,
						0, sizeof(struct lpfc_name));
				}

				rc = BG_ERR_INIT | BG_ERR_SWAP;
				/* Signals the caller to swap CRC->CSUM */

				lpfc_printf_log(phba, KERN_ERR, LOG_TRACE_EVENT,
					"0816 BLKGRD: Injecting guard error: "
					"write lba x%lx\n", (unsigned long)lba);
				break;
			}
		}
		if (phba->lpfc_injerr_rgrd_cnt) {
			switch (op) {
			case SCSI_PROT_READ_INSERT:
			case SCSI_PROT_READ_STRIP:
			case SCSI_PROT_READ_PASS:
				/*
				 * For READ_STRIP and READ_PASS, force the
				 * error on data being read off the wire. It
				 * should force an IO error to the driver.
				 */
				phba->lpfc_injerr_rgrd_cnt--;
				if (phba->lpfc_injerr_rgrd_cnt == 0) {
					phba->lpfc_injerr_nportid = 0;
					phba->lpfc_injerr_lba =
						LPFC_INJERR_LBA_OFF;
					memset(&phba->lpfc_injerr_wwpn,
						0, sizeof(struct lpfc_name));
				}

				rc = BG_ERR_INIT | BG_ERR_SWAP;
				/* Signals the caller to swap CRC->CSUM */

				lpfc_printf_log(phba, KERN_ERR, LOG_TRACE_EVENT,
					"0818 BLKGRD: Injecting guard error: "
					"read lba x%lx\n", (unsigned long)lba);
			}
		}
	}

	return rc;
}
#endif

/**
 * lpfc_sc_to_bg_opcodes - Determine the BlockGuard opcodes to be used with
 * the specified SCSI command.
 * @phba: The Hba for which this call is being executed.
 * @sc: The SCSI command to examine
 * @txop: (out) BlockGuard operation for transmitted data
 * @rxop: (out) BlockGuard operation for received data
 *
 * Returns: zero on success; non-zero if tx and/or rx op cannot be determined
 *
 **/
static int
lpfc_sc_to_bg_opcodes(struct lpfc_hba *phba, struct scsi_cmnd *sc,
		uint8_t *txop, uint8_t *rxop)
{
	uint8_t ret = 0;

	if (sc->prot_flags & SCSI_PROT_IP_CHECKSUM) {
		switch (scsi_get_prot_op(sc)) {
		case SCSI_PROT_READ_INSERT:
		case SCSI_PROT_WRITE_STRIP:
			*rxop = BG_OP_IN_NODIF_OUT_CSUM;
			*txop = BG_OP_IN_CSUM_OUT_NODIF;
			break;

		case SCSI_PROT_READ_STRIP:
		case SCSI_PROT_WRITE_INSERT:
			*rxop = BG_OP_IN_CRC_OUT_NODIF;
			*txop = BG_OP_IN_NODIF_OUT_CRC;
			break;

		case SCSI_PROT_READ_PASS:
		case SCSI_PROT_WRITE_PASS:
			*rxop = BG_OP_IN_CRC_OUT_CSUM;
			*txop = BG_OP_IN_CSUM_OUT_CRC;
			break;

		case SCSI_PROT_NORMAL:
		default:
			lpfc_printf_log(phba, KERN_ERR, LOG_TRACE_EVENT,
				"9063 BLKGRD: Bad op/guard:%d/IP combination\n",
					scsi_get_prot_op(sc));
			ret = 1;
			break;

		}
	} else {
		switch (scsi_get_prot_op(sc)) {
		case SCSI_PROT_READ_STRIP:
		case SCSI_PROT_WRITE_INSERT:
			*rxop = BG_OP_IN_CRC_OUT_NODIF;
			*txop = BG_OP_IN_NODIF_OUT_CRC;
			break;

		case SCSI_PROT_READ_PASS:
		case SCSI_PROT_WRITE_PASS:
			*rxop = BG_OP_IN_CRC_OUT_CRC;
			*txop = BG_OP_IN_CRC_OUT_CRC;
			break;

		case SCSI_PROT_READ_INSERT:
		case SCSI_PROT_WRITE_STRIP:
			*rxop = BG_OP_IN_NODIF_OUT_CRC;
			*txop = BG_OP_IN_CRC_OUT_NODIF;
			break;

		case SCSI_PROT_NORMAL:
		default:
			lpfc_printf_log(phba, KERN_ERR, LOG_TRACE_EVENT,
				"9075 BLKGRD: Bad op/guard:%d/CRC combination\n",
					scsi_get_prot_op(sc));
			ret = 1;
			break;
		}
	}

	return ret;
}

#ifdef CONFIG_SCSI_LPFC_DEBUG_FS
/**
 * lpfc_bg_err_opcodes - reDetermine the BlockGuard opcodes to be used with
 * the specified SCSI command in order to force a guard tag error.
 * @phba: The Hba for which this call is being executed.
 * @sc: The SCSI command to examine
 * @txop: (out) BlockGuard operation for transmitted data
 * @rxop: (out) BlockGuard operation for received data
 *
 * Returns: zero on success; non-zero if tx and/or rx op cannot be determined
 *
 **/
static int
lpfc_bg_err_opcodes(struct lpfc_hba *phba, struct scsi_cmnd *sc,
		uint8_t *txop, uint8_t *rxop)
{

	if (sc->prot_flags & SCSI_PROT_IP_CHECKSUM) {
		switch (scsi_get_prot_op(sc)) {
		case SCSI_PROT_READ_INSERT:
		case SCSI_PROT_WRITE_STRIP:
			*rxop = BG_OP_IN_NODIF_OUT_CRC;
			*txop = BG_OP_IN_CRC_OUT_NODIF;
			break;

		case SCSI_PROT_READ_STRIP:
		case SCSI_PROT_WRITE_INSERT:
			*rxop = BG_OP_IN_CSUM_OUT_NODIF;
			*txop = BG_OP_IN_NODIF_OUT_CSUM;
			break;

		case SCSI_PROT_READ_PASS:
		case SCSI_PROT_WRITE_PASS:
			*rxop = BG_OP_IN_CSUM_OUT_CRC;
			*txop = BG_OP_IN_CRC_OUT_CSUM;
			break;

		case SCSI_PROT_NORMAL:
		default:
			break;

		}
	} else {
		switch (scsi_get_prot_op(sc)) {
		case SCSI_PROT_READ_STRIP:
		case SCSI_PROT_WRITE_INSERT:
			*rxop = BG_OP_IN_CSUM_OUT_NODIF;
			*txop = BG_OP_IN_NODIF_OUT_CSUM;
			break;

		case SCSI_PROT_READ_PASS:
		case SCSI_PROT_WRITE_PASS:
			*rxop = BG_OP_IN_CSUM_OUT_CSUM;
			*txop = BG_OP_IN_CSUM_OUT_CSUM;
			break;

		case SCSI_PROT_READ_INSERT:
		case SCSI_PROT_WRITE_STRIP:
			*rxop = BG_OP_IN_NODIF_OUT_CSUM;
			*txop = BG_OP_IN_CSUM_OUT_NODIF;
			break;

		case SCSI_PROT_NORMAL:
		default:
			break;
		}
	}

	return 0;
}
#endif

/**
 * lpfc_bg_setup_bpl - Setup BlockGuard BPL with no protection data
 * @phba: The Hba for which this call is being executed.
 * @sc: pointer to scsi command we're working on
 * @bpl: pointer to buffer list for protection groups
 * @datasegcnt: number of segments of data that have been dma mapped
 *
 * This function sets up BPL buffer list for protection groups of
 * type LPFC_PG_TYPE_NO_DIF
 *
 * This is usually used when the HBA is instructed to generate
 * DIFs and insert them into data stream (or strip DIF from
 * incoming data stream)
 *
 * The buffer list consists of just one protection group described
 * below:
 *                                +-------------------------+
 *   start of prot group  -->     |          PDE_5          |
 *                                +-------------------------+
 *                                |          PDE_6          |
 *                                +-------------------------+
 *                                |         Data BDE        |
 *                                +-------------------------+
 *                                |more Data BDE's ... (opt)|
 *                                +-------------------------+
 *
 *
 * Note: Data s/g buffers have been dma mapped
 *
 * Returns the number of BDEs added to the BPL.
 **/
static int
lpfc_bg_setup_bpl(struct lpfc_hba *phba, struct scsi_cmnd *sc,
		struct ulp_bde64 *bpl, int datasegcnt)
{
	struct scatterlist *sgde = NULL; /* s/g data entry */
	struct lpfc_pde5 *pde5 = NULL;
	struct lpfc_pde6 *pde6 = NULL;
	dma_addr_t physaddr;
	int i = 0, num_bde = 0, status;
	int datadir = sc->sc_data_direction;
#ifdef CONFIG_SCSI_LPFC_DEBUG_FS
	uint32_t rc;
#endif
	uint32_t checking = 1;
	uint32_t reftag;
	uint8_t txop, rxop;

	status  = lpfc_sc_to_bg_opcodes(phba, sc, &txop, &rxop);
	if (status)
		goto out;

	/* extract some info from the scsi command for pde*/
	reftag = scsi_prot_ref_tag(sc);
	if (reftag == LPFC_INVALID_REFTAG)
		goto out;

#ifdef CONFIG_SCSI_LPFC_DEBUG_FS
	rc = lpfc_bg_err_inject(phba, sc, &reftag, NULL, 1);
	if (rc) {
		if (rc & BG_ERR_SWAP)
			lpfc_bg_err_opcodes(phba, sc, &txop, &rxop);
		if (rc & BG_ERR_CHECK)
			checking = 0;
	}
#endif

	/* setup PDE5 with what we have */
	pde5 = (struct lpfc_pde5 *) bpl;
	memset(pde5, 0, sizeof(struct lpfc_pde5));
	bf_set(pde5_type, pde5, LPFC_PDE5_DESCRIPTOR);

	/* Endianness conversion if necessary for PDE5 */
	pde5->word0 = cpu_to_le32(pde5->word0);
	pde5->reftag = cpu_to_le32(reftag);

	/* advance bpl and increment bde count */
	num_bde++;
	bpl++;
	pde6 = (struct lpfc_pde6 *) bpl;

	/* setup PDE6 with the rest of the info */
	memset(pde6, 0, sizeof(struct lpfc_pde6));
	bf_set(pde6_type, pde6, LPFC_PDE6_DESCRIPTOR);
	bf_set(pde6_optx, pde6, txop);
	bf_set(pde6_oprx, pde6, rxop);

	/*
	 * We only need to check the data on READs, for WRITEs
	 * protection data is automatically generated, not checked.
	 */
	if (datadir == DMA_FROM_DEVICE) {
		if (sc->prot_flags & SCSI_PROT_GUARD_CHECK)
			bf_set(pde6_ce, pde6, checking);
		else
			bf_set(pde6_ce, pde6, 0);

		if (sc->prot_flags & SCSI_PROT_REF_CHECK)
			bf_set(pde6_re, pde6, checking);
		else
			bf_set(pde6_re, pde6, 0);
	}
	bf_set(pde6_ai, pde6, 1);
	bf_set(pde6_ae, pde6, 0);
	bf_set(pde6_apptagval, pde6, 0);

	/* Endianness conversion if necessary for PDE6 */
	pde6->word0 = cpu_to_le32(pde6->word0);
	pde6->word1 = cpu_to_le32(pde6->word1);
	pde6->word2 = cpu_to_le32(pde6->word2);

	/* advance bpl and increment bde count */
	num_bde++;
	bpl++;

	/* assumption: caller has already run dma_map_sg on command data */
	scsi_for_each_sg(sc, sgde, datasegcnt, i) {
		physaddr = sg_dma_address(sgde);
		bpl->addrLow = le32_to_cpu(putPaddrLow(physaddr));
		bpl->addrHigh = le32_to_cpu(putPaddrHigh(physaddr));
		bpl->tus.f.bdeSize = sg_dma_len(sgde);
		if (datadir == DMA_TO_DEVICE)
			bpl->tus.f.bdeFlags = BUFF_TYPE_BDE_64;
		else
			bpl->tus.f.bdeFlags = BUFF_TYPE_BDE_64I;
		bpl->tus.w = le32_to_cpu(bpl->tus.w);
		bpl++;
		num_bde++;
	}

out:
	return num_bde;
}

/**
 * lpfc_bg_setup_bpl_prot - Setup BlockGuard BPL with protection data
 * @phba: The Hba for which this call is being executed.
 * @sc: pointer to scsi command we're working on
 * @bpl: pointer to buffer list for protection groups
 * @datacnt: number of segments of data that have been dma mapped
 * @protcnt: number of segment of protection data that have been dma mapped
 *
 * This function sets up BPL buffer list for protection groups of
 * type LPFC_PG_TYPE_DIF
 *
 * This is usually used when DIFs are in their own buffers,
 * separate from the data. The HBA can then by instructed
 * to place the DIFs in the outgoing stream.  For read operations,
 * The HBA could extract the DIFs and place it in DIF buffers.
 *
 * The buffer list for this type consists of one or more of the
 * protection groups described below:
 *                                    +-------------------------+
 *   start of first prot group  -->   |          PDE_5          |
 *                                    +-------------------------+
 *                                    |          PDE_6          |
 *                                    +-------------------------+
 *                                    |      PDE_7 (Prot BDE)   |
 *                                    +-------------------------+
 *                                    |        Data BDE         |
 *                                    +-------------------------+
 *                                    |more Data BDE's ... (opt)|
 *                                    +-------------------------+
 *   start of new  prot group  -->    |          PDE_5          |
 *                                    +-------------------------+
 *                                    |          ...            |
 *                                    +-------------------------+
 *
 * Note: It is assumed that both data and protection s/g buffers have been
 *       mapped for DMA
 *
 * Returns the number of BDEs added to the BPL.
 **/
static int
lpfc_bg_setup_bpl_prot(struct lpfc_hba *phba, struct scsi_cmnd *sc,
		struct ulp_bde64 *bpl, int datacnt, int protcnt)
{
	struct scatterlist *sgde = NULL; /* s/g data entry */
	struct scatterlist *sgpe = NULL; /* s/g prot entry */
	struct lpfc_pde5 *pde5 = NULL;
	struct lpfc_pde6 *pde6 = NULL;
	struct lpfc_pde7 *pde7 = NULL;
	dma_addr_t dataphysaddr, protphysaddr;
	unsigned short curr_data = 0, curr_prot = 0;
	unsigned int split_offset;
	unsigned int protgroup_len, protgroup_offset = 0, protgroup_remainder;
	unsigned int protgrp_blks, protgrp_bytes;
	unsigned int remainder, subtotal;
	int status;
	int datadir = sc->sc_data_direction;
	unsigned char pgdone = 0, alldone = 0;
	unsigned blksize;
#ifdef CONFIG_SCSI_LPFC_DEBUG_FS
	uint32_t rc;
#endif
	uint32_t checking = 1;
	uint32_t reftag;
	uint8_t txop, rxop;
	int num_bde = 0;

	sgpe = scsi_prot_sglist(sc);
	sgde = scsi_sglist(sc);

	if (!sgpe || !sgde) {
		lpfc_printf_log(phba, KERN_ERR, LOG_TRACE_EVENT,
				"9020 Invalid s/g entry: data=x%px prot=x%px\n",
				sgpe, sgde);
		return 0;
	}

	status = lpfc_sc_to_bg_opcodes(phba, sc, &txop, &rxop);
	if (status)
		goto out;

	/* extract some info from the scsi command */
	blksize = scsi_prot_interval(sc);
	reftag = scsi_prot_ref_tag(sc);
	if (reftag == LPFC_INVALID_REFTAG)
		goto out;

#ifdef CONFIG_SCSI_LPFC_DEBUG_FS
	rc = lpfc_bg_err_inject(phba, sc, &reftag, NULL, 1);
	if (rc) {
		if (rc & BG_ERR_SWAP)
			lpfc_bg_err_opcodes(phba, sc, &txop, &rxop);
		if (rc & BG_ERR_CHECK)
			checking = 0;
	}
#endif

	split_offset = 0;
	do {
		/* Check to see if we ran out of space */
		if (num_bde >= (phba->cfg_total_seg_cnt - 2))
			return num_bde + 3;

		/* setup PDE5 with what we have */
		pde5 = (struct lpfc_pde5 *) bpl;
		memset(pde5, 0, sizeof(struct lpfc_pde5));
		bf_set(pde5_type, pde5, LPFC_PDE5_DESCRIPTOR);

		/* Endianness conversion if necessary for PDE5 */
		pde5->word0 = cpu_to_le32(pde5->word0);
		pde5->reftag = cpu_to_le32(reftag);

		/* advance bpl and increment bde count */
		num_bde++;
		bpl++;
		pde6 = (struct lpfc_pde6 *) bpl;

		/* setup PDE6 with the rest of the info */
		memset(pde6, 0, sizeof(struct lpfc_pde6));
		bf_set(pde6_type, pde6, LPFC_PDE6_DESCRIPTOR);
		bf_set(pde6_optx, pde6, txop);
		bf_set(pde6_oprx, pde6, rxop);

		if (sc->prot_flags & SCSI_PROT_GUARD_CHECK)
			bf_set(pde6_ce, pde6, checking);
		else
			bf_set(pde6_ce, pde6, 0);

		if (sc->prot_flags & SCSI_PROT_REF_CHECK)
			bf_set(pde6_re, pde6, checking);
		else
			bf_set(pde6_re, pde6, 0);

		bf_set(pde6_ai, pde6, 1);
		bf_set(pde6_ae, pde6, 0);
		bf_set(pde6_apptagval, pde6, 0);

		/* Endianness conversion if necessary for PDE6 */
		pde6->word0 = cpu_to_le32(pde6->word0);
		pde6->word1 = cpu_to_le32(pde6->word1);
		pde6->word2 = cpu_to_le32(pde6->word2);

		/* advance bpl and increment bde count */
		num_bde++;
		bpl++;

		/* setup the first BDE that points to protection buffer */
		protphysaddr = sg_dma_address(sgpe) + protgroup_offset;
		protgroup_len = sg_dma_len(sgpe) - protgroup_offset;

		/* must be integer multiple of the DIF block length */
		BUG_ON(protgroup_len % 8);

		pde7 = (struct lpfc_pde7 *) bpl;
		memset(pde7, 0, sizeof(struct lpfc_pde7));
		bf_set(pde7_type, pde7, LPFC_PDE7_DESCRIPTOR);

		pde7->addrHigh = le32_to_cpu(putPaddrHigh(protphysaddr));
		pde7->addrLow = le32_to_cpu(putPaddrLow(protphysaddr));

		protgrp_blks = protgroup_len / 8;
		protgrp_bytes = protgrp_blks * blksize;

		/* check if this pde is crossing the 4K boundary; if so split */
		if ((pde7->addrLow & 0xfff) + protgroup_len > 0x1000) {
			protgroup_remainder = 0x1000 - (pde7->addrLow & 0xfff);
			protgroup_offset += protgroup_remainder;
			protgrp_blks = protgroup_remainder / 8;
			protgrp_bytes = protgrp_blks * blksize;
		} else {
			protgroup_offset = 0;
			curr_prot++;
		}

		num_bde++;

		/* setup BDE's for data blocks associated with DIF data */
		pgdone = 0;
		subtotal = 0; /* total bytes processed for current prot grp */
		while (!pgdone) {
			/* Check to see if we ran out of space */
			if (num_bde >= phba->cfg_total_seg_cnt)
				return num_bde + 1;

			if (!sgde) {
				lpfc_printf_log(phba, KERN_ERR, LOG_TRACE_EVENT,
					"9065 BLKGRD:%s Invalid data segment\n",
						__func__);
				return 0;
			}
			bpl++;
			dataphysaddr = sg_dma_address(sgde) + split_offset;
			bpl->addrLow = le32_to_cpu(putPaddrLow(dataphysaddr));
			bpl->addrHigh = le32_to_cpu(putPaddrHigh(dataphysaddr));

			remainder = sg_dma_len(sgde) - split_offset;

			if ((subtotal + remainder) <= protgrp_bytes) {
				/* we can use this whole buffer */
				bpl->tus.f.bdeSize = remainder;
				split_offset = 0;

				if ((subtotal + remainder) == protgrp_bytes)
					pgdone = 1;
			} else {
				/* must split this buffer with next prot grp */
				bpl->tus.f.bdeSize = protgrp_bytes - subtotal;
				split_offset += bpl->tus.f.bdeSize;
			}

			subtotal += bpl->tus.f.bdeSize;

			if (datadir == DMA_TO_DEVICE)
				bpl->tus.f.bdeFlags = BUFF_TYPE_BDE_64;
			else
				bpl->tus.f.bdeFlags = BUFF_TYPE_BDE_64I;
			bpl->tus.w = le32_to_cpu(bpl->tus.w);

			num_bde++;
			curr_data++;

			if (split_offset)
				break;

			/* Move to the next s/g segment if possible */
			sgde = sg_next(sgde);

		}

		if (protgroup_offset) {
			/* update the reference tag */
			reftag += protgrp_blks;
			bpl++;
			continue;
		}

		/* are we done ? */
		if (curr_prot == protcnt) {
			alldone = 1;
		} else if (curr_prot < protcnt) {
			/* advance to next prot buffer */
			sgpe = sg_next(sgpe);
			bpl++;

			/* update the reference tag */
			reftag += protgrp_blks;
		} else {
			/* if we're here, we have a bug */
			lpfc_printf_log(phba, KERN_ERR, LOG_TRACE_EVENT,
					"9054 BLKGRD: bug in %s\n", __func__);
		}

	} while (!alldone);
out:

	return num_bde;
}

/**
 * lpfc_bg_setup_sgl - Setup BlockGuard SGL with no protection data
 * @phba: The Hba for which this call is being executed.
 * @sc: pointer to scsi command we're working on
 * @sgl: pointer to buffer list for protection groups
 * @datasegcnt: number of segments of data that have been dma mapped
 * @lpfc_cmd: lpfc scsi command object pointer.
 *
 * This function sets up SGL buffer list for protection groups of
 * type LPFC_PG_TYPE_NO_DIF
 *
 * This is usually used when the HBA is instructed to generate
 * DIFs and insert them into data stream (or strip DIF from
 * incoming data stream)
 *
 * The buffer list consists of just one protection group described
 * below:
 *                                +-------------------------+
 *   start of prot group  -->     |         DI_SEED         |
 *                                +-------------------------+
 *                                |         Data SGE        |
 *                                +-------------------------+
 *                                |more Data SGE's ... (opt)|
 *                                +-------------------------+
 *
 *
 * Note: Data s/g buffers have been dma mapped
 *
 * Returns the number of SGEs added to the SGL.
 **/
static int
lpfc_bg_setup_sgl(struct lpfc_hba *phba, struct scsi_cmnd *sc,
		struct sli4_sge *sgl, int datasegcnt,
		struct lpfc_io_buf *lpfc_cmd)
{
	struct scatterlist *sgde = NULL; /* s/g data entry */
	struct sli4_sge_diseed *diseed = NULL;
	dma_addr_t physaddr;
	int i = 0, num_sge = 0, status;
	uint32_t reftag;
	uint8_t txop, rxop;
#ifdef CONFIG_SCSI_LPFC_DEBUG_FS
	uint32_t rc;
#endif
	uint32_t checking = 1;
	uint32_t dma_len;
	uint32_t dma_offset = 0;
	struct sli4_hybrid_sgl *sgl_xtra = NULL;
	int j;
	bool lsp_just_set = false;

	status  = lpfc_sc_to_bg_opcodes(phba, sc, &txop, &rxop);
	if (status)
		goto out;

	/* extract some info from the scsi command for pde*/
	reftag = scsi_prot_ref_tag(sc);
	if (reftag == LPFC_INVALID_REFTAG)
		goto out;

#ifdef CONFIG_SCSI_LPFC_DEBUG_FS
	rc = lpfc_bg_err_inject(phba, sc, &reftag, NULL, 1);
	if (rc) {
		if (rc & BG_ERR_SWAP)
			lpfc_bg_err_opcodes(phba, sc, &txop, &rxop);
		if (rc & BG_ERR_CHECK)
			checking = 0;
	}
#endif

	/* setup DISEED with what we have */
	diseed = (struct sli4_sge_diseed *) sgl;
	memset(diseed, 0, sizeof(struct sli4_sge_diseed));
	bf_set(lpfc_sli4_sge_type, sgl, LPFC_SGE_TYPE_DISEED);

	/* Endianness conversion if necessary */
	diseed->ref_tag = cpu_to_le32(reftag);
	diseed->ref_tag_tran = diseed->ref_tag;

	/*
	 * We only need to check the data on READs, for WRITEs
	 * protection data is automatically generated, not checked.
	 */
	if (sc->sc_data_direction == DMA_FROM_DEVICE) {
		if (sc->prot_flags & SCSI_PROT_GUARD_CHECK)
			bf_set(lpfc_sli4_sge_dif_ce, diseed, checking);
		else
			bf_set(lpfc_sli4_sge_dif_ce, diseed, 0);

		if (sc->prot_flags & SCSI_PROT_REF_CHECK)
			bf_set(lpfc_sli4_sge_dif_re, diseed, checking);
		else
			bf_set(lpfc_sli4_sge_dif_re, diseed, 0);
	}

	/* setup DISEED with the rest of the info */
	bf_set(lpfc_sli4_sge_dif_optx, diseed, txop);
	bf_set(lpfc_sli4_sge_dif_oprx, diseed, rxop);

	bf_set(lpfc_sli4_sge_dif_ai, diseed, 1);
	bf_set(lpfc_sli4_sge_dif_me, diseed, 0);

	/* Endianness conversion if necessary for DISEED */
	diseed->word2 = cpu_to_le32(diseed->word2);
	diseed->word3 = cpu_to_le32(diseed->word3);

	/* advance bpl and increment sge count */
	num_sge++;
	sgl++;

	/* assumption: caller has already run dma_map_sg on command data */
	sgde = scsi_sglist(sc);
	j = 3;
	for (i = 0; i < datasegcnt; i++) {
		/* clear it */
		sgl->word2 = 0;

		/* do we need to expand the segment */
		if (!lsp_just_set && !((j + 1) % phba->border_sge_num) &&
		    ((datasegcnt - 1) != i)) {
			/* set LSP type */
			bf_set(lpfc_sli4_sge_type, sgl, LPFC_SGE_TYPE_LSP);

			sgl_xtra = lpfc_get_sgl_per_hdwq(phba, lpfc_cmd);

			if (unlikely(!sgl_xtra)) {
				lpfc_cmd->seg_cnt = 0;
				return 0;
			}
			sgl->addr_lo = cpu_to_le32(putPaddrLow(
						sgl_xtra->dma_phys_sgl));
			sgl->addr_hi = cpu_to_le32(putPaddrHigh(
						sgl_xtra->dma_phys_sgl));

		} else {
			bf_set(lpfc_sli4_sge_type, sgl, LPFC_SGE_TYPE_DATA);
		}

		if (!(bf_get(lpfc_sli4_sge_type, sgl) & LPFC_SGE_TYPE_LSP)) {
			if ((datasegcnt - 1) == i)
				bf_set(lpfc_sli4_sge_last, sgl, 1);
			physaddr = sg_dma_address(sgde);
			dma_len = sg_dma_len(sgde);
			sgl->addr_lo = cpu_to_le32(putPaddrLow(physaddr));
			sgl->addr_hi = cpu_to_le32(putPaddrHigh(physaddr));

			bf_set(lpfc_sli4_sge_offset, sgl, dma_offset);
			sgl->word2 = cpu_to_le32(sgl->word2);
			sgl->sge_len = cpu_to_le32(dma_len);

			dma_offset += dma_len;
			sgde = sg_next(sgde);

			sgl++;
			num_sge++;
			lsp_just_set = false;

		} else {
			sgl->word2 = cpu_to_le32(sgl->word2);
			sgl->sge_len = cpu_to_le32(phba->cfg_sg_dma_buf_size);

			sgl = (struct sli4_sge *)sgl_xtra->dma_sgl;
			i = i - 1;

			lsp_just_set = true;
		}

		j++;

	}

out:
	return num_sge;
}

/**
 * lpfc_bg_setup_sgl_prot - Setup BlockGuard SGL with protection data
 * @phba: The Hba for which this call is being executed.
 * @sc: pointer to scsi command we're working on
 * @sgl: pointer to buffer list for protection groups
 * @datacnt: number of segments of data that have been dma mapped
 * @protcnt: number of segment of protection data that have been dma mapped
 * @lpfc_cmd: lpfc scsi command object pointer.
 *
 * This function sets up SGL buffer list for protection groups of
 * type LPFC_PG_TYPE_DIF
 *
 * This is usually used when DIFs are in their own buffers,
 * separate from the data. The HBA can then by instructed
 * to place the DIFs in the outgoing stream.  For read operations,
 * The HBA could extract the DIFs and place it in DIF buffers.
 *
 * The buffer list for this type consists of one or more of the
 * protection groups described below:
 *                                    +-------------------------+
 *   start of first prot group  -->   |         DISEED          |
 *                                    +-------------------------+
 *                                    |      DIF (Prot SGE)     |
 *                                    +-------------------------+
 *                                    |        Data SGE         |
 *                                    +-------------------------+
 *                                    |more Data SGE's ... (opt)|
 *                                    +-------------------------+
 *   start of new  prot group  -->    |         DISEED          |
 *                                    +-------------------------+
 *                                    |          ...            |
 *                                    +-------------------------+
 *
 * Note: It is assumed that both data and protection s/g buffers have been
 *       mapped for DMA
 *
 * Returns the number of SGEs added to the SGL.
 **/
static int
lpfc_bg_setup_sgl_prot(struct lpfc_hba *phba, struct scsi_cmnd *sc,
		struct sli4_sge *sgl, int datacnt, int protcnt,
		struct lpfc_io_buf *lpfc_cmd)
{
	struct scatterlist *sgde = NULL; /* s/g data entry */
	struct scatterlist *sgpe = NULL; /* s/g prot entry */
	struct sli4_sge_diseed *diseed = NULL;
	dma_addr_t dataphysaddr, protphysaddr;
	unsigned short curr_data = 0, curr_prot = 0;
	unsigned int split_offset;
	unsigned int protgroup_len, protgroup_offset = 0, protgroup_remainder;
	unsigned int protgrp_blks, protgrp_bytes;
	unsigned int remainder, subtotal;
	int status;
	unsigned char pgdone = 0, alldone = 0;
	unsigned blksize;
	uint32_t reftag;
	uint8_t txop, rxop;
	uint32_t dma_len;
#ifdef CONFIG_SCSI_LPFC_DEBUG_FS
	uint32_t rc;
#endif
	uint32_t checking = 1;
	uint32_t dma_offset = 0;
	int num_sge = 0, j = 2;
	struct sli4_hybrid_sgl *sgl_xtra = NULL;

	sgpe = scsi_prot_sglist(sc);
	sgde = scsi_sglist(sc);

	if (!sgpe || !sgde) {
		lpfc_printf_log(phba, KERN_ERR, LOG_TRACE_EVENT,
				"9082 Invalid s/g entry: data=x%px prot=x%px\n",
				sgpe, sgde);
		return 0;
	}

	status = lpfc_sc_to_bg_opcodes(phba, sc, &txop, &rxop);
	if (status)
		goto out;

	/* extract some info from the scsi command */
	blksize = scsi_prot_interval(sc);
	reftag = scsi_prot_ref_tag(sc);
	if (reftag == LPFC_INVALID_REFTAG)
		goto out;

#ifdef CONFIG_SCSI_LPFC_DEBUG_FS
	rc = lpfc_bg_err_inject(phba, sc, &reftag, NULL, 1);
	if (rc) {
		if (rc & BG_ERR_SWAP)
			lpfc_bg_err_opcodes(phba, sc, &txop, &rxop);
		if (rc & BG_ERR_CHECK)
			checking = 0;
	}
#endif

	split_offset = 0;
	do {
		/* Check to see if we ran out of space */
		if ((num_sge >= (phba->cfg_total_seg_cnt - 2)) &&
		    !(phba->cfg_xpsgl))
			return num_sge + 3;

		/* DISEED and DIF have to be together */
		if (!((j + 1) % phba->border_sge_num) ||
		    !((j + 2) % phba->border_sge_num) ||
		    !((j + 3) % phba->border_sge_num)) {
			sgl->word2 = 0;

			/* set LSP type */
			bf_set(lpfc_sli4_sge_type, sgl, LPFC_SGE_TYPE_LSP);

			sgl_xtra = lpfc_get_sgl_per_hdwq(phba, lpfc_cmd);

			if (unlikely(!sgl_xtra)) {
				goto out;
			} else {
				sgl->addr_lo = cpu_to_le32(putPaddrLow(
						sgl_xtra->dma_phys_sgl));
				sgl->addr_hi = cpu_to_le32(putPaddrHigh(
						       sgl_xtra->dma_phys_sgl));
			}

			sgl->word2 = cpu_to_le32(sgl->word2);
			sgl->sge_len = cpu_to_le32(phba->cfg_sg_dma_buf_size);

			sgl = (struct sli4_sge *)sgl_xtra->dma_sgl;
			j = 0;
		}

		/* setup DISEED with what we have */
		diseed = (struct sli4_sge_diseed *) sgl;
		memset(diseed, 0, sizeof(struct sli4_sge_diseed));
		bf_set(lpfc_sli4_sge_type, sgl, LPFC_SGE_TYPE_DISEED);

		/* Endianness conversion if necessary */
		diseed->ref_tag = cpu_to_le32(reftag);
		diseed->ref_tag_tran = diseed->ref_tag;

		if (sc->prot_flags & SCSI_PROT_GUARD_CHECK) {
			bf_set(lpfc_sli4_sge_dif_ce, diseed, checking);
		} else {
			bf_set(lpfc_sli4_sge_dif_ce, diseed, 0);
			/*
			 * When in this mode, the hardware will replace
			 * the guard tag from the host with a
			 * newly generated good CRC for the wire.
			 * Switch to raw mode here to avoid this
			 * behavior. What the host sends gets put on the wire.
			 */
			if (txop == BG_OP_IN_CRC_OUT_CRC) {
				txop = BG_OP_RAW_MODE;
				rxop = BG_OP_RAW_MODE;
			}
		}


		if (sc->prot_flags & SCSI_PROT_REF_CHECK)
			bf_set(lpfc_sli4_sge_dif_re, diseed, checking);
		else
			bf_set(lpfc_sli4_sge_dif_re, diseed, 0);

		/* setup DISEED with the rest of the info */
		bf_set(lpfc_sli4_sge_dif_optx, diseed, txop);
		bf_set(lpfc_sli4_sge_dif_oprx, diseed, rxop);

		bf_set(lpfc_sli4_sge_dif_ai, diseed, 1);
		bf_set(lpfc_sli4_sge_dif_me, diseed, 0);

		/* Endianness conversion if necessary for DISEED */
		diseed->word2 = cpu_to_le32(diseed->word2);
		diseed->word3 = cpu_to_le32(diseed->word3);

		/* advance sgl and increment bde count */
		num_sge++;

		sgl++;
		j++;

		/* setup the first BDE that points to protection buffer */
		protphysaddr = sg_dma_address(sgpe) + protgroup_offset;
		protgroup_len = sg_dma_len(sgpe) - protgroup_offset;

		/* must be integer multiple of the DIF block length */
		BUG_ON(protgroup_len % 8);

		/* Now setup DIF SGE */
		sgl->word2 = 0;
		bf_set(lpfc_sli4_sge_type, sgl, LPFC_SGE_TYPE_DIF);
		sgl->addr_hi = le32_to_cpu(putPaddrHigh(protphysaddr));
		sgl->addr_lo = le32_to_cpu(putPaddrLow(protphysaddr));
		sgl->word2 = cpu_to_le32(sgl->word2);
		sgl->sge_len = 0;

		protgrp_blks = protgroup_len / 8;
		protgrp_bytes = protgrp_blks * blksize;

		/* check if DIF SGE is crossing the 4K boundary; if so split */
		if ((sgl->addr_lo & 0xfff) + protgroup_len > 0x1000) {
			protgroup_remainder = 0x1000 - (sgl->addr_lo & 0xfff);
			protgroup_offset += protgroup_remainder;
			protgrp_blks = protgroup_remainder / 8;
			protgrp_bytes = protgrp_blks * blksize;
		} else {
			protgroup_offset = 0;
			curr_prot++;
		}

		num_sge++;

		/* setup SGE's for data blocks associated with DIF data */
		pgdone = 0;
		subtotal = 0; /* total bytes processed for current prot grp */

		sgl++;
		j++;

		while (!pgdone) {
			/* Check to see if we ran out of space */
			if ((num_sge >= phba->cfg_total_seg_cnt) &&
			    !phba->cfg_xpsgl)
				return num_sge + 1;

			if (!sgde) {
				lpfc_printf_log(phba, KERN_ERR, LOG_TRACE_EVENT,
					"9086 BLKGRD:%s Invalid data segment\n",
						__func__);
				return 0;
			}

			if (!((j + 1) % phba->border_sge_num)) {
				sgl->word2 = 0;

				/* set LSP type */
				bf_set(lpfc_sli4_sge_type, sgl,
				       LPFC_SGE_TYPE_LSP);

				sgl_xtra = lpfc_get_sgl_per_hdwq(phba,
								 lpfc_cmd);

				if (unlikely(!sgl_xtra)) {
					goto out;
				} else {
					sgl->addr_lo = cpu_to_le32(
					  putPaddrLow(sgl_xtra->dma_phys_sgl));
					sgl->addr_hi = cpu_to_le32(
					  putPaddrHigh(sgl_xtra->dma_phys_sgl));
				}

				sgl->word2 = cpu_to_le32(sgl->word2);
				sgl->sge_len = cpu_to_le32(
						     phba->cfg_sg_dma_buf_size);

				sgl = (struct sli4_sge *)sgl_xtra->dma_sgl;
			} else {
				dataphysaddr = sg_dma_address(sgde) +
								   split_offset;

				remainder = sg_dma_len(sgde) - split_offset;

				if ((subtotal + remainder) <= protgrp_bytes) {
					/* we can use this whole buffer */
					dma_len = remainder;
					split_offset = 0;

					if ((subtotal + remainder) ==
								  protgrp_bytes)
						pgdone = 1;
				} else {
					/* must split this buffer with next
					 * prot grp
					 */
					dma_len = protgrp_bytes - subtotal;
					split_offset += dma_len;
				}

				subtotal += dma_len;

				sgl->word2 = 0;
				sgl->addr_lo = cpu_to_le32(putPaddrLow(
								 dataphysaddr));
				sgl->addr_hi = cpu_to_le32(putPaddrHigh(
								 dataphysaddr));
				bf_set(lpfc_sli4_sge_last, sgl, 0);
				bf_set(lpfc_sli4_sge_offset, sgl, dma_offset);
				bf_set(lpfc_sli4_sge_type, sgl,
				       LPFC_SGE_TYPE_DATA);

				sgl->sge_len = cpu_to_le32(dma_len);
				dma_offset += dma_len;

				num_sge++;
				curr_data++;

				if (split_offset) {
					sgl++;
					j++;
					break;
				}

				/* Move to the next s/g segment if possible */
				sgde = sg_next(sgde);

				sgl++;
			}

			j++;
		}

		if (protgroup_offset) {
			/* update the reference tag */
			reftag += protgrp_blks;
			continue;
		}

		/* are we done ? */
		if (curr_prot == protcnt) {
			/* mark the last SGL */
			sgl--;
			bf_set(lpfc_sli4_sge_last, sgl, 1);
			alldone = 1;
		} else if (curr_prot < protcnt) {
			/* advance to next prot buffer */
			sgpe = sg_next(sgpe);

			/* update the reference tag */
			reftag += protgrp_blks;
		} else {
			/* if we're here, we have a bug */
			lpfc_printf_log(phba, KERN_ERR, LOG_TRACE_EVENT,
					"9085 BLKGRD: bug in %s\n", __func__);
		}

	} while (!alldone);

out:

	return num_sge;
}

/**
 * lpfc_prot_group_type - Get prtotection group type of SCSI command
 * @phba: The Hba for which this call is being executed.
 * @sc: pointer to scsi command we're working on
 *
 * Given a SCSI command that supports DIF, determine composition of protection
 * groups involved in setting up buffer lists
 *
 * Returns: Protection group type (with or without DIF)
 *
 **/
static int
lpfc_prot_group_type(struct lpfc_hba *phba, struct scsi_cmnd *sc)
{
	int ret = LPFC_PG_TYPE_INVALID;
	unsigned char op = scsi_get_prot_op(sc);

	switch (op) {
	case SCSI_PROT_READ_STRIP:
	case SCSI_PROT_WRITE_INSERT:
		ret = LPFC_PG_TYPE_NO_DIF;
		break;
	case SCSI_PROT_READ_INSERT:
	case SCSI_PROT_WRITE_STRIP:
	case SCSI_PROT_READ_PASS:
	case SCSI_PROT_WRITE_PASS:
		ret = LPFC_PG_TYPE_DIF_BUF;
		break;
	default:
		if (phba)
			lpfc_printf_log(phba, KERN_ERR, LOG_TRACE_EVENT,
					"9021 Unsupported protection op:%d\n",
					op);
		break;
	}
	return ret;
}

/**
 * lpfc_bg_scsi_adjust_dl - Adjust SCSI data length for BlockGuard
 * @phba: The Hba for which this call is being executed.
 * @lpfc_cmd: The scsi buffer which is going to be adjusted.
 *
 * Adjust the data length to account for how much data
 * is actually on the wire.
 *
 * returns the adjusted data length
 **/
static int
lpfc_bg_scsi_adjust_dl(struct lpfc_hba *phba,
		       struct lpfc_io_buf *lpfc_cmd)
{
	struct scsi_cmnd *sc = lpfc_cmd->pCmd;
	int fcpdl;

	fcpdl = scsi_bufflen(sc);

	/* Check if there is protection data on the wire */
	if (sc->sc_data_direction == DMA_FROM_DEVICE) {
		/* Read check for protection data */
		if (scsi_get_prot_op(sc) ==  SCSI_PROT_READ_INSERT)
			return fcpdl;

	} else {
		/* Write check for protection data */
		if (scsi_get_prot_op(sc) ==  SCSI_PROT_WRITE_STRIP)
			return fcpdl;
	}

	/*
	 * If we are in DIF Type 1 mode every data block has a 8 byte
	 * DIF (trailer) attached to it. Must ajust FCP data length
	 * to account for the protection data.
	 */
	fcpdl += (fcpdl / scsi_prot_interval(sc)) * 8;

	return fcpdl;
}

/**
 * lpfc_bg_scsi_prep_dma_buf_s3 - DMA mapping for scsi buffer to SLI3 IF spec
 * @phba: The Hba for which this call is being executed.
 * @lpfc_cmd: The scsi buffer which is going to be prep'ed.
 *
 * This is the protection/DIF aware version of
 * lpfc_scsi_prep_dma_buf(). It may be a good idea to combine the
 * two functions eventually, but for now, it's here.
 * RETURNS 0 - SUCCESS,
 *         1 - Failed DMA map, retry.
 *         2 - Invalid scsi cmd or prot-type. Do not rety.
 **/
static int
lpfc_bg_scsi_prep_dma_buf_s3(struct lpfc_hba *phba,
		struct lpfc_io_buf *lpfc_cmd)
{
	struct scsi_cmnd *scsi_cmnd = lpfc_cmd->pCmd;
	struct fcp_cmnd *fcp_cmnd = lpfc_cmd->fcp_cmnd;
	struct ulp_bde64 *bpl = (struct ulp_bde64 *)lpfc_cmd->dma_sgl;
	IOCB_t *iocb_cmd = &lpfc_cmd->cur_iocbq.iocb;
	uint32_t num_bde = 0;
	int datasegcnt, protsegcnt, datadir = scsi_cmnd->sc_data_direction;
	int prot_group_type = 0;
	int fcpdl;
	int ret = 1;
	struct lpfc_vport *vport = phba->pport;

	/*
	 * Start the lpfc command prep by bumping the bpl beyond fcp_cmnd
	 *  fcp_rsp regions to the first data bde entry
	 */
	bpl += 2;
	if (scsi_sg_count(scsi_cmnd)) {
		/*
		 * The driver stores the segment count returned from dma_map_sg
		 * because this a count of dma-mappings used to map the use_sg
		 * pages.  They are not guaranteed to be the same for those
		 * architectures that implement an IOMMU.
		 */
		datasegcnt = dma_map_sg(&phba->pcidev->dev,
					scsi_sglist(scsi_cmnd),
					scsi_sg_count(scsi_cmnd), datadir);
		if (unlikely(!datasegcnt))
			return 1;

		lpfc_cmd->seg_cnt = datasegcnt;

		/* First check if data segment count from SCSI Layer is good */
		if (lpfc_cmd->seg_cnt > phba->cfg_sg_seg_cnt) {
			WARN_ON_ONCE(lpfc_cmd->seg_cnt > phba->cfg_sg_seg_cnt);
			ret = 2;
			goto err;
		}

		prot_group_type = lpfc_prot_group_type(phba, scsi_cmnd);

		switch (prot_group_type) {
		case LPFC_PG_TYPE_NO_DIF:

			/* Here we need to add a PDE5 and PDE6 to the count */
			if ((lpfc_cmd->seg_cnt + 2) > phba->cfg_total_seg_cnt) {
				ret = 2;
				goto err;
			}

			num_bde = lpfc_bg_setup_bpl(phba, scsi_cmnd, bpl,
					datasegcnt);
			/* we should have 2 or more entries in buffer list */
			if (num_bde < 2) {
				ret = 2;
				goto err;
			}
			break;

		case LPFC_PG_TYPE_DIF_BUF:
			/*
			 * This type indicates that protection buffers are
			 * passed to the driver, so that needs to be prepared
			 * for DMA
			 */
			protsegcnt = dma_map_sg(&phba->pcidev->dev,
					scsi_prot_sglist(scsi_cmnd),
					scsi_prot_sg_count(scsi_cmnd), datadir);
			if (unlikely(!protsegcnt)) {
				scsi_dma_unmap(scsi_cmnd);
				return 1;
			}

			lpfc_cmd->prot_seg_cnt = protsegcnt;

			/*
			 * There is a minimun of 4 BPLs used for every
			 * protection data segment.
			 */
			if ((lpfc_cmd->prot_seg_cnt * 4) >
			    (phba->cfg_total_seg_cnt - 2)) {
				ret = 2;
				goto err;
			}

			num_bde = lpfc_bg_setup_bpl_prot(phba, scsi_cmnd, bpl,
					datasegcnt, protsegcnt);
			/* we should have 3 or more entries in buffer list */
			if ((num_bde < 3) ||
			    (num_bde > phba->cfg_total_seg_cnt)) {
				ret = 2;
				goto err;
			}
			break;

		case LPFC_PG_TYPE_INVALID:
		default:
			scsi_dma_unmap(scsi_cmnd);
			lpfc_cmd->seg_cnt = 0;

			lpfc_printf_log(phba, KERN_ERR, LOG_TRACE_EVENT,
					"9022 Unexpected protection group %i\n",
					prot_group_type);
			return 2;
		}
	}

	/*
	 * Finish initializing those IOCB fields that are dependent on the
	 * scsi_cmnd request_buffer.  Note that the bdeSize is explicitly
	 * reinitialized since all iocb memory resources are used many times
	 * for transmit, receive, and continuation bpl's.
	 */
	iocb_cmd->un.fcpi64.bdl.bdeSize = (2 * sizeof(struct ulp_bde64));
	iocb_cmd->un.fcpi64.bdl.bdeSize += (num_bde * sizeof(struct ulp_bde64));
	iocb_cmd->ulpBdeCount = 1;
	iocb_cmd->ulpLe = 1;

	fcpdl = lpfc_bg_scsi_adjust_dl(phba, lpfc_cmd);
	fcp_cmnd->fcpDl = be32_to_cpu(fcpdl);

	/*
	 * Due to difference in data length between DIF/non-DIF paths,
	 * we need to set word 4 of IOCB here
	 */
	iocb_cmd->un.fcpi.fcpi_parm = fcpdl;

	/*
	 * For First burst, we may need to adjust the initial transfer
	 * length for DIF
	 */
	if (iocb_cmd->un.fcpi.fcpi_XRdy &&
	    (fcpdl < vport->cfg_first_burst_size))
		iocb_cmd->un.fcpi.fcpi_XRdy = fcpdl;

	return 0;
err:
	if (lpfc_cmd->seg_cnt)
		scsi_dma_unmap(scsi_cmnd);
	if (lpfc_cmd->prot_seg_cnt)
		dma_unmap_sg(&phba->pcidev->dev, scsi_prot_sglist(scsi_cmnd),
			     scsi_prot_sg_count(scsi_cmnd),
			     scsi_cmnd->sc_data_direction);

	lpfc_printf_log(phba, KERN_ERR, LOG_TRACE_EVENT,
			"9023 Cannot setup S/G List for HBA"
			"IO segs %d/%d BPL %d SCSI %d: %d %d\n",
			lpfc_cmd->seg_cnt, lpfc_cmd->prot_seg_cnt,
			phba->cfg_total_seg_cnt, phba->cfg_sg_seg_cnt,
			prot_group_type, num_bde);

	lpfc_cmd->seg_cnt = 0;
	lpfc_cmd->prot_seg_cnt = 0;
	return ret;
}

/*
 * This function calcuates the T10 DIF guard tag
 * on the specified data using a CRC algorithmn
 * using crc_t10dif.
 */
static uint16_t
lpfc_bg_crc(uint8_t *data, int count)
{
	uint16_t crc = 0;
	uint16_t x;

	crc = crc_t10dif(data, count);
	x = cpu_to_be16(crc);
	return x;
}

/*
 * This function calcuates the T10 DIF guard tag
 * on the specified data using a CSUM algorithmn
 * using ip_compute_csum.
 */
static uint16_t
lpfc_bg_csum(uint8_t *data, int count)
{
	uint16_t ret;

	ret = ip_compute_csum(data, count);
	return ret;
}

/*
 * This function examines the protection data to try to determine
 * what type of T10-DIF error occurred.
 */
static void
lpfc_calc_bg_err(struct lpfc_hba *phba, struct lpfc_io_buf *lpfc_cmd)
{
	struct scatterlist *sgpe; /* s/g prot entry */
	struct scatterlist *sgde; /* s/g data entry */
	struct scsi_cmnd *cmd = lpfc_cmd->pCmd;
	struct scsi_dif_tuple *src = NULL;
	uint8_t *data_src = NULL;
	uint16_t guard_tag;
	uint16_t start_app_tag, app_tag;
	uint32_t start_ref_tag, ref_tag;
	int prot, protsegcnt;
	int err_type, len, data_len;
	int chk_ref, chk_app, chk_guard;
	uint16_t sum;
	unsigned blksize;

	err_type = BGS_GUARD_ERR_MASK;
	sum = 0;
	guard_tag = 0;

	/* First check to see if there is protection data to examine */
	prot = scsi_get_prot_op(cmd);
	if ((prot == SCSI_PROT_READ_STRIP) ||
	    (prot == SCSI_PROT_WRITE_INSERT) ||
	    (prot == SCSI_PROT_NORMAL))
		goto out;

	/* Currently the driver just supports ref_tag and guard_tag checking */
	chk_ref = 1;
	chk_app = 0;
	chk_guard = 0;

	/* Setup a ptr to the protection data provided by the SCSI host */
	sgpe = scsi_prot_sglist(cmd);
	protsegcnt = lpfc_cmd->prot_seg_cnt;

	if (sgpe && protsegcnt) {

		/*
		 * We will only try to verify guard tag if the segment
		 * data length is a multiple of the blksize.
		 */
		sgde = scsi_sglist(cmd);
		blksize = scsi_prot_interval(cmd);
		data_src = (uint8_t *)sg_virt(sgde);
		data_len = sgde->length;
		if ((data_len & (blksize - 1)) == 0)
			chk_guard = 1;

		src = (struct scsi_dif_tuple *)sg_virt(sgpe);
		start_ref_tag = scsi_prot_ref_tag(cmd);
		if (start_ref_tag == LPFC_INVALID_REFTAG)
			goto out;
		start_app_tag = src->app_tag;
		len = sgpe->length;
		while (src && protsegcnt) {
			while (len) {

				/*
				 * First check to see if a protection data
				 * check is valid
				 */
				if ((src->ref_tag == T10_PI_REF_ESCAPE) ||
				    (src->app_tag == T10_PI_APP_ESCAPE)) {
					start_ref_tag++;
					goto skipit;
				}

				/* First Guard Tag checking */
				if (chk_guard) {
					guard_tag = src->guard_tag;
					if (cmd->prot_flags
					    & SCSI_PROT_IP_CHECKSUM)
						sum = lpfc_bg_csum(data_src,
								   blksize);
					else
						sum = lpfc_bg_crc(data_src,
								  blksize);
					if ((guard_tag != sum)) {
						err_type = BGS_GUARD_ERR_MASK;
						goto out;
					}
				}

				/* Reference Tag checking */
				ref_tag = be32_to_cpu(src->ref_tag);
				if (chk_ref && (ref_tag != start_ref_tag)) {
					err_type = BGS_REFTAG_ERR_MASK;
					goto out;
				}
				start_ref_tag++;

				/* App Tag checking */
				app_tag = src->app_tag;
				if (chk_app && (app_tag != start_app_tag)) {
					err_type = BGS_APPTAG_ERR_MASK;
					goto out;
				}
skipit:
				len -= sizeof(struct scsi_dif_tuple);
				if (len < 0)
					len = 0;
				src++;

				data_src += blksize;
				data_len -= blksize;

				/*
				 * Are we at the end of the Data segment?
				 * The data segment is only used for Guard
				 * tag checking.
				 */
				if (chk_guard && (data_len == 0)) {
					chk_guard = 0;
					sgde = sg_next(sgde);
					if (!sgde)
						goto out;

					data_src = (uint8_t *)sg_virt(sgde);
					data_len = sgde->length;
					if ((data_len & (blksize - 1)) == 0)
						chk_guard = 1;
				}
			}

			/* Goto the next Protection data segment */
			sgpe = sg_next(sgpe);
			if (sgpe) {
				src = (struct scsi_dif_tuple *)sg_virt(sgpe);
				len = sgpe->length;
			} else {
				src = NULL;
			}
			protsegcnt--;
		}
	}
out:
	if (err_type == BGS_GUARD_ERR_MASK) {
		scsi_build_sense(cmd, 1, ILLEGAL_REQUEST, 0x10, 0x1);
		set_host_byte(cmd, DID_ABORT);
		phba->bg_guard_err_cnt++;
		lpfc_printf_log(phba, KERN_WARNING, LOG_FCP | LOG_BG,
				"9069 BLKGRD: reftag %x grd_tag err %x != %x\n",
				scsi_prot_ref_tag(cmd),
				sum, guard_tag);

	} else if (err_type == BGS_REFTAG_ERR_MASK) {
		scsi_build_sense(cmd, 1, ILLEGAL_REQUEST, 0x10, 0x3);
		set_host_byte(cmd, DID_ABORT);

		phba->bg_reftag_err_cnt++;
		lpfc_printf_log(phba, KERN_WARNING, LOG_FCP | LOG_BG,
				"9066 BLKGRD: reftag %x ref_tag err %x != %x\n",
				scsi_prot_ref_tag(cmd),
				ref_tag, start_ref_tag);

	} else if (err_type == BGS_APPTAG_ERR_MASK) {
		scsi_build_sense(cmd, 1, ILLEGAL_REQUEST, 0x10, 0x2);
		set_host_byte(cmd, DID_ABORT);

		phba->bg_apptag_err_cnt++;
		lpfc_printf_log(phba, KERN_WARNING, LOG_FCP | LOG_BG,
				"9041 BLKGRD: reftag %x app_tag err %x != %x\n",
				scsi_prot_ref_tag(cmd),
				app_tag, start_app_tag);
	}
}

/*
 * This function checks for BlockGuard errors detected by
 * the HBA.  In case of errors, the ASC/ASCQ fields in the
 * sense buffer will be set accordingly, paired with
 * ILLEGAL_REQUEST to signal to the kernel that the HBA
 * detected corruption.
 *
 * Returns:
 *  0 - No error found
 *  1 - BlockGuard error found
 * -1 - Internal error (bad profile, ...etc)
 */
static int
lpfc_parse_bg_err(struct lpfc_hba *phba, struct lpfc_io_buf *lpfc_cmd,
		  struct lpfc_iocbq *pIocbOut)
{
	struct scsi_cmnd *cmd = lpfc_cmd->pCmd;
	struct sli3_bg_fields *bgf;
	int ret = 0;
	struct lpfc_wcqe_complete *wcqe;
	u32 status;
	u32 bghm = 0;
	u32 bgstat = 0;
	u64 failing_sector = 0;

	if (phba->sli_rev == LPFC_SLI_REV4) {
		wcqe = &pIocbOut->wcqe_cmpl;
		status = bf_get(lpfc_wcqe_c_status, wcqe);

		if (status == CQE_STATUS_DI_ERROR) {
			/* Guard Check failed */
			if (bf_get(lpfc_wcqe_c_bg_ge, wcqe))
				bgstat |= BGS_GUARD_ERR_MASK;

			/* AppTag Check failed */
			if (bf_get(lpfc_wcqe_c_bg_ae, wcqe))
				bgstat |= BGS_APPTAG_ERR_MASK;

			/* RefTag Check failed */
			if (bf_get(lpfc_wcqe_c_bg_re, wcqe))
				bgstat |= BGS_REFTAG_ERR_MASK;

			/* Check to see if there was any good data before the
			 * error
			 */
			if (bf_get(lpfc_wcqe_c_bg_tdpv, wcqe)) {
				bgstat |= BGS_HI_WATER_MARK_PRESENT_MASK;
				bghm = wcqe->total_data_placed;
			}

			/*
			 * Set ALL the error bits to indicate we don't know what
			 * type of error it is.
			 */
			if (!bgstat)
				bgstat |= (BGS_REFTAG_ERR_MASK |
					   BGS_APPTAG_ERR_MASK |
					   BGS_GUARD_ERR_MASK);
		}

	} else {
		bgf = &pIocbOut->iocb.unsli3.sli3_bg;
		bghm = bgf->bghm;
		bgstat = bgf->bgstat;
	}

	if (lpfc_bgs_get_invalid_prof(bgstat)) {
		cmd->result = DID_ERROR << 16;
		lpfc_printf_log(phba, KERN_WARNING, LOG_FCP | LOG_BG,
				"9072 BLKGRD: Invalid BG Profile in cmd "
				"0x%x reftag 0x%x blk cnt 0x%x "
				"bgstat=x%x bghm=x%x\n", cmd->cmnd[0],
				scsi_prot_ref_tag(cmd),
				scsi_logical_block_count(cmd), bgstat, bghm);
		ret = (-1);
		goto out;
	}

	if (lpfc_bgs_get_uninit_dif_block(bgstat)) {
		cmd->result = DID_ERROR << 16;
		lpfc_printf_log(phba, KERN_WARNING, LOG_FCP | LOG_BG,
				"9073 BLKGRD: Invalid BG PDIF Block in cmd "
				"0x%x reftag 0x%x blk cnt 0x%x "
				"bgstat=x%x bghm=x%x\n", cmd->cmnd[0],
				scsi_prot_ref_tag(cmd),
				scsi_logical_block_count(cmd), bgstat, bghm);
		ret = (-1);
		goto out;
	}

	if (lpfc_bgs_get_guard_err(bgstat)) {
		ret = 1;
		scsi_build_sense(cmd, 1, ILLEGAL_REQUEST, 0x10, 0x1);
		set_host_byte(cmd, DID_ABORT);
		phba->bg_guard_err_cnt++;
		lpfc_printf_log(phba, KERN_WARNING, LOG_FCP | LOG_BG,
				"9055 BLKGRD: Guard Tag error in cmd "
				"0x%x reftag 0x%x blk cnt 0x%x "
				"bgstat=x%x bghm=x%x\n", cmd->cmnd[0],
				scsi_prot_ref_tag(cmd),
				scsi_logical_block_count(cmd), bgstat, bghm);
	}

	if (lpfc_bgs_get_reftag_err(bgstat)) {
		ret = 1;
		scsi_build_sense(cmd, 1, ILLEGAL_REQUEST, 0x10, 0x3);
		set_host_byte(cmd, DID_ABORT);
		phba->bg_reftag_err_cnt++;
		lpfc_printf_log(phba, KERN_WARNING, LOG_FCP | LOG_BG,
				"9056 BLKGRD: Ref Tag error in cmd "
				"0x%x reftag 0x%x blk cnt 0x%x "
				"bgstat=x%x bghm=x%x\n", cmd->cmnd[0],
				scsi_prot_ref_tag(cmd),
				scsi_logical_block_count(cmd), bgstat, bghm);
	}

	if (lpfc_bgs_get_apptag_err(bgstat)) {
		ret = 1;
		scsi_build_sense(cmd, 1, ILLEGAL_REQUEST, 0x10, 0x2);
		set_host_byte(cmd, DID_ABORT);
		phba->bg_apptag_err_cnt++;
		lpfc_printf_log(phba, KERN_WARNING, LOG_FCP | LOG_BG,
				"9061 BLKGRD: App Tag error in cmd "
				"0x%x reftag 0x%x blk cnt 0x%x "
				"bgstat=x%x bghm=x%x\n", cmd->cmnd[0],
				scsi_prot_ref_tag(cmd),
				scsi_logical_block_count(cmd), bgstat, bghm);
	}

	if (lpfc_bgs_get_hi_water_mark_present(bgstat)) {
		/*
		 * setup sense data descriptor 0 per SPC-4 as an information
		 * field, and put the failing LBA in it.
		 * This code assumes there was also a guard/app/ref tag error
		 * indication.
		 */
		cmd->sense_buffer[7] = 0xc;   /* Additional sense length */
		cmd->sense_buffer[8] = 0;     /* Information descriptor type */
		cmd->sense_buffer[9] = 0xa;   /* Additional descriptor length */
		cmd->sense_buffer[10] = 0x80; /* Validity bit */

		/* bghm is a "on the wire" FC frame based count */
		switch (scsi_get_prot_op(cmd)) {
		case SCSI_PROT_READ_INSERT:
		case SCSI_PROT_WRITE_STRIP:
			bghm /= cmd->device->sector_size;
			break;
		case SCSI_PROT_READ_STRIP:
		case SCSI_PROT_WRITE_INSERT:
		case SCSI_PROT_READ_PASS:
		case SCSI_PROT_WRITE_PASS:
			bghm /= (cmd->device->sector_size +
				sizeof(struct scsi_dif_tuple));
			break;
		}

		failing_sector = scsi_get_lba(cmd);
		failing_sector += bghm;

		/* Descriptor Information */
		put_unaligned_be64(failing_sector, &cmd->sense_buffer[12]);
	}

	if (!ret) {
		/* No error was reported - problem in FW? */
		lpfc_printf_log(phba, KERN_WARNING, LOG_FCP | LOG_BG,
				"9057 BLKGRD: Unknown error in cmd "
				"0x%x reftag 0x%x blk cnt 0x%x "
				"bgstat=x%x bghm=x%x\n", cmd->cmnd[0],
				scsi_prot_ref_tag(cmd),
				scsi_logical_block_count(cmd), bgstat, bghm);

		/* Calculate what type of error it was */
		lpfc_calc_bg_err(phba, lpfc_cmd);
	}
out:
	return ret;
}

/**
 * lpfc_scsi_prep_dma_buf_s4 - DMA mapping for scsi buffer to SLI4 IF spec
 * @phba: The Hba for which this call is being executed.
 * @lpfc_cmd: The scsi buffer which is going to be mapped.
 *
 * This routine does the pci dma mapping for scatter-gather list of scsi cmnd
 * field of @lpfc_cmd for device with SLI-4 interface spec.
 *
 * Return codes:
 *	2 - Error - Do not retry
 *	1 - Error - Retry
 *	0 - Success
 **/
static int
lpfc_scsi_prep_dma_buf_s4(struct lpfc_hba *phba, struct lpfc_io_buf *lpfc_cmd)
{
	struct scsi_cmnd *scsi_cmnd = lpfc_cmd->pCmd;
	struct scatterlist *sgel = NULL;
	struct fcp_cmnd *fcp_cmnd = lpfc_cmd->fcp_cmnd;
	struct sli4_sge *sgl = (struct sli4_sge *)lpfc_cmd->dma_sgl;
	struct sli4_sge *first_data_sgl;
	struct lpfc_iocbq *pwqeq = &lpfc_cmd->cur_iocbq;
	struct lpfc_vport *vport = phba->pport;
	union lpfc_wqe128 *wqe = &pwqeq->wqe;
	dma_addr_t physaddr;
	uint32_t dma_len;
	uint32_t dma_offset = 0;
	int nseg, i, j;
	struct ulp_bde64 *bde;
	bool lsp_just_set = false;
	struct sli4_hybrid_sgl *sgl_xtra = NULL;

	/*
	 * There are three possibilities here - use scatter-gather segment, use
	 * the single mapping, or neither.  Start the lpfc command prep by
	 * bumping the bpl beyond the fcp_cmnd and fcp_rsp regions to the first
	 * data bde entry.
	 */
	if (scsi_sg_count(scsi_cmnd)) {
		/*
		 * The driver stores the segment count returned from dma_map_sg
		 * because this a count of dma-mappings used to map the use_sg
		 * pages.  They are not guaranteed to be the same for those
		 * architectures that implement an IOMMU.
		 */

		nseg = scsi_dma_map(scsi_cmnd);
		if (unlikely(nseg <= 0))
			return 1;
		sgl += 1;
		/* clear the last flag in the fcp_rsp map entry */
		sgl->word2 = le32_to_cpu(sgl->word2);
		bf_set(lpfc_sli4_sge_last, sgl, 0);
		sgl->word2 = cpu_to_le32(sgl->word2);
		sgl += 1;
		first_data_sgl = sgl;
		lpfc_cmd->seg_cnt = nseg;
		if (!phba->cfg_xpsgl &&
		    lpfc_cmd->seg_cnt > phba->cfg_sg_seg_cnt) {
			lpfc_printf_log(phba, KERN_ERR, LOG_TRACE_EVENT,
					"9074 BLKGRD:"
					" %s: Too many sg segments from "
					"dma_map_sg.  Config %d, seg_cnt %d\n",
					__func__, phba->cfg_sg_seg_cnt,
					lpfc_cmd->seg_cnt);
			WARN_ON_ONCE(lpfc_cmd->seg_cnt > phba->cfg_sg_seg_cnt);
			lpfc_cmd->seg_cnt = 0;
			scsi_dma_unmap(scsi_cmnd);
			return 2;
		}

		/*
		 * The driver established a maximum scatter-gather segment count
		 * during probe that limits the number of sg elements in any
		 * single scsi command.  Just run through the seg_cnt and format
		 * the sge's.
		 * When using SLI-3 the driver will try to fit all the BDEs into
		 * the IOCB. If it can't then the BDEs get added to a BPL as it
		 * does for SLI-2 mode.
		 */

		/* for tracking segment boundaries */
		sgel = scsi_sglist(scsi_cmnd);
		j = 2;
		for (i = 0; i < nseg; i++) {
			sgl->word2 = 0;
			if (nseg == 1) {
				bf_set(lpfc_sli4_sge_last, sgl, 1);
				bf_set(lpfc_sli4_sge_type, sgl,
				       LPFC_SGE_TYPE_DATA);
			} else {
				bf_set(lpfc_sli4_sge_last, sgl, 0);

				/* do we need to expand the segment */
				if (!lsp_just_set &&
				    !((j + 1) % phba->border_sge_num) &&
				    ((nseg - 1) != i)) {
					/* set LSP type */
					bf_set(lpfc_sli4_sge_type, sgl,
					       LPFC_SGE_TYPE_LSP);

					sgl_xtra = lpfc_get_sgl_per_hdwq(
							phba, lpfc_cmd);

					if (unlikely(!sgl_xtra)) {
						lpfc_cmd->seg_cnt = 0;
						scsi_dma_unmap(scsi_cmnd);
						return 1;
					}
					sgl->addr_lo = cpu_to_le32(putPaddrLow(
						       sgl_xtra->dma_phys_sgl));
					sgl->addr_hi = cpu_to_le32(putPaddrHigh(
						       sgl_xtra->dma_phys_sgl));

				} else {
					bf_set(lpfc_sli4_sge_type, sgl,
					       LPFC_SGE_TYPE_DATA);
				}
			}

			if (!(bf_get(lpfc_sli4_sge_type, sgl) &
				     LPFC_SGE_TYPE_LSP)) {
				if ((nseg - 1) == i)
					bf_set(lpfc_sli4_sge_last, sgl, 1);

				physaddr = sg_dma_address(sgel);
				dma_len = sg_dma_len(sgel);
				sgl->addr_lo = cpu_to_le32(putPaddrLow(
							   physaddr));
				sgl->addr_hi = cpu_to_le32(putPaddrHigh(
							   physaddr));

				bf_set(lpfc_sli4_sge_offset, sgl, dma_offset);
				sgl->word2 = cpu_to_le32(sgl->word2);
				sgl->sge_len = cpu_to_le32(dma_len);

				dma_offset += dma_len;
				sgel = sg_next(sgel);

				sgl++;
				lsp_just_set = false;

			} else {
				sgl->word2 = cpu_to_le32(sgl->word2);
				sgl->sge_len = cpu_to_le32(
						     phba->cfg_sg_dma_buf_size);

				sgl = (struct sli4_sge *)sgl_xtra->dma_sgl;
				i = i - 1;

				lsp_just_set = true;
			}

			j++;
		}

		/* PBDE support for first data SGE only.
		 * For FCoE, we key off Performance Hints.
		 * For FC, we key off lpfc_enable_pbde.
		 */
		if (nseg == 1 &&
		    ((phba->sli3_options & LPFC_SLI4_PERFH_ENABLED) ||
		     phba->cfg_enable_pbde)) {
			/* Words 13-15 */
			bde = (struct ulp_bde64 *)
				&wqe->words[13];
			bde->addrLow = first_data_sgl->addr_lo;
			bde->addrHigh = first_data_sgl->addr_hi;
			bde->tus.f.bdeSize =
					le32_to_cpu(first_data_sgl->sge_len);
			bde->tus.f.bdeFlags = BUFF_TYPE_BDE_64;
			bde->tus.w = cpu_to_le32(bde->tus.w);

			/* Word 11 - set PBDE bit */
			bf_set(wqe_pbde, &wqe->generic.wqe_com, 1);
		} else {
			memset(&wqe->words[13], 0, (sizeof(uint32_t) * 3));
			/* Word 11 - PBDE bit disabled by default template */
		}
	} else {
		sgl += 1;
		/* set the last flag in the fcp_rsp map entry */
		sgl->word2 = le32_to_cpu(sgl->word2);
		bf_set(lpfc_sli4_sge_last, sgl, 1);
		sgl->word2 = cpu_to_le32(sgl->word2);

		if ((phba->sli3_options & LPFC_SLI4_PERFH_ENABLED) ||
		    phba->cfg_enable_pbde) {
			bde = (struct ulp_bde64 *)
				&wqe->words[13];
			memset(bde, 0, (sizeof(uint32_t) * 3));
		}
	}

	/*
	 * Finish initializing those IOCB fields that are dependent on the
	 * scsi_cmnd request_buffer.  Note that for SLI-2 the bdeSize is
	 * explicitly reinitialized.
	 * all iocb memory resources are reused.
	 */
	fcp_cmnd->fcpDl = cpu_to_be32(scsi_bufflen(scsi_cmnd));
	/* Set first-burst provided it was successfully negotiated */
	if (!(phba->hba_flag & HBA_FCOE_MODE) &&
	    vport->cfg_first_burst_size &&
	    scsi_cmnd->sc_data_direction == DMA_TO_DEVICE) {
		u32 init_len, total_len;

		total_len = be32_to_cpu(fcp_cmnd->fcpDl);
		init_len = min(total_len, vport->cfg_first_burst_size);

		/* Word 4 & 5 */
		wqe->fcp_iwrite.initial_xfer_len = init_len;
		wqe->fcp_iwrite.total_xfer_len = total_len;
	} else {
		/* Word 4 */
		wqe->fcp_iwrite.total_xfer_len =
			be32_to_cpu(fcp_cmnd->fcpDl);
	}

	/*
	 * If the OAS driver feature is enabled and the lun is enabled for
	 * OAS, set the oas iocb related flags.
	 */
	if ((phba->cfg_fof) && ((struct lpfc_device_data *)
		scsi_cmnd->device->hostdata)->oas_enabled) {
		lpfc_cmd->cur_iocbq.cmd_flag |= (LPFC_IO_OAS | LPFC_IO_FOF);
		lpfc_cmd->cur_iocbq.priority = ((struct lpfc_device_data *)
			scsi_cmnd->device->hostdata)->priority;

		/* Word 10 */
		bf_set(wqe_oas, &wqe->generic.wqe_com, 1);
		bf_set(wqe_ccpe, &wqe->generic.wqe_com, 1);

		if (lpfc_cmd->cur_iocbq.priority)
			bf_set(wqe_ccp, &wqe->generic.wqe_com,
			       (lpfc_cmd->cur_iocbq.priority << 1));
		else
			bf_set(wqe_ccp, &wqe->generic.wqe_com,
			       (phba->cfg_XLanePriority << 1));
	}

	return 0;
}

/**
 * lpfc_bg_scsi_prep_dma_buf_s4 - DMA mapping for scsi buffer to SLI4 IF spec
 * @phba: The Hba for which this call is being executed.
 * @lpfc_cmd: The scsi buffer which is going to be mapped.
 *
 * This is the protection/DIF aware version of
 * lpfc_scsi_prep_dma_buf(). It may be a good idea to combine the
 * two functions eventually, but for now, it's here
 * Return codes:
 *	2 - Error - Do not retry
 *	1 - Error - Retry
 *	0 - Success
 **/
static int
lpfc_bg_scsi_prep_dma_buf_s4(struct lpfc_hba *phba,
		struct lpfc_io_buf *lpfc_cmd)
{
	struct scsi_cmnd *scsi_cmnd = lpfc_cmd->pCmd;
	struct fcp_cmnd *fcp_cmnd = lpfc_cmd->fcp_cmnd;
	struct sli4_sge *sgl = (struct sli4_sge *)(lpfc_cmd->dma_sgl);
	struct lpfc_iocbq *pwqeq = &lpfc_cmd->cur_iocbq;
	union lpfc_wqe128 *wqe = &pwqeq->wqe;
	uint32_t num_sge = 0;
	int datasegcnt, protsegcnt, datadir = scsi_cmnd->sc_data_direction;
	int prot_group_type = 0;
	int fcpdl;
	int ret = 1;
	struct lpfc_vport *vport = phba->pport;

	/*
	 * Start the lpfc command prep by bumping the sgl beyond fcp_cmnd
	 *  fcp_rsp regions to the first data sge entry
	 */
	if (scsi_sg_count(scsi_cmnd)) {
		/*
		 * The driver stores the segment count returned from dma_map_sg
		 * because this a count of dma-mappings used to map the use_sg
		 * pages.  They are not guaranteed to be the same for those
		 * architectures that implement an IOMMU.
		 */
		datasegcnt = dma_map_sg(&phba->pcidev->dev,
					scsi_sglist(scsi_cmnd),
					scsi_sg_count(scsi_cmnd), datadir);
		if (unlikely(!datasegcnt))
			return 1;

		sgl += 1;
		/* clear the last flag in the fcp_rsp map entry */
		sgl->word2 = le32_to_cpu(sgl->word2);
		bf_set(lpfc_sli4_sge_last, sgl, 0);
		sgl->word2 = cpu_to_le32(sgl->word2);

		sgl += 1;
		lpfc_cmd->seg_cnt = datasegcnt;

		/* First check if data segment count from SCSI Layer is good */
		if (lpfc_cmd->seg_cnt > phba->cfg_sg_seg_cnt &&
		    !phba->cfg_xpsgl) {
			WARN_ON_ONCE(lpfc_cmd->seg_cnt > phba->cfg_sg_seg_cnt);
			ret = 2;
			goto err;
		}

		prot_group_type = lpfc_prot_group_type(phba, scsi_cmnd);

		switch (prot_group_type) {
		case LPFC_PG_TYPE_NO_DIF:
			/* Here we need to add a DISEED to the count */
			if (((lpfc_cmd->seg_cnt + 1) >
					phba->cfg_total_seg_cnt) &&
			    !phba->cfg_xpsgl) {
				ret = 2;
				goto err;
			}

			num_sge = lpfc_bg_setup_sgl(phba, scsi_cmnd, sgl,
					datasegcnt, lpfc_cmd);

			/* we should have 2 or more entries in buffer list */
			if (num_sge < 2) {
				ret = 2;
				goto err;
			}
			break;

		case LPFC_PG_TYPE_DIF_BUF:
			/*
			 * This type indicates that protection buffers are
			 * passed to the driver, so that needs to be prepared
			 * for DMA
			 */
			protsegcnt = dma_map_sg(&phba->pcidev->dev,
					scsi_prot_sglist(scsi_cmnd),
					scsi_prot_sg_count(scsi_cmnd), datadir);
			if (unlikely(!protsegcnt)) {
				scsi_dma_unmap(scsi_cmnd);
				return 1;
			}

			lpfc_cmd->prot_seg_cnt = protsegcnt;
			/*
			 * There is a minimun of 3 SGEs used for every
			 * protection data segment.
			 */
			if (((lpfc_cmd->prot_seg_cnt * 3) >
					(phba->cfg_total_seg_cnt - 2)) &&
			    !phba->cfg_xpsgl) {
				ret = 2;
				goto err;
			}

			num_sge = lpfc_bg_setup_sgl_prot(phba, scsi_cmnd, sgl,
					datasegcnt, protsegcnt, lpfc_cmd);

			/* we should have 3 or more entries in buffer list */
			if (num_sge < 3 ||
			    (num_sge > phba->cfg_total_seg_cnt &&
			     !phba->cfg_xpsgl)) {
				ret = 2;
				goto err;
			}
			break;

		case LPFC_PG_TYPE_INVALID:
		default:
			scsi_dma_unmap(scsi_cmnd);
			lpfc_cmd->seg_cnt = 0;

			lpfc_printf_log(phba, KERN_ERR, LOG_TRACE_EVENT,
					"9083 Unexpected protection group %i\n",
					prot_group_type);
			return 2;
		}
	}

	switch (scsi_get_prot_op(scsi_cmnd)) {
	case SCSI_PROT_WRITE_STRIP:
	case SCSI_PROT_READ_STRIP:
		lpfc_cmd->cur_iocbq.cmd_flag |= LPFC_IO_DIF_STRIP;
		break;
	case SCSI_PROT_WRITE_INSERT:
	case SCSI_PROT_READ_INSERT:
		lpfc_cmd->cur_iocbq.cmd_flag |= LPFC_IO_DIF_INSERT;
		break;
	case SCSI_PROT_WRITE_PASS:
	case SCSI_PROT_READ_PASS:
		lpfc_cmd->cur_iocbq.cmd_flag |= LPFC_IO_DIF_PASS;
		break;
	}

	fcpdl = lpfc_bg_scsi_adjust_dl(phba, lpfc_cmd);
	fcp_cmnd->fcpDl = be32_to_cpu(fcpdl);

	/* Set first-burst provided it was successfully negotiated */
	if (!(phba->hba_flag & HBA_FCOE_MODE) &&
	    vport->cfg_first_burst_size &&
	    scsi_cmnd->sc_data_direction == DMA_TO_DEVICE) {
		u32 init_len, total_len;

		total_len = be32_to_cpu(fcp_cmnd->fcpDl);
		init_len = min(total_len, vport->cfg_first_burst_size);

		/* Word 4 & 5 */
		wqe->fcp_iwrite.initial_xfer_len = init_len;
		wqe->fcp_iwrite.total_xfer_len = total_len;
	} else {
		/* Word 4 */
		wqe->fcp_iwrite.total_xfer_len =
			be32_to_cpu(fcp_cmnd->fcpDl);
	}

	/*
	 * If the OAS driver feature is enabled and the lun is enabled for
	 * OAS, set the oas iocb related flags.
	 */
	if ((phba->cfg_fof) && ((struct lpfc_device_data *)
		scsi_cmnd->device->hostdata)->oas_enabled) {
		lpfc_cmd->cur_iocbq.cmd_flag |= (LPFC_IO_OAS | LPFC_IO_FOF);

		/* Word 10 */
		bf_set(wqe_oas, &wqe->generic.wqe_com, 1);
		bf_set(wqe_ccpe, &wqe->generic.wqe_com, 1);
		bf_set(wqe_ccp, &wqe->generic.wqe_com,
		       (phba->cfg_XLanePriority << 1));
	}

	/* Word 7. DIF Flags */
	if (lpfc_cmd->cur_iocbq.cmd_flag & LPFC_IO_DIF_PASS)
		bf_set(wqe_dif, &wqe->generic.wqe_com, LPFC_WQE_DIF_PASSTHRU);
	else if (lpfc_cmd->cur_iocbq.cmd_flag & LPFC_IO_DIF_STRIP)
		bf_set(wqe_dif, &wqe->generic.wqe_com, LPFC_WQE_DIF_STRIP);
	else if (lpfc_cmd->cur_iocbq.cmd_flag & LPFC_IO_DIF_INSERT)
		bf_set(wqe_dif, &wqe->generic.wqe_com, LPFC_WQE_DIF_INSERT);

	lpfc_cmd->cur_iocbq.cmd_flag &= ~(LPFC_IO_DIF_PASS |
				 LPFC_IO_DIF_STRIP | LPFC_IO_DIF_INSERT);

	return 0;
err:
	if (lpfc_cmd->seg_cnt)
		scsi_dma_unmap(scsi_cmnd);
	if (lpfc_cmd->prot_seg_cnt)
		dma_unmap_sg(&phba->pcidev->dev, scsi_prot_sglist(scsi_cmnd),
			     scsi_prot_sg_count(scsi_cmnd),
			     scsi_cmnd->sc_data_direction);

	lpfc_printf_log(phba, KERN_ERR, LOG_TRACE_EVENT,
			"9084 Cannot setup S/G List for HBA"
			"IO segs %d/%d SGL %d SCSI %d: %d %d\n",
			lpfc_cmd->seg_cnt, lpfc_cmd->prot_seg_cnt,
			phba->cfg_total_seg_cnt, phba->cfg_sg_seg_cnt,
			prot_group_type, num_sge);

	lpfc_cmd->seg_cnt = 0;
	lpfc_cmd->prot_seg_cnt = 0;
	return ret;
}

/**
 * lpfc_scsi_prep_dma_buf - Wrapper function for DMA mapping of scsi buffer
 * @phba: The Hba for which this call is being executed.
 * @lpfc_cmd: The scsi buffer which is going to be mapped.
 *
 * This routine wraps the actual DMA mapping function pointer from the
 * lpfc_hba struct.
 *
 * Return codes:
 *	1 - Error
 *	0 - Success
 **/
static inline int
lpfc_scsi_prep_dma_buf(struct lpfc_hba *phba, struct lpfc_io_buf *lpfc_cmd)
{
	return phba->lpfc_scsi_prep_dma_buf(phba, lpfc_cmd);
}

/**
 * lpfc_bg_scsi_prep_dma_buf - Wrapper function for DMA mapping of scsi buffer
 * using BlockGuard.
 * @phba: The Hba for which this call is being executed.
 * @lpfc_cmd: The scsi buffer which is going to be mapped.
 *
 * This routine wraps the actual DMA mapping function pointer from the
 * lpfc_hba struct.
 *
 * Return codes:
 *	1 - Error
 *	0 - Success
 **/
static inline int
lpfc_bg_scsi_prep_dma_buf(struct lpfc_hba *phba, struct lpfc_io_buf *lpfc_cmd)
{
	return phba->lpfc_bg_scsi_prep_dma_buf(phba, lpfc_cmd);
}

/**
 * lpfc_scsi_prep_cmnd_buf - Wrapper function for IOCB/WQE mapping of scsi
 * buffer
 * @vport: Pointer to vport object.
 * @lpfc_cmd: The scsi buffer which is going to be mapped.
 * @tmo: Timeout value for IO
 *
 * This routine initializes IOCB/WQE data structure from scsi command
 *
 * Return codes:
 *	1 - Error
 *	0 - Success
 **/
static inline int
lpfc_scsi_prep_cmnd_buf(struct lpfc_vport *vport, struct lpfc_io_buf *lpfc_cmd,
			uint8_t tmo)
{
	return vport->phba->lpfc_scsi_prep_cmnd_buf(vport, lpfc_cmd, tmo);
}

/**
 * lpfc_send_scsi_error_event - Posts an event when there is SCSI error
 * @phba: Pointer to hba context object.
 * @vport: Pointer to vport object.
 * @lpfc_cmd: Pointer to lpfc scsi command which reported the error.
 * @fcpi_parm: FCP Initiator parameter.
 *
 * This function posts an event when there is a SCSI command reporting
 * error from the scsi device.
 **/
static void
lpfc_send_scsi_error_event(struct lpfc_hba *phba, struct lpfc_vport *vport,
		struct lpfc_io_buf *lpfc_cmd, uint32_t fcpi_parm) {
	struct scsi_cmnd *cmnd = lpfc_cmd->pCmd;
	struct fcp_rsp *fcprsp = lpfc_cmd->fcp_rsp;
	uint32_t resp_info = fcprsp->rspStatus2;
	uint32_t scsi_status = fcprsp->rspStatus3;
	struct lpfc_fast_path_event *fast_path_evt = NULL;
	struct lpfc_nodelist *pnode = lpfc_cmd->rdata->pnode;
	unsigned long flags;

	if (!pnode)
		return;

	/* If there is queuefull or busy condition send a scsi event */
	if ((cmnd->result == SAM_STAT_TASK_SET_FULL) ||
		(cmnd->result == SAM_STAT_BUSY)) {
		fast_path_evt = lpfc_alloc_fast_evt(phba);
		if (!fast_path_evt)
			return;
		fast_path_evt->un.scsi_evt.event_type =
			FC_REG_SCSI_EVENT;
		fast_path_evt->un.scsi_evt.subcategory =
		(cmnd->result == SAM_STAT_TASK_SET_FULL) ?
		LPFC_EVENT_QFULL : LPFC_EVENT_DEVBSY;
		fast_path_evt->un.scsi_evt.lun = cmnd->device->lun;
		memcpy(&fast_path_evt->un.scsi_evt.wwpn,
			&pnode->nlp_portname, sizeof(struct lpfc_name));
		memcpy(&fast_path_evt->un.scsi_evt.wwnn,
			&pnode->nlp_nodename, sizeof(struct lpfc_name));
	} else if ((resp_info & SNS_LEN_VALID) && fcprsp->rspSnsLen &&
		((cmnd->cmnd[0] == READ_10) || (cmnd->cmnd[0] == WRITE_10))) {
		fast_path_evt = lpfc_alloc_fast_evt(phba);
		if (!fast_path_evt)
			return;
		fast_path_evt->un.check_cond_evt.scsi_event.event_type =
			FC_REG_SCSI_EVENT;
		fast_path_evt->un.check_cond_evt.scsi_event.subcategory =
			LPFC_EVENT_CHECK_COND;
		fast_path_evt->un.check_cond_evt.scsi_event.lun =
			cmnd->device->lun;
		memcpy(&fast_path_evt->un.check_cond_evt.scsi_event.wwpn,
			&pnode->nlp_portname, sizeof(struct lpfc_name));
		memcpy(&fast_path_evt->un.check_cond_evt.scsi_event.wwnn,
			&pnode->nlp_nodename, sizeof(struct lpfc_name));
		fast_path_evt->un.check_cond_evt.sense_key =
			cmnd->sense_buffer[2] & 0xf;
		fast_path_evt->un.check_cond_evt.asc = cmnd->sense_buffer[12];
		fast_path_evt->un.check_cond_evt.ascq = cmnd->sense_buffer[13];
	} else if ((cmnd->sc_data_direction == DMA_FROM_DEVICE) &&
		     fcpi_parm &&
		     ((be32_to_cpu(fcprsp->rspResId) != fcpi_parm) ||
			((scsi_status == SAM_STAT_GOOD) &&
			!(resp_info & (RESID_UNDER | RESID_OVER))))) {
		/*
		 * If status is good or resid does not match with fcp_param and
		 * there is valid fcpi_parm, then there is a read_check error
		 */
		fast_path_evt = lpfc_alloc_fast_evt(phba);
		if (!fast_path_evt)
			return;
		fast_path_evt->un.read_check_error.header.event_type =
			FC_REG_FABRIC_EVENT;
		fast_path_evt->un.read_check_error.header.subcategory =
			LPFC_EVENT_FCPRDCHKERR;
		memcpy(&fast_path_evt->un.read_check_error.header.wwpn,
			&pnode->nlp_portname, sizeof(struct lpfc_name));
		memcpy(&fast_path_evt->un.read_check_error.header.wwnn,
			&pnode->nlp_nodename, sizeof(struct lpfc_name));
		fast_path_evt->un.read_check_error.lun = cmnd->device->lun;
		fast_path_evt->un.read_check_error.opcode = cmnd->cmnd[0];
		fast_path_evt->un.read_check_error.fcpiparam =
			fcpi_parm;
	} else
		return;

	fast_path_evt->vport = vport;
	spin_lock_irqsave(&phba->hbalock, flags);
	list_add_tail(&fast_path_evt->work_evt.evt_listp, &phba->work_list);
	spin_unlock_irqrestore(&phba->hbalock, flags);
	lpfc_worker_wake_up(phba);
	return;
}

/**
 * lpfc_scsi_unprep_dma_buf - Un-map DMA mapping of SG-list for dev
 * @phba: The HBA for which this call is being executed.
 * @psb: The scsi buffer which is going to be un-mapped.
 *
 * This routine does DMA un-mapping of scatter gather list of scsi command
 * field of @lpfc_cmd for device with SLI-3 interface spec.
 **/
static void
lpfc_scsi_unprep_dma_buf(struct lpfc_hba *phba, struct lpfc_io_buf *psb)
{
	/*
	 * There are only two special cases to consider.  (1) the scsi command
	 * requested scatter-gather usage or (2) the scsi command allocated
	 * a request buffer, but did not request use_sg.  There is a third
	 * case, but it does not require resource deallocation.
	 */
	if (psb->seg_cnt > 0)
		scsi_dma_unmap(psb->pCmd);
	if (psb->prot_seg_cnt > 0)
		dma_unmap_sg(&phba->pcidev->dev, scsi_prot_sglist(psb->pCmd),
				scsi_prot_sg_count(psb->pCmd),
				psb->pCmd->sc_data_direction);
}

/**
 * lpfc_unblock_requests - allow further commands to be queued.
 * @phba: pointer to phba object
 *
 * For single vport, just call scsi_unblock_requests on physical port.
 * For multiple vports, send scsi_unblock_requests for all the vports.
 */
void
lpfc_unblock_requests(struct lpfc_hba *phba)
{
	struct lpfc_vport **vports;
	struct Scsi_Host  *shost;
	int i;

	if (phba->sli_rev == LPFC_SLI_REV4 &&
	    !phba->sli4_hba.max_cfg_param.vpi_used) {
		shost = lpfc_shost_from_vport(phba->pport);
		scsi_unblock_requests(shost);
		return;
	}

	vports = lpfc_create_vport_work_array(phba);
	if (vports != NULL)
		for (i = 0; i <= phba->max_vports && vports[i] != NULL; i++) {
			shost = lpfc_shost_from_vport(vports[i]);
			scsi_unblock_requests(shost);
		}
	lpfc_destroy_vport_work_array(phba, vports);
}

/**
 * lpfc_block_requests - prevent further commands from being queued.
 * @phba: pointer to phba object
 *
 * For single vport, just call scsi_block_requests on physical port.
 * For multiple vports, send scsi_block_requests for all the vports.
 */
void
lpfc_block_requests(struct lpfc_hba *phba)
{
	struct lpfc_vport **vports;
	struct Scsi_Host  *shost;
	int i;

	if (atomic_read(&phba->cmf_stop_io))
		return;

	if (phba->sli_rev == LPFC_SLI_REV4 &&
	    !phba->sli4_hba.max_cfg_param.vpi_used) {
		shost = lpfc_shost_from_vport(phba->pport);
		scsi_block_requests(shost);
		return;
	}

	vports = lpfc_create_vport_work_array(phba);
	if (vports != NULL)
		for (i = 0; i <= phba->max_vports && vports[i] != NULL; i++) {
			shost = lpfc_shost_from_vport(vports[i]);
			scsi_block_requests(shost);
		}
	lpfc_destroy_vport_work_array(phba, vports);
}

/**
 * lpfc_update_cmf_cmpl - Adjust CMF counters for IO completion
 * @phba: The HBA for which this call is being executed.
 * @time: The latency of the IO that completed (in ns)
 * @size: The size of the IO that completed
 * @shost: SCSI host the IO completed on (NULL for a NVME IO)
 *
 * The routine adjusts the various Burst and Bandwidth counters used in
 * Congestion management and E2E. If time is set to LPFC_CGN_NOT_SENT,
 * that means the IO was never issued to the HBA, so this routine is
 * just being called to cleanup the counter from a previous
 * lpfc_update_cmf_cmd call.
 */
int
lpfc_update_cmf_cmpl(struct lpfc_hba *phba,
		     uint64_t time, uint32_t size, struct Scsi_Host *shost)
{
	struct lpfc_cgn_stat *cgs;

	if (time != LPFC_CGN_NOT_SENT) {
		/* lat is ns coming in, save latency in us */
		if (time < 1000)
			time = 1;
		else
			time = div_u64(time + 500, 1000); /* round it */

		cgs = per_cpu_ptr(phba->cmf_stat, raw_smp_processor_id());
		atomic64_add(size, &cgs->rcv_bytes);
		atomic64_add(time, &cgs->rx_latency);
		atomic_inc(&cgs->rx_io_cnt);
	}
	return 0;
}

/**
 * lpfc_update_cmf_cmd - Adjust CMF counters for IO submission
 * @phba: The HBA for which this call is being executed.
 * @size: The size of the IO that will be issued
 *
 * The routine adjusts the various Burst and Bandwidth counters used in
 * Congestion management and E2E.
 */
int
lpfc_update_cmf_cmd(struct lpfc_hba *phba, uint32_t size)
{
	uint64_t total;
	struct lpfc_cgn_stat *cgs;
	int cpu;

	/* At this point we are either LPFC_CFG_MANAGED or LPFC_CFG_MONITOR */
	if (phba->cmf_active_mode == LPFC_CFG_MANAGED &&
	    phba->cmf_max_bytes_per_interval) {
		total = 0;
		for_each_present_cpu(cpu) {
			cgs = per_cpu_ptr(phba->cmf_stat, cpu);
			total += atomic64_read(&cgs->total_bytes);
		}
		if (total >= phba->cmf_max_bytes_per_interval) {
			if (!atomic_xchg(&phba->cmf_bw_wait, 1)) {
				lpfc_block_requests(phba);
				phba->cmf_last_ts =
					lpfc_calc_cmf_latency(phba);
			}
			atomic_inc(&phba->cmf_busy);
			return -EBUSY;
		}
		if (size > atomic_read(&phba->rx_max_read_cnt))
			atomic_set(&phba->rx_max_read_cnt, size);
	}

	cgs = per_cpu_ptr(phba->cmf_stat, raw_smp_processor_id());
	atomic64_add(size, &cgs->total_bytes);
	return 0;
}

/**
 * lpfc_handle_fcp_err - FCP response handler
 * @vport: The virtual port for which this call is being executed.
 * @lpfc_cmd: Pointer to lpfc_io_buf data structure.
 * @fcpi_parm: FCP Initiator parameter.
 *
 * This routine is called to process response IOCB with status field
 * IOSTAT_FCP_RSP_ERROR. This routine sets result field of scsi command
 * based upon SCSI and FCP error.
 **/
static void
lpfc_handle_fcp_err(struct lpfc_vport *vport, struct lpfc_io_buf *lpfc_cmd,
		    uint32_t fcpi_parm)
{
	struct scsi_cmnd *cmnd = lpfc_cmd->pCmd;
	struct fcp_cmnd *fcpcmd = lpfc_cmd->fcp_cmnd;
	struct fcp_rsp *fcprsp = lpfc_cmd->fcp_rsp;
	uint32_t resp_info = fcprsp->rspStatus2;
	uint32_t scsi_status = fcprsp->rspStatus3;
	uint32_t *lp;
	uint32_t host_status = DID_OK;
	uint32_t rsplen = 0;
	uint32_t fcpDl;
	uint32_t logit = LOG_FCP | LOG_FCP_ERROR;


	/*
	 *  If this is a task management command, there is no
	 *  scsi packet associated with this lpfc_cmd.  The driver
	 *  consumes it.
	 */
	if (fcpcmd->fcpCntl2) {
		scsi_status = 0;
		goto out;
	}

	if (resp_info & RSP_LEN_VALID) {
		rsplen = be32_to_cpu(fcprsp->rspRspLen);
		if (rsplen != 0 && rsplen != 4 && rsplen != 8) {
			lpfc_printf_vlog(vport, KERN_ERR, LOG_TRACE_EVENT,
					 "2719 Invalid response length: "
					 "tgt x%x lun x%llx cmnd x%x rsplen "
					 "x%x\n", cmnd->device->id,
					 cmnd->device->lun, cmnd->cmnd[0],
					 rsplen);
			host_status = DID_ERROR;
			goto out;
		}
		if (fcprsp->rspInfo3 != RSP_NO_FAILURE) {
			lpfc_printf_vlog(vport, KERN_ERR, LOG_TRACE_EVENT,
				 "2757 Protocol failure detected during "
				 "processing of FCP I/O op: "
				 "tgt x%x lun x%llx cmnd x%x rspInfo3 x%x\n",
				 cmnd->device->id,
				 cmnd->device->lun, cmnd->cmnd[0],
				 fcprsp->rspInfo3);
			host_status = DID_ERROR;
			goto out;
		}
	}

	if ((resp_info & SNS_LEN_VALID) && fcprsp->rspSnsLen) {
		uint32_t snslen = be32_to_cpu(fcprsp->rspSnsLen);
		if (snslen > SCSI_SENSE_BUFFERSIZE)
			snslen = SCSI_SENSE_BUFFERSIZE;

		if (resp_info & RSP_LEN_VALID)
		  rsplen = be32_to_cpu(fcprsp->rspRspLen);
		memcpy(cmnd->sense_buffer, &fcprsp->rspInfo0 + rsplen, snslen);
	}
	lp = (uint32_t *)cmnd->sense_buffer;

	/* special handling for under run conditions */
	if (!scsi_status && (resp_info & RESID_UNDER)) {
		/* don't log under runs if fcp set... */
		if (vport->cfg_log_verbose & LOG_FCP)
			logit = LOG_FCP_ERROR;
		/* unless operator says so */
		if (vport->cfg_log_verbose & LOG_FCP_UNDER)
			logit = LOG_FCP_UNDER;
	}

	lpfc_printf_vlog(vport, KERN_WARNING, logit,
			 "9024 FCP command x%x failed: x%x SNS x%x x%x "
			 "Data: x%x x%x x%x x%x x%x\n",
			 cmnd->cmnd[0], scsi_status,
			 be32_to_cpu(*lp), be32_to_cpu(*(lp + 3)), resp_info,
			 be32_to_cpu(fcprsp->rspResId),
			 be32_to_cpu(fcprsp->rspSnsLen),
			 be32_to_cpu(fcprsp->rspRspLen),
			 fcprsp->rspInfo3);

	scsi_set_resid(cmnd, 0);
	fcpDl = be32_to_cpu(fcpcmd->fcpDl);
	if (resp_info & RESID_UNDER) {
		scsi_set_resid(cmnd, be32_to_cpu(fcprsp->rspResId));

		lpfc_printf_vlog(vport, KERN_INFO, LOG_FCP_UNDER,
				 "9025 FCP Underrun, expected %d, "
				 "residual %d Data: x%x x%x x%x\n",
				 fcpDl,
				 scsi_get_resid(cmnd), fcpi_parm, cmnd->cmnd[0],
				 cmnd->underflow);

		/*
		 * If there is an under run, check if under run reported by
		 * storage array is same as the under run reported by HBA.
		 * If this is not same, there is a dropped frame.
		 */
		if (fcpi_parm && (scsi_get_resid(cmnd) != fcpi_parm)) {
			lpfc_printf_vlog(vport, KERN_WARNING,
					 LOG_FCP | LOG_FCP_ERROR,
					 "9026 FCP Read Check Error "
					 "and Underrun Data: x%x x%x x%x x%x\n",
					 fcpDl,
					 scsi_get_resid(cmnd), fcpi_parm,
					 cmnd->cmnd[0]);
			scsi_set_resid(cmnd, scsi_bufflen(cmnd));
			host_status = DID_ERROR;
		}
		/*
		 * The cmnd->underflow is the minimum number of bytes that must
		 * be transferred for this command.  Provided a sense condition
		 * is not present, make sure the actual amount transferred is at
		 * least the underflow value or fail.
		 */
		if (!(resp_info & SNS_LEN_VALID) &&
		    (scsi_status == SAM_STAT_GOOD) &&
		    (scsi_bufflen(cmnd) - scsi_get_resid(cmnd)
		     < cmnd->underflow)) {
			lpfc_printf_vlog(vport, KERN_INFO, LOG_FCP,
					 "9027 FCP command x%x residual "
					 "underrun converted to error "
					 "Data: x%x x%x x%x\n",
					 cmnd->cmnd[0], scsi_bufflen(cmnd),
					 scsi_get_resid(cmnd), cmnd->underflow);
			host_status = DID_ERROR;
		}
	} else if (resp_info & RESID_OVER) {
		lpfc_printf_vlog(vport, KERN_WARNING, LOG_FCP,
				 "9028 FCP command x%x residual overrun error. "
				 "Data: x%x x%x\n", cmnd->cmnd[0],
				 scsi_bufflen(cmnd), scsi_get_resid(cmnd));
		host_status = DID_ERROR;

	/*
	 * Check SLI validation that all the transfer was actually done
	 * (fcpi_parm should be zero). Apply check only to reads.
	 */
	} else if (fcpi_parm) {
		lpfc_printf_vlog(vport, KERN_WARNING, LOG_FCP | LOG_FCP_ERROR,
				 "9029 FCP %s Check Error Data: "
				 "x%x x%x x%x x%x x%x\n",
				 ((cmnd->sc_data_direction == DMA_FROM_DEVICE) ?
				 "Read" : "Write"),
				 fcpDl, be32_to_cpu(fcprsp->rspResId),
				 fcpi_parm, cmnd->cmnd[0], scsi_status);

		/* There is some issue with the LPe12000 that causes it
		 * to miscalculate the fcpi_parm and falsely trip this
		 * recovery logic.  Detect this case and don't error when true.
		 */
		if (fcpi_parm > fcpDl)
			goto out;

		switch (scsi_status) {
		case SAM_STAT_GOOD:
		case SAM_STAT_CHECK_CONDITION:
			/* Fabric dropped a data frame. Fail any successful
			 * command in which we detected dropped frames.
			 * A status of good or some check conditions could
			 * be considered a successful command.
			 */
			host_status = DID_ERROR;
			break;
		}
		scsi_set_resid(cmnd, scsi_bufflen(cmnd));
	}

 out:
	cmnd->result = host_status << 16 | scsi_status;
	lpfc_send_scsi_error_event(vport->phba, vport, lpfc_cmd, fcpi_parm);
}

/**
 * lpfc_fcp_io_cmd_wqe_cmpl - Complete a FCP IO
 * @phba: The hba for which this call is being executed.
 * @pwqeIn: The command WQE for the scsi cmnd.
 * @pwqeOut: Pointer to driver response WQE object.
 *
 * This routine assigns scsi command result by looking into response WQE
 * status field appropriately. This routine handles QUEUE FULL condition as
 * well by ramping down device queue depth.
 **/
static void
lpfc_fcp_io_cmd_wqe_cmpl(struct lpfc_hba *phba, struct lpfc_iocbq *pwqeIn,
			 struct lpfc_iocbq *pwqeOut)
{
	struct lpfc_io_buf *lpfc_cmd = pwqeIn->io_buf;
	struct lpfc_wcqe_complete *wcqe = &pwqeOut->wcqe_cmpl;
	struct lpfc_vport *vport = pwqeIn->vport;
	struct lpfc_rport_data *rdata;
	struct lpfc_nodelist *ndlp;
	struct scsi_cmnd *cmd;
	unsigned long flags;
	struct lpfc_fast_path_event *fast_path_evt;
	struct Scsi_Host *shost;
	u32 logit = LOG_FCP;
	u32 status, idx;
	u32 lat;
	u8 wait_xb_clr = 0;

	/* Sanity check on return of outstanding command */
	if (!lpfc_cmd) {
		lpfc_printf_vlog(vport, KERN_ERR, LOG_TRACE_EVENT,
				 "9032 Null lpfc_cmd pointer. No "
				 "release, skip completion\n");
		return;
	}

	rdata = lpfc_cmd->rdata;
	ndlp = rdata->pnode;

	/* Sanity check on return of outstanding command */
	cmd = lpfc_cmd->pCmd;
	if (!cmd) {
		lpfc_printf_vlog(vport, KERN_ERR, LOG_TRACE_EVENT,
				 "9042 I/O completion: Not an active IO\n");
		lpfc_release_scsi_buf(phba, lpfc_cmd);
		return;
	}
	/* Guard against abort handler being called at same time */
	spin_lock(&lpfc_cmd->buf_lock);
	idx = lpfc_cmd->cur_iocbq.hba_wqidx;
	if (phba->sli4_hba.hdwq)
		phba->sli4_hba.hdwq[idx].scsi_cstat.io_cmpls++;

#ifdef CONFIG_SCSI_LPFC_DEBUG_FS
	if (unlikely(phba->hdwqstat_on & LPFC_CHECK_SCSI_IO))
		this_cpu_inc(phba->sli4_hba.c_stat->cmpl_io);
#endif
	shost = cmd->device->host;

	status = bf_get(lpfc_wcqe_c_status, wcqe);
	lpfc_cmd->status = (status & LPFC_IOCB_STATUS_MASK);
	lpfc_cmd->result = (wcqe->parameter & IOERR_PARAM_MASK);

	lpfc_cmd->flags &= ~LPFC_SBUF_XBUSY;
	if (bf_get(lpfc_wcqe_c_xb, wcqe)) {
		lpfc_cmd->flags |= LPFC_SBUF_XBUSY;
		if (phba->cfg_fcp_wait_abts_rsp)
			wait_xb_clr = 1;
	}

#ifdef CONFIG_SCSI_LPFC_DEBUG_FS
	if (lpfc_cmd->prot_data_type) {
		struct scsi_dif_tuple *src = NULL;

		src =  (struct scsi_dif_tuple *)lpfc_cmd->prot_data_segment;
		/*
		 * Used to restore any changes to protection
		 * data for error injection.
		 */
		switch (lpfc_cmd->prot_data_type) {
		case LPFC_INJERR_REFTAG:
			src->ref_tag =
				lpfc_cmd->prot_data;
			break;
		case LPFC_INJERR_APPTAG:
			src->app_tag =
				(uint16_t)lpfc_cmd->prot_data;
			break;
		case LPFC_INJERR_GUARD:
			src->guard_tag =
				(uint16_t)lpfc_cmd->prot_data;
			break;
		default:
			break;
		}

		lpfc_cmd->prot_data = 0;
		lpfc_cmd->prot_data_type = 0;
		lpfc_cmd->prot_data_segment = NULL;
	}
#endif
	if (unlikely(lpfc_cmd->status)) {
		if (lpfc_cmd->status == IOSTAT_LOCAL_REJECT &&
		    (lpfc_cmd->result & IOERR_DRVR_MASK))
			lpfc_cmd->status = IOSTAT_DRIVER_REJECT;
		else if (lpfc_cmd->status >= IOSTAT_CNT)
			lpfc_cmd->status = IOSTAT_DEFAULT;
		if (lpfc_cmd->status == IOSTAT_FCP_RSP_ERROR &&
		    !lpfc_cmd->fcp_rsp->rspStatus3 &&
		    (lpfc_cmd->fcp_rsp->rspStatus2 & RESID_UNDER) &&
		    !(vport->cfg_log_verbose & LOG_FCP_UNDER))
			logit = 0;
		else
			logit = LOG_FCP | LOG_FCP_UNDER;
		lpfc_printf_vlog(vport, KERN_WARNING, logit,
				 "9034 FCP cmd x%x failed <%d/%lld> "
				 "status: x%x result: x%x "
				 "sid: x%x did: x%x oxid: x%x "
				 "Data: x%x x%x x%x\n",
				 cmd->cmnd[0],
				 cmd->device ? cmd->device->id : 0xffff,
				 cmd->device ? cmd->device->lun : 0xffff,
				 lpfc_cmd->status, lpfc_cmd->result,
				 vport->fc_myDID,
				 (ndlp) ? ndlp->nlp_DID : 0,
				 lpfc_cmd->cur_iocbq.sli4_xritag,
				 wcqe->parameter, wcqe->total_data_placed,
				 lpfc_cmd->cur_iocbq.iotag);
	}

	switch (lpfc_cmd->status) {
	case IOSTAT_SUCCESS:
		cmd->result = DID_OK << 16;
		break;
	case IOSTAT_FCP_RSP_ERROR:
		lpfc_handle_fcp_err(vport, lpfc_cmd,
				    pwqeIn->wqe.fcp_iread.total_xfer_len -
				    wcqe->total_data_placed);
		break;
	case IOSTAT_NPORT_BSY:
	case IOSTAT_FABRIC_BSY:
		cmd->result = DID_TRANSPORT_DISRUPTED << 16;
		fast_path_evt = lpfc_alloc_fast_evt(phba);
		if (!fast_path_evt)
			break;
		fast_path_evt->un.fabric_evt.event_type =
			FC_REG_FABRIC_EVENT;
		fast_path_evt->un.fabric_evt.subcategory =
			(lpfc_cmd->status == IOSTAT_NPORT_BSY) ?
			LPFC_EVENT_PORT_BUSY : LPFC_EVENT_FABRIC_BUSY;
		if (ndlp) {
			memcpy(&fast_path_evt->un.fabric_evt.wwpn,
			       &ndlp->nlp_portname,
				sizeof(struct lpfc_name));
			memcpy(&fast_path_evt->un.fabric_evt.wwnn,
			       &ndlp->nlp_nodename,
				sizeof(struct lpfc_name));
		}
		fast_path_evt->vport = vport;
		fast_path_evt->work_evt.evt =
			LPFC_EVT_FASTPATH_MGMT_EVT;
		spin_lock_irqsave(&phba->hbalock, flags);
		list_add_tail(&fast_path_evt->work_evt.evt_listp,
			      &phba->work_list);
		spin_unlock_irqrestore(&phba->hbalock, flags);
		lpfc_worker_wake_up(phba);
		lpfc_printf_vlog(vport, KERN_WARNING, logit,
				 "9035 Fabric/Node busy FCP cmd x%x failed"
				 " <%d/%lld> "
				 "status: x%x result: x%x "
				 "sid: x%x did: x%x oxid: x%x "
				 "Data: x%x x%x x%x\n",
				 cmd->cmnd[0],
				 cmd->device ? cmd->device->id : 0xffff,
				 cmd->device ? cmd->device->lun : 0xffff,
				 lpfc_cmd->status, lpfc_cmd->result,
				 vport->fc_myDID,
				 (ndlp) ? ndlp->nlp_DID : 0,
				 lpfc_cmd->cur_iocbq.sli4_xritag,
				 wcqe->parameter,
				 wcqe->total_data_placed,
				 lpfc_cmd->cur_iocbq.iocb.ulpIoTag);
		break;
	case IOSTAT_REMOTE_STOP:
		if (ndlp) {
			/* This I/O was aborted by the target, we don't
			 * know the rxid and because we did not send the
			 * ABTS we cannot generate and RRQ.
			 */
			lpfc_set_rrq_active(phba, ndlp,
					    lpfc_cmd->cur_iocbq.sli4_lxritag,
					    0, 0);
		}
		fallthrough;
	case IOSTAT_LOCAL_REJECT:
		if (lpfc_cmd->result & IOERR_DRVR_MASK)
			lpfc_cmd->status = IOSTAT_DRIVER_REJECT;
		if (lpfc_cmd->result == IOERR_ELXSEC_KEY_UNWRAP_ERROR ||
		    lpfc_cmd->result ==
		    IOERR_ELXSEC_KEY_UNWRAP_COMPARE_ERROR ||
		    lpfc_cmd->result == IOERR_ELXSEC_CRYPTO_ERROR ||
		    lpfc_cmd->result ==
		    IOERR_ELXSEC_CRYPTO_COMPARE_ERROR) {
			cmd->result = DID_NO_CONNECT << 16;
			break;
		}
		if (lpfc_cmd->result == IOERR_INVALID_RPI ||
		    lpfc_cmd->result == IOERR_LINK_DOWN ||
		    lpfc_cmd->result == IOERR_NO_RESOURCES ||
		    lpfc_cmd->result == IOERR_ABORT_REQUESTED ||
		    lpfc_cmd->result == IOERR_RPI_SUSPENDED ||
		    lpfc_cmd->result == IOERR_SLER_CMD_RCV_FAILURE) {
			cmd->result = DID_REQUEUE << 16;
			break;
		}
		if ((lpfc_cmd->result == IOERR_RX_DMA_FAILED ||
		     lpfc_cmd->result == IOERR_TX_DMA_FAILED) &&
		     status == CQE_STATUS_DI_ERROR) {
			if (scsi_get_prot_op(cmd) !=
			    SCSI_PROT_NORMAL) {
				/*
				 * This is a response for a BG enabled
				 * cmd. Parse BG error
				 */
				lpfc_parse_bg_err(phba, lpfc_cmd, pwqeOut);
				break;
			} else {
				lpfc_printf_vlog(vport, KERN_WARNING,
						 LOG_BG,
						 "9040 non-zero BGSTAT "
						 "on unprotected cmd\n");
			}
		}
		lpfc_printf_vlog(vport, KERN_WARNING, logit,
				 "9036 Local Reject FCP cmd x%x failed"
				 " <%d/%lld> "
				 "status: x%x result: x%x "
				 "sid: x%x did: x%x oxid: x%x "
				 "Data: x%x x%x x%x\n",
				 cmd->cmnd[0],
				 cmd->device ? cmd->device->id : 0xffff,
				 cmd->device ? cmd->device->lun : 0xffff,
				 lpfc_cmd->status, lpfc_cmd->result,
				 vport->fc_myDID,
				 (ndlp) ? ndlp->nlp_DID : 0,
				 lpfc_cmd->cur_iocbq.sli4_xritag,
				 wcqe->parameter,
				 wcqe->total_data_placed,
				 lpfc_cmd->cur_iocbq.iocb.ulpIoTag);
		fallthrough;
	default:
		if (lpfc_cmd->status >= IOSTAT_CNT)
			lpfc_cmd->status = IOSTAT_DEFAULT;
		cmd->result = DID_ERROR << 16;
		lpfc_printf_vlog(vport, KERN_INFO, LOG_NVME_IOERR,
				 "9037 FCP Completion Error: xri %x "
				 "status x%x result x%x [x%x] "
				 "placed x%x\n",
				 lpfc_cmd->cur_iocbq.sli4_xritag,
				 lpfc_cmd->status, lpfc_cmd->result,
				 wcqe->parameter,
				 wcqe->total_data_placed);
	}
	if (cmd->result || lpfc_cmd->fcp_rsp->rspSnsLen) {
		u32 *lp = (u32 *)cmd->sense_buffer;

		lpfc_printf_vlog(vport, KERN_INFO, LOG_FCP,
				 "9039 Iodone <%d/%llu> cmd x%px, error "
				 "x%x SNS x%x x%x LBA x%llx Data: x%x x%x\n",
				 cmd->device->id, cmd->device->lun, cmd,
				 cmd->result, *lp, *(lp + 3),
				 (u64)scsi_get_lba(cmd),
				 cmd->retries, scsi_get_resid(cmd));
	}

	lpfc_update_stats(vport, lpfc_cmd);

	if (vport->cfg_max_scsicmpl_time &&
	    time_after(jiffies, lpfc_cmd->start_time +
	    msecs_to_jiffies(vport->cfg_max_scsicmpl_time))) {
		spin_lock_irqsave(shost->host_lock, flags);
		if (ndlp) {
			if (ndlp->cmd_qdepth >
				atomic_read(&ndlp->cmd_pending) &&
				(atomic_read(&ndlp->cmd_pending) >
				LPFC_MIN_TGT_QDEPTH) &&
				(cmd->cmnd[0] == READ_10 ||
				cmd->cmnd[0] == WRITE_10))
				ndlp->cmd_qdepth =
					atomic_read(&ndlp->cmd_pending);

			ndlp->last_change_time = jiffies;
		}
		spin_unlock_irqrestore(shost->host_lock, flags);
	}
	lpfc_scsi_unprep_dma_buf(phba, lpfc_cmd);

#ifdef CONFIG_SCSI_LPFC_DEBUG_FS
	if (lpfc_cmd->ts_cmd_start) {
		lpfc_cmd->ts_isr_cmpl = lpfc_cmd->cur_iocbq.isr_timestamp;
		lpfc_cmd->ts_data_io = ktime_get_ns();
		phba->ktime_last_cmd = lpfc_cmd->ts_data_io;
		lpfc_io_ktime(phba, lpfc_cmd);
	}
#endif
	if (likely(!wait_xb_clr))
		lpfc_cmd->pCmd = NULL;
	spin_unlock(&lpfc_cmd->buf_lock);

	/* Check if IO qualified for CMF */
	if (phba->cmf_active_mode != LPFC_CFG_OFF &&
	    cmd->sc_data_direction == DMA_FROM_DEVICE &&
	    (scsi_sg_count(cmd))) {
		/* Used when calculating average latency */
		lat = ktime_get_ns() - lpfc_cmd->rx_cmd_start;
		lpfc_update_cmf_cmpl(phba, lat, scsi_bufflen(cmd), shost);
	}

	if (wait_xb_clr)
		goto out;

	/* The sdev is not guaranteed to be valid post scsi_done upcall. */
	scsi_done(cmd);

	/*
	 * If there is an abort thread waiting for command completion
	 * wake up the thread.
	 */
	spin_lock(&lpfc_cmd->buf_lock);
	lpfc_cmd->cur_iocbq.cmd_flag &= ~LPFC_DRIVER_ABORTED;
	if (lpfc_cmd->waitq)
		wake_up(lpfc_cmd->waitq);
	spin_unlock(&lpfc_cmd->buf_lock);
out:
	lpfc_release_scsi_buf(phba, lpfc_cmd);
}

/**
 * lpfc_scsi_cmd_iocb_cmpl - Scsi cmnd IOCB completion routine
 * @phba: The Hba for which this call is being executed.
 * @pIocbIn: The command IOCBQ for the scsi cmnd.
 * @pIocbOut: The response IOCBQ for the scsi cmnd.
 *
 * This routine assigns scsi command result by looking into response IOCB
 * status field appropriately. This routine handles QUEUE FULL condition as
 * well by ramping down device queue depth.
 **/
static void
lpfc_scsi_cmd_iocb_cmpl(struct lpfc_hba *phba, struct lpfc_iocbq *pIocbIn,
			struct lpfc_iocbq *pIocbOut)
{
	struct lpfc_io_buf *lpfc_cmd =
		(struct lpfc_io_buf *) pIocbIn->io_buf;
	struct lpfc_vport      *vport = pIocbIn->vport;
	struct lpfc_rport_data *rdata = lpfc_cmd->rdata;
	struct lpfc_nodelist *pnode = rdata->pnode;
	struct scsi_cmnd *cmd;
	unsigned long flags;
	struct lpfc_fast_path_event *fast_path_evt;
	struct Scsi_Host *shost;
	int idx;
	uint32_t logit = LOG_FCP;

	/* Guard against abort handler being called at same time */
	spin_lock(&lpfc_cmd->buf_lock);

	/* Sanity check on return of outstanding command */
	cmd = lpfc_cmd->pCmd;
	if (!cmd || !phba) {
		lpfc_printf_vlog(vport, KERN_ERR, LOG_TRACE_EVENT,
				 "2621 IO completion: Not an active IO\n");
		spin_unlock(&lpfc_cmd->buf_lock);
		return;
	}

	idx = lpfc_cmd->cur_iocbq.hba_wqidx;
	if (phba->sli4_hba.hdwq)
		phba->sli4_hba.hdwq[idx].scsi_cstat.io_cmpls++;

#ifdef CONFIG_SCSI_LPFC_DEBUG_FS
	if (unlikely(phba->hdwqstat_on & LPFC_CHECK_SCSI_IO))
		this_cpu_inc(phba->sli4_hba.c_stat->cmpl_io);
#endif
	shost = cmd->device->host;

	lpfc_cmd->result = (pIocbOut->iocb.un.ulpWord[4] & IOERR_PARAM_MASK);
	lpfc_cmd->status = pIocbOut->iocb.ulpStatus;
	/* pick up SLI4 exchange busy status from HBA */
	lpfc_cmd->flags &= ~LPFC_SBUF_XBUSY;
	if (pIocbOut->cmd_flag & LPFC_EXCHANGE_BUSY)
		lpfc_cmd->flags |= LPFC_SBUF_XBUSY;

#ifdef CONFIG_SCSI_LPFC_DEBUG_FS
	if (lpfc_cmd->prot_data_type) {
		struct scsi_dif_tuple *src = NULL;

		src =  (struct scsi_dif_tuple *)lpfc_cmd->prot_data_segment;
		/*
		 * Used to restore any changes to protection
		 * data for error injection.
		 */
		switch (lpfc_cmd->prot_data_type) {
		case LPFC_INJERR_REFTAG:
			src->ref_tag =
				lpfc_cmd->prot_data;
			break;
		case LPFC_INJERR_APPTAG:
			src->app_tag =
				(uint16_t)lpfc_cmd->prot_data;
			break;
		case LPFC_INJERR_GUARD:
			src->guard_tag =
				(uint16_t)lpfc_cmd->prot_data;
			break;
		default:
			break;
		}

		lpfc_cmd->prot_data = 0;
		lpfc_cmd->prot_data_type = 0;
		lpfc_cmd->prot_data_segment = NULL;
	}
#endif

	if (unlikely(lpfc_cmd->status)) {
		if (lpfc_cmd->status == IOSTAT_LOCAL_REJECT &&
		    (lpfc_cmd->result & IOERR_DRVR_MASK))
			lpfc_cmd->status = IOSTAT_DRIVER_REJECT;
		else if (lpfc_cmd->status >= IOSTAT_CNT)
			lpfc_cmd->status = IOSTAT_DEFAULT;
		if (lpfc_cmd->status == IOSTAT_FCP_RSP_ERROR &&
		    !lpfc_cmd->fcp_rsp->rspStatus3 &&
		    (lpfc_cmd->fcp_rsp->rspStatus2 & RESID_UNDER) &&
		    !(vport->cfg_log_verbose & LOG_FCP_UNDER))
			logit = 0;
		else
			logit = LOG_FCP | LOG_FCP_UNDER;
		lpfc_printf_vlog(vport, KERN_WARNING, logit,
			 "9030 FCP cmd x%x failed <%d/%lld> "
			 "status: x%x result: x%x "
			 "sid: x%x did: x%x oxid: x%x "
			 "Data: x%x x%x\n",
			 cmd->cmnd[0],
			 cmd->device ? cmd->device->id : 0xffff,
			 cmd->device ? cmd->device->lun : 0xffff,
			 lpfc_cmd->status, lpfc_cmd->result,
			 vport->fc_myDID,
			 (pnode) ? pnode->nlp_DID : 0,
			 phba->sli_rev == LPFC_SLI_REV4 ?
			     lpfc_cmd->cur_iocbq.sli4_xritag : 0xffff,
			 pIocbOut->iocb.ulpContext,
			 lpfc_cmd->cur_iocbq.iocb.ulpIoTag);

		switch (lpfc_cmd->status) {
		case IOSTAT_FCP_RSP_ERROR:
			/* Call FCP RSP handler to determine result */
			lpfc_handle_fcp_err(vport, lpfc_cmd,
					    pIocbOut->iocb.un.fcpi.fcpi_parm);
			break;
		case IOSTAT_NPORT_BSY:
		case IOSTAT_FABRIC_BSY:
			cmd->result = DID_TRANSPORT_DISRUPTED << 16;
			fast_path_evt = lpfc_alloc_fast_evt(phba);
			if (!fast_path_evt)
				break;
			fast_path_evt->un.fabric_evt.event_type =
				FC_REG_FABRIC_EVENT;
			fast_path_evt->un.fabric_evt.subcategory =
				(lpfc_cmd->status == IOSTAT_NPORT_BSY) ?
				LPFC_EVENT_PORT_BUSY : LPFC_EVENT_FABRIC_BUSY;
			if (pnode) {
				memcpy(&fast_path_evt->un.fabric_evt.wwpn,
					&pnode->nlp_portname,
					sizeof(struct lpfc_name));
				memcpy(&fast_path_evt->un.fabric_evt.wwnn,
					&pnode->nlp_nodename,
					sizeof(struct lpfc_name));
			}
			fast_path_evt->vport = vport;
			fast_path_evt->work_evt.evt =
				LPFC_EVT_FASTPATH_MGMT_EVT;
			spin_lock_irqsave(&phba->hbalock, flags);
			list_add_tail(&fast_path_evt->work_evt.evt_listp,
				&phba->work_list);
			spin_unlock_irqrestore(&phba->hbalock, flags);
			lpfc_worker_wake_up(phba);
			break;
		case IOSTAT_LOCAL_REJECT:
		case IOSTAT_REMOTE_STOP:
			if (lpfc_cmd->result == IOERR_ELXSEC_KEY_UNWRAP_ERROR ||
			    lpfc_cmd->result ==
					IOERR_ELXSEC_KEY_UNWRAP_COMPARE_ERROR ||
			    lpfc_cmd->result == IOERR_ELXSEC_CRYPTO_ERROR ||
			    lpfc_cmd->result ==
					IOERR_ELXSEC_CRYPTO_COMPARE_ERROR) {
				cmd->result = DID_NO_CONNECT << 16;
				break;
			}
			if (lpfc_cmd->result == IOERR_INVALID_RPI ||
			    lpfc_cmd->result == IOERR_NO_RESOURCES ||
			    lpfc_cmd->result == IOERR_ABORT_REQUESTED ||
			    lpfc_cmd->result == IOERR_SLER_CMD_RCV_FAILURE) {
				cmd->result = DID_REQUEUE << 16;
				break;
			}
			if ((lpfc_cmd->result == IOERR_RX_DMA_FAILED ||
			     lpfc_cmd->result == IOERR_TX_DMA_FAILED) &&
			     pIocbOut->iocb.unsli3.sli3_bg.bgstat) {
				if (scsi_get_prot_op(cmd) != SCSI_PROT_NORMAL) {
					/*
					 * This is a response for a BG enabled
					 * cmd. Parse BG error
					 */
					lpfc_parse_bg_err(phba, lpfc_cmd,
							pIocbOut);
					break;
				} else {
					lpfc_printf_vlog(vport, KERN_WARNING,
							LOG_BG,
							"9031 non-zero BGSTAT "
							"on unprotected cmd\n");
				}
			}
			if ((lpfc_cmd->status == IOSTAT_REMOTE_STOP)
				&& (phba->sli_rev == LPFC_SLI_REV4)
				&& pnode) {
				/* This IO was aborted by the target, we don't
				 * know the rxid and because we did not send the
				 * ABTS we cannot generate and RRQ.
				 */
				lpfc_set_rrq_active(phba, pnode,
					lpfc_cmd->cur_iocbq.sli4_lxritag,
					0, 0);
			}
			fallthrough;
		default:
			cmd->result = DID_ERROR << 16;
			break;
		}

		if (!pnode || (pnode->nlp_state != NLP_STE_MAPPED_NODE))
			cmd->result = DID_TRANSPORT_DISRUPTED << 16 |
				      SAM_STAT_BUSY;
	} else
		cmd->result = DID_OK << 16;

	if (cmd->result || lpfc_cmd->fcp_rsp->rspSnsLen) {
		uint32_t *lp = (uint32_t *)cmd->sense_buffer;

		lpfc_printf_vlog(vport, KERN_INFO, LOG_FCP,
				 "0710 Iodone <%d/%llu> cmd x%px, error "
				 "x%x SNS x%x x%x Data: x%x x%x\n",
				 cmd->device->id, cmd->device->lun, cmd,
				 cmd->result, *lp, *(lp + 3), cmd->retries,
				 scsi_get_resid(cmd));
	}

	lpfc_update_stats(vport, lpfc_cmd);
	if (vport->cfg_max_scsicmpl_time &&
	   time_after(jiffies, lpfc_cmd->start_time +
		msecs_to_jiffies(vport->cfg_max_scsicmpl_time))) {
		spin_lock_irqsave(shost->host_lock, flags);
		if (pnode) {
			if (pnode->cmd_qdepth >
				atomic_read(&pnode->cmd_pending) &&
				(atomic_read(&pnode->cmd_pending) >
				LPFC_MIN_TGT_QDEPTH) &&
				((cmd->cmnd[0] == READ_10) ||
				(cmd->cmnd[0] == WRITE_10)))
				pnode->cmd_qdepth =
					atomic_read(&pnode->cmd_pending);

			pnode->last_change_time = jiffies;
		}
		spin_unlock_irqrestore(shost->host_lock, flags);
	}
	lpfc_scsi_unprep_dma_buf(phba, lpfc_cmd);

	lpfc_cmd->pCmd = NULL;
	spin_unlock(&lpfc_cmd->buf_lock);

#ifdef CONFIG_SCSI_LPFC_DEBUG_FS
	if (lpfc_cmd->ts_cmd_start) {
		lpfc_cmd->ts_isr_cmpl = pIocbIn->isr_timestamp;
		lpfc_cmd->ts_data_io = ktime_get_ns();
		phba->ktime_last_cmd = lpfc_cmd->ts_data_io;
		lpfc_io_ktime(phba, lpfc_cmd);
	}
#endif

	/* The sdev is not guaranteed to be valid post scsi_done upcall. */
	scsi_done(cmd);

	/*
	 * If there is an abort thread waiting for command completion
	 * wake up the thread.
	 */
	spin_lock(&lpfc_cmd->buf_lock);
	lpfc_cmd->cur_iocbq.cmd_flag &= ~LPFC_DRIVER_ABORTED;
	if (lpfc_cmd->waitq)
		wake_up(lpfc_cmd->waitq);
	spin_unlock(&lpfc_cmd->buf_lock);

	lpfc_release_scsi_buf(phba, lpfc_cmd);
}

/**
 * lpfc_scsi_prep_cmnd_buf_s3 - SLI-3 IOCB init for the IO
 * @vport: Pointer to vport object.
 * @lpfc_cmd: The scsi buffer which is going to be prep'ed.
 * @tmo: timeout value for the IO
 *
 * Based on the data-direction of the command, initialize IOCB
 * in the I/O buffer. Fill in the IOCB fields which are independent
 * of the scsi buffer
 *
 * RETURNS 0 - SUCCESS,
 **/
static int lpfc_scsi_prep_cmnd_buf_s3(struct lpfc_vport *vport,
				      struct lpfc_io_buf *lpfc_cmd,
				      uint8_t tmo)
{
	IOCB_t *iocb_cmd = &lpfc_cmd->cur_iocbq.iocb;
	struct lpfc_iocbq *piocbq = &lpfc_cmd->cur_iocbq;
	struct scsi_cmnd *scsi_cmnd = lpfc_cmd->pCmd;
	struct fcp_cmnd *fcp_cmnd = lpfc_cmd->fcp_cmnd;
	struct lpfc_nodelist *pnode = lpfc_cmd->ndlp;
	int datadir = scsi_cmnd->sc_data_direction;
	u32 fcpdl;

	piocbq->iocb.un.fcpi.fcpi_XRdy = 0;

	/*
	 * There are three possibilities here - use scatter-gather segment, use
	 * the single mapping, or neither.  Start the lpfc command prep by
	 * bumping the bpl beyond the fcp_cmnd and fcp_rsp regions to the first
	 * data bde entry.
	 */
	if (scsi_sg_count(scsi_cmnd)) {
		if (datadir == DMA_TO_DEVICE) {
			iocb_cmd->ulpCommand = CMD_FCP_IWRITE64_CR;
			iocb_cmd->ulpPU = PARM_READ_CHECK;
			if (vport->cfg_first_burst_size &&
			    (pnode->nlp_flag & NLP_FIRSTBURST)) {
				u32 xrdy_len;

				fcpdl = scsi_bufflen(scsi_cmnd);
				xrdy_len = min(fcpdl,
					       vport->cfg_first_burst_size);
				piocbq->iocb.un.fcpi.fcpi_XRdy = xrdy_len;
			}
			fcp_cmnd->fcpCntl3 = WRITE_DATA;
		} else {
			iocb_cmd->ulpCommand = CMD_FCP_IREAD64_CR;
			iocb_cmd->ulpPU = PARM_READ_CHECK;
			fcp_cmnd->fcpCntl3 = READ_DATA;
		}
	} else {
		iocb_cmd->ulpCommand = CMD_FCP_ICMND64_CR;
		iocb_cmd->un.fcpi.fcpi_parm = 0;
		iocb_cmd->ulpPU = 0;
		fcp_cmnd->fcpCntl3 = 0;
	}

	/*
	 * Finish initializing those IOCB fields that are independent
	 * of the scsi_cmnd request_buffer
	 */
	piocbq->iocb.ulpContext = pnode->nlp_rpi;
	if (pnode->nlp_fcp_info & NLP_FCP_2_DEVICE)
		piocbq->iocb.ulpFCP2Rcvy = 1;
	else
		piocbq->iocb.ulpFCP2Rcvy = 0;

	piocbq->iocb.ulpClass = (pnode->nlp_fcp_info & 0x0f);
	piocbq->io_buf  = lpfc_cmd;
	if (!piocbq->cmd_cmpl)
		piocbq->cmd_cmpl = lpfc_scsi_cmd_iocb_cmpl;
	piocbq->iocb.ulpTimeout = tmo;
	piocbq->vport = vport;
	return 0;
}

/**
 * lpfc_scsi_prep_cmnd_buf_s4 - SLI-4 WQE init for the IO
 * @vport: Pointer to vport object.
 * @lpfc_cmd: The scsi buffer which is going to be prep'ed.
 * @tmo: timeout value for the IO
 *
 * Based on the data-direction of the command copy WQE template
 * to I/O buffer WQE. Fill in the WQE fields which are independent
 * of the scsi buffer
 *
 * RETURNS 0 - SUCCESS,
 **/
static int lpfc_scsi_prep_cmnd_buf_s4(struct lpfc_vport *vport,
				      struct lpfc_io_buf *lpfc_cmd,
				      uint8_t tmo)
{
	struct lpfc_hba *phba = vport->phba;
	struct scsi_cmnd *scsi_cmnd = lpfc_cmd->pCmd;
	struct fcp_cmnd *fcp_cmnd = lpfc_cmd->fcp_cmnd;
	struct lpfc_sli4_hdw_queue *hdwq = NULL;
	struct lpfc_iocbq *pwqeq = &lpfc_cmd->cur_iocbq;
	struct lpfc_nodelist *pnode = lpfc_cmd->ndlp;
	union lpfc_wqe128 *wqe = &pwqeq->wqe;
	u16 idx = lpfc_cmd->hdwq_no;
	int datadir = scsi_cmnd->sc_data_direction;

	hdwq = &phba->sli4_hba.hdwq[idx];

	/* Initialize 64 bytes only */
	memset(wqe, 0, sizeof(union lpfc_wqe128));

	/*
	 * There are three possibilities here - use scatter-gather segment, use
	 * the single mapping, or neither.
	 */
	if (scsi_sg_count(scsi_cmnd)) {
		if (datadir == DMA_TO_DEVICE) {
			/* From the iwrite template, initialize words 7 -  11 */
			memcpy(&wqe->words[7],
			       &lpfc_iwrite_cmd_template.words[7],
			       sizeof(uint32_t) * 5);

			fcp_cmnd->fcpCntl3 = WRITE_DATA;
			if (hdwq)
				hdwq->scsi_cstat.output_requests++;
		} else {
			/* From the iread template, initialize words 7 - 11 */
			memcpy(&wqe->words[7],
			       &lpfc_iread_cmd_template.words[7],
			       sizeof(uint32_t) * 5);

			/* Word 7 */
			bf_set(wqe_tmo, &wqe->fcp_iread.wqe_com, tmo);

			fcp_cmnd->fcpCntl3 = READ_DATA;
			if (hdwq)
				hdwq->scsi_cstat.input_requests++;

			/* For a CMF Managed port, iod must be zero'ed */
			if (phba->cmf_active_mode == LPFC_CFG_MANAGED)
				bf_set(wqe_iod, &wqe->fcp_iread.wqe_com,
				       LPFC_WQE_IOD_NONE);
		}
	} else {
		/* From the icmnd template, initialize words 4 - 11 */
		memcpy(&wqe->words[4], &lpfc_icmnd_cmd_template.words[4],
		       sizeof(uint32_t) * 8);

		/* Word 7 */
		bf_set(wqe_tmo, &wqe->fcp_icmd.wqe_com, tmo);

		fcp_cmnd->fcpCntl3 = 0;
		if (hdwq)
			hdwq->scsi_cstat.control_requests++;
	}

	/*
	 * Finish initializing those WQE fields that are independent
	 * of the request_buffer
	 */

	 /* Word 3 */
	bf_set(payload_offset_len, &wqe->fcp_icmd,
	       sizeof(struct fcp_cmnd) + sizeof(struct fcp_rsp));

	/* Word 6 */
	bf_set(wqe_ctxt_tag, &wqe->generic.wqe_com,
	       phba->sli4_hba.rpi_ids[pnode->nlp_rpi]);
	bf_set(wqe_xri_tag, &wqe->generic.wqe_com, pwqeq->sli4_xritag);

	/* Word 7*/
	if (pnode->nlp_fcp_info & NLP_FCP_2_DEVICE)
		bf_set(wqe_erp, &wqe->generic.wqe_com, 1);

	bf_set(wqe_class, &wqe->generic.wqe_com,
	       (pnode->nlp_fcp_info & 0x0f));

	 /* Word 8 */
	wqe->generic.wqe_com.abort_tag = pwqeq->iotag;

	/* Word 9 */
	bf_set(wqe_reqtag, &wqe->generic.wqe_com, pwqeq->iotag);

	pwqeq->vport = vport;
	pwqeq->io_buf = lpfc_cmd;
	pwqeq->hba_wqidx = lpfc_cmd->hdwq_no;
	pwqeq->cmd_cmpl = lpfc_fcp_io_cmd_wqe_cmpl;

	return 0;
}

/**
 * lpfc_scsi_prep_cmnd - Wrapper func for convert scsi cmnd to FCP info unit
 * @vport: The virtual port for which this call is being executed.
 * @lpfc_cmd: The scsi command which needs to send.
 * @pnode: Pointer to lpfc_nodelist.
 *
 * This routine initializes fcp_cmnd and iocb data structure from scsi command
 * to transfer for device with SLI3 interface spec.
 **/
static int
lpfc_scsi_prep_cmnd(struct lpfc_vport *vport, struct lpfc_io_buf *lpfc_cmd,
		    struct lpfc_nodelist *pnode)
{
	struct scsi_cmnd *scsi_cmnd = lpfc_cmd->pCmd;
	struct fcp_cmnd *fcp_cmnd = lpfc_cmd->fcp_cmnd;
	u8 *ptr;

	if (!pnode)
		return 0;

	lpfc_cmd->fcp_rsp->rspSnsLen = 0;
	/* clear task management bits */
	lpfc_cmd->fcp_cmnd->fcpCntl2 = 0;

	int_to_scsilun(lpfc_cmd->pCmd->device->lun,
		       &lpfc_cmd->fcp_cmnd->fcp_lun);

	ptr = &fcp_cmnd->fcpCdb[0];
	memcpy(ptr, scsi_cmnd->cmnd, scsi_cmnd->cmd_len);
	if (scsi_cmnd->cmd_len < LPFC_FCP_CDB_LEN) {
		ptr += scsi_cmnd->cmd_len;
		memset(ptr, 0, (LPFC_FCP_CDB_LEN - scsi_cmnd->cmd_len));
	}

	fcp_cmnd->fcpCntl1 = SIMPLE_Q;

	lpfc_scsi_prep_cmnd_buf(vport, lpfc_cmd, lpfc_cmd->timeout);

	return 0;
}

/**
 * lpfc_scsi_prep_task_mgmt_cmd_s3 - Convert SLI3 scsi TM cmd to FCP info unit
 * @vport: The virtual port for which this call is being executed.
 * @lpfc_cmd: Pointer to lpfc_io_buf data structure.
 * @lun: Logical unit number.
 * @task_mgmt_cmd: SCSI task management command.
 *
 * This routine creates FCP information unit corresponding to @task_mgmt_cmd
 * for device with SLI-3 interface spec.
 *
 * Return codes:
 *   0 - Error
 *   1 - Success
 **/
static int
lpfc_scsi_prep_task_mgmt_cmd_s3(struct lpfc_vport *vport,
				struct lpfc_io_buf *lpfc_cmd,
				u64 lun, u8 task_mgmt_cmd)
{
	struct lpfc_iocbq *piocbq;
	IOCB_t *piocb;
	struct fcp_cmnd *fcp_cmnd;
	struct lpfc_rport_data *rdata = lpfc_cmd->rdata;
	struct lpfc_nodelist *ndlp = rdata->pnode;

	if (!ndlp || ndlp->nlp_state != NLP_STE_MAPPED_NODE)
		return 0;

	piocbq = &(lpfc_cmd->cur_iocbq);
	piocbq->vport = vport;

	piocb = &piocbq->iocb;

	fcp_cmnd = lpfc_cmd->fcp_cmnd;
	/* Clear out any old data in the FCP command area */
	memset(fcp_cmnd, 0, sizeof(struct fcp_cmnd));
	int_to_scsilun(lun, &fcp_cmnd->fcp_lun);
	fcp_cmnd->fcpCntl2 = task_mgmt_cmd;
	if (!(vport->phba->sli3_options & LPFC_SLI3_BG_ENABLED))
		lpfc_fcpcmd_to_iocb(piocb->unsli3.fcp_ext.icd, fcp_cmnd);
	piocb->ulpCommand = CMD_FCP_ICMND64_CR;
	piocb->ulpContext = ndlp->nlp_rpi;
	piocb->ulpFCP2Rcvy = (ndlp->nlp_fcp_info & NLP_FCP_2_DEVICE) ? 1 : 0;
	piocb->ulpClass = (ndlp->nlp_fcp_info & 0x0f);
	piocb->ulpPU = 0;
	piocb->un.fcpi.fcpi_parm = 0;

	/* ulpTimeout is only one byte */
	if (lpfc_cmd->timeout > 0xff) {
		/*
		 * Do not timeout the command at the firmware level.
		 * The driver will provide the timeout mechanism.
		 */
		piocb->ulpTimeout = 0;
	} else
		piocb->ulpTimeout = lpfc_cmd->timeout;

	return 1;
}

/**
 * lpfc_scsi_prep_task_mgmt_cmd_s4 - Convert SLI4 scsi TM cmd to FCP info unit
 * @vport: The virtual port for which this call is being executed.
 * @lpfc_cmd: Pointer to lpfc_io_buf data structure.
 * @lun: Logical unit number.
 * @task_mgmt_cmd: SCSI task management command.
 *
 * This routine creates FCP information unit corresponding to @task_mgmt_cmd
 * for device with SLI-4 interface spec.
 *
 * Return codes:
 *   0 - Error
 *   1 - Success
 **/
static int
lpfc_scsi_prep_task_mgmt_cmd_s4(struct lpfc_vport *vport,
				struct lpfc_io_buf *lpfc_cmd,
				u64 lun, u8 task_mgmt_cmd)
{
	struct lpfc_iocbq *pwqeq = &lpfc_cmd->cur_iocbq;
	union lpfc_wqe128 *wqe = &pwqeq->wqe;
	struct fcp_cmnd *fcp_cmnd;
	struct lpfc_rport_data *rdata = lpfc_cmd->rdata;
	struct lpfc_nodelist *ndlp = rdata->pnode;

	if (!ndlp || ndlp->nlp_state != NLP_STE_MAPPED_NODE)
		return 0;

	pwqeq->vport = vport;
	/* Initialize 64 bytes only */
	memset(wqe, 0, sizeof(union lpfc_wqe128));

	/* From the icmnd template, initialize words 4 - 11 */
	memcpy(&wqe->words[4], &lpfc_icmnd_cmd_template.words[4],
	       sizeof(uint32_t) * 8);

	fcp_cmnd = lpfc_cmd->fcp_cmnd;
	/* Clear out any old data in the FCP command area */
	memset(fcp_cmnd, 0, sizeof(struct fcp_cmnd));
	int_to_scsilun(lun, &fcp_cmnd->fcp_lun);
	fcp_cmnd->fcpCntl3 = 0;
	fcp_cmnd->fcpCntl2 = task_mgmt_cmd;

	bf_set(payload_offset_len, &wqe->fcp_icmd,
	       sizeof(struct fcp_cmnd) + sizeof(struct fcp_rsp));
	bf_set(cmd_buff_len, &wqe->fcp_icmd, 0);
	bf_set(wqe_ctxt_tag, &wqe->generic.wqe_com,  /* ulpContext */
	       vport->phba->sli4_hba.rpi_ids[ndlp->nlp_rpi]);
	bf_set(wqe_erp, &wqe->fcp_icmd.wqe_com,
	       ((ndlp->nlp_fcp_info & NLP_FCP_2_DEVICE) ? 1 : 0));
	bf_set(wqe_class, &wqe->fcp_icmd.wqe_com,
	       (ndlp->nlp_fcp_info & 0x0f));

	/* ulpTimeout is only one byte */
	if (lpfc_cmd->timeout > 0xff) {
		/*
		 * Do not timeout the command at the firmware level.
		 * The driver will provide the timeout mechanism.
		 */
		bf_set(wqe_tmo, &wqe->fcp_icmd.wqe_com, 0);
	} else {
		bf_set(wqe_tmo, &wqe->fcp_icmd.wqe_com, lpfc_cmd->timeout);
	}

	lpfc_prep_embed_io(vport->phba, lpfc_cmd);
	bf_set(wqe_xri_tag, &wqe->generic.wqe_com, pwqeq->sli4_xritag);
	wqe->generic.wqe_com.abort_tag = pwqeq->iotag;
	bf_set(wqe_reqtag, &wqe->generic.wqe_com, pwqeq->iotag);

	lpfc_sli4_set_rsp_sgl_last(vport->phba, lpfc_cmd);

	return 1;
}

/**
 * lpfc_scsi_api_table_setup - Set up scsi api function jump table
 * @phba: The hba struct for which this call is being executed.
 * @dev_grp: The HBA PCI-Device group number.
 *
 * This routine sets up the SCSI interface API function jump table in @phba
 * struct.
 * Returns: 0 - success, -ENODEV - failure.
 **/
int
lpfc_scsi_api_table_setup(struct lpfc_hba *phba, uint8_t dev_grp)
{

	phba->lpfc_scsi_unprep_dma_buf = lpfc_scsi_unprep_dma_buf;

	switch (dev_grp) {
	case LPFC_PCI_DEV_LP:
		phba->lpfc_scsi_prep_dma_buf = lpfc_scsi_prep_dma_buf_s3;
		phba->lpfc_bg_scsi_prep_dma_buf = lpfc_bg_scsi_prep_dma_buf_s3;
		phba->lpfc_release_scsi_buf = lpfc_release_scsi_buf_s3;
		phba->lpfc_get_scsi_buf = lpfc_get_scsi_buf_s3;
		phba->lpfc_scsi_prep_cmnd_buf = lpfc_scsi_prep_cmnd_buf_s3;
		phba->lpfc_scsi_prep_task_mgmt_cmd =
					lpfc_scsi_prep_task_mgmt_cmd_s3;
		break;
	case LPFC_PCI_DEV_OC:
		phba->lpfc_scsi_prep_dma_buf = lpfc_scsi_prep_dma_buf_s4;
		phba->lpfc_bg_scsi_prep_dma_buf = lpfc_bg_scsi_prep_dma_buf_s4;
		phba->lpfc_release_scsi_buf = lpfc_release_scsi_buf_s4;
		phba->lpfc_get_scsi_buf = lpfc_get_scsi_buf_s4;
		phba->lpfc_scsi_prep_cmnd_buf = lpfc_scsi_prep_cmnd_buf_s4;
		phba->lpfc_scsi_prep_task_mgmt_cmd =
					lpfc_scsi_prep_task_mgmt_cmd_s4;
		break;
	default:
		lpfc_printf_log(phba, KERN_ERR, LOG_INIT,
				"1418 Invalid HBA PCI-device group: 0x%x\n",
				dev_grp);
		return -ENODEV;
	}
	phba->lpfc_rampdown_queue_depth = lpfc_rampdown_queue_depth;
	phba->lpfc_scsi_cmd_iocb_cmpl = lpfc_scsi_cmd_iocb_cmpl;
	return 0;
}

/**
 * lpfc_tskmgmt_def_cmpl - IOCB completion routine for task management command
 * @phba: The Hba for which this call is being executed.
 * @cmdiocbq: Pointer to lpfc_iocbq data structure.
 * @rspiocbq: Pointer to lpfc_iocbq data structure.
 *
 * This routine is IOCB completion routine for device reset and target reset
 * routine. This routine release scsi buffer associated with lpfc_cmd.
 **/
static void
lpfc_tskmgmt_def_cmpl(struct lpfc_hba *phba,
			struct lpfc_iocbq *cmdiocbq,
			struct lpfc_iocbq *rspiocbq)
{
	struct lpfc_io_buf *lpfc_cmd = cmdiocbq->io_buf;
	if (lpfc_cmd)
		lpfc_release_scsi_buf(phba, lpfc_cmd);
	return;
}

/**
 * lpfc_check_pci_resettable - Walks list of devices on pci_dev's bus to check
 *                             if issuing a pci_bus_reset is possibly unsafe
 * @phba: lpfc_hba pointer.
 *
 * Description:
 * Walks the bus_list to ensure only PCI devices with Emulex
 * vendor id, device ids that support hot reset, and only one occurrence
 * of function 0.
 *
 * Returns:
 * -EBADSLT,  detected invalid device
 *      0,    successful
 */
int
lpfc_check_pci_resettable(struct lpfc_hba *phba)
{
	const struct pci_dev *pdev = phba->pcidev;
	struct pci_dev *ptr = NULL;
	u8 counter = 0;

	/* Walk the list of devices on the pci_dev's bus */
	list_for_each_entry(ptr, &pdev->bus->devices, bus_list) {
		/* Check for Emulex Vendor ID */
		if (ptr->vendor != PCI_VENDOR_ID_EMULEX) {
			lpfc_printf_log(phba, KERN_INFO, LOG_INIT,
					"8346 Non-Emulex vendor found: "
					"0x%04x\n", ptr->vendor);
			return -EBADSLT;
		}

		/* Check for valid Emulex Device ID */
		if (phba->sli_rev != LPFC_SLI_REV4 ||
		    phba->hba_flag & HBA_FCOE_MODE) {
			lpfc_printf_log(phba, KERN_INFO, LOG_INIT,
					"8347 Incapable PCI reset device: "
					"0x%04x\n", ptr->device);
			return -EBADSLT;
		}

		/* Check for only one function 0 ID to ensure only one HBA on
		 * secondary bus
		 */
		if (ptr->devfn == 0) {
			if (++counter > 1) {
				lpfc_printf_log(phba, KERN_INFO, LOG_INIT,
						"8348 More than one device on "
						"secondary bus found\n");
				return -EBADSLT;
			}
		}
	}

	return 0;
}

/**
 * lpfc_info - Info entry point of scsi_host_template data structure
 * @host: The scsi host for which this call is being executed.
 *
 * This routine provides module information about hba.
 *
 * Reutrn code:
 *   Pointer to char - Success.
 **/
const char *
lpfc_info(struct Scsi_Host *host)
{
	struct lpfc_vport *vport = (struct lpfc_vport *) host->hostdata;
	struct lpfc_hba   *phba = vport->phba;
	int link_speed = 0;
	static char lpfcinfobuf[384];
	char tmp[384] = {0};

	memset(lpfcinfobuf, 0, sizeof(lpfcinfobuf));
	if (phba && phba->pcidev){
		/* Model Description */
		scnprintf(tmp, sizeof(tmp), phba->ModelDesc);
		if (strlcat(lpfcinfobuf, tmp, sizeof(lpfcinfobuf)) >=
		    sizeof(lpfcinfobuf))
			goto buffer_done;

		/* PCI Info */
		scnprintf(tmp, sizeof(tmp),
			  " on PCI bus %02x device %02x irq %d",
			  phba->pcidev->bus->number, phba->pcidev->devfn,
			  phba->pcidev->irq);
		if (strlcat(lpfcinfobuf, tmp, sizeof(lpfcinfobuf)) >=
		    sizeof(lpfcinfobuf))
			goto buffer_done;

		/* Port Number */
		if (phba->Port[0]) {
			scnprintf(tmp, sizeof(tmp), " port %s", phba->Port);
			if (strlcat(lpfcinfobuf, tmp, sizeof(lpfcinfobuf)) >=
			    sizeof(lpfcinfobuf))
				goto buffer_done;
		}

		/* Link Speed */
		link_speed = lpfc_sli_port_speed_get(phba);
		if (link_speed != 0) {
			scnprintf(tmp, sizeof(tmp),
				  " Logical Link Speed: %d Mbps", link_speed);
			if (strlcat(lpfcinfobuf, tmp, sizeof(lpfcinfobuf)) >=
			    sizeof(lpfcinfobuf))
				goto buffer_done;
		}

		/* PCI resettable */
		if (!lpfc_check_pci_resettable(phba)) {
			scnprintf(tmp, sizeof(tmp), " PCI resettable");
			strlcat(lpfcinfobuf, tmp, sizeof(lpfcinfobuf));
		}
	}

buffer_done:
	return lpfcinfobuf;
}

/**
 * lpfc_poll_rearm_timer - Routine to modify fcp_poll timer of hba
 * @phba: The Hba for which this call is being executed.
 *
 * This routine modifies fcp_poll_timer  field of @phba by cfg_poll_tmo.
 * The default value of cfg_poll_tmo is 10 milliseconds.
 **/
static __inline__ void lpfc_poll_rearm_timer(struct lpfc_hba * phba)
{
	unsigned long  poll_tmo_expires =
		(jiffies + msecs_to_jiffies(phba->cfg_poll_tmo));

	if (!list_empty(&phba->sli.sli3_ring[LPFC_FCP_RING].txcmplq))
		mod_timer(&phba->fcp_poll_timer,
			  poll_tmo_expires);
}

/**
 * lpfc_poll_start_timer - Routine to start fcp_poll_timer of HBA
 * @phba: The Hba for which this call is being executed.
 *
 * This routine starts the fcp_poll_timer of @phba.
 **/
void lpfc_poll_start_timer(struct lpfc_hba * phba)
{
	lpfc_poll_rearm_timer(phba);
}

/**
 * lpfc_poll_timeout - Restart polling timer
 * @t: Timer construct where lpfc_hba data structure pointer is obtained.
 *
 * This routine restarts fcp_poll timer, when FCP ring  polling is enable
 * and FCP Ring interrupt is disable.
 **/
void lpfc_poll_timeout(struct timer_list *t)
{
	struct lpfc_hba *phba = from_timer(phba, t, fcp_poll_timer);

	if (phba->cfg_poll & ENABLE_FCP_RING_POLLING) {
		lpfc_sli_handle_fast_ring_event(phba,
			&phba->sli.sli3_ring[LPFC_FCP_RING], HA_R0RE_REQ);

		if (phba->cfg_poll & DISABLE_FCP_RING_INT)
			lpfc_poll_rearm_timer(phba);
	}
}

/*
<<<<<<< HEAD
 * lpfc_get_vmid_from_hashtable - search the UUID in the hash table
 * @vport: The virtual port for which this call is being executed.
 * @hash: calculated hash value
 * @buf: uuid associated with the VE
 * Return the VMID entry associated with the UUID
 * Make sure to acquire the appropriate lock before invoking this routine.
 */
struct lpfc_vmid *lpfc_get_vmid_from_hashtable(struct lpfc_vport *vport,
					      u32 hash, u8 *buf)
{
	struct lpfc_vmid *vmp;

	hash_for_each_possible(vport->hash_table, vmp, hnode, hash) {
		if (memcmp(&vmp->host_vmid[0], buf, 16) == 0)
			return vmp;
	}
	return NULL;
}

/*
 * lpfc_put_vmid_in_hashtable - put the VMID in the hash table
 * @vport: The virtual port for which this call is being executed.
 * @hash - calculated hash value
 * @vmp: Pointer to a VMID entry representing a VM sending I/O
 *
 * This routine will insert the newly acquired VMID entity in the hash table.
 * Make sure to acquire the appropriate lock before invoking this routine.
 */
static void
lpfc_put_vmid_in_hashtable(struct lpfc_vport *vport, u32 hash,
			   struct lpfc_vmid *vmp)
{
	hash_add(vport->hash_table, &vmp->hnode, hash);
}

/*
 * lpfc_vmid_hash_fn - create a hash value of the UUID
 * @vmid: uuid associated with the VE
 * @len: length of the VMID string
 * Returns the calculated hash value
 */
int lpfc_vmid_hash_fn(const char *vmid, int len)
{
	int c;
	int hash = 0;

	if (len == 0)
		return 0;
	while (len--) {
		c = *vmid++;
		if (c >= 'A' && c <= 'Z')
			c += 'a' - 'A';

		hash = (hash + (c << LPFC_VMID_HASH_SHIFT) +
			(c >> LPFC_VMID_HASH_SHIFT)) * 19;
	}

	return hash & LPFC_VMID_HASH_MASK;
}

/*
 * lpfc_vmid_update_entry - update the vmid entry in the hash table
 * @vport: The virtual port for which this call is being executed.
 * @cmd: address of scsi cmd descriptor
 * @vmp: Pointer to a VMID entry representing a VM sending I/O
 * @tag: VMID tag
 */
static void lpfc_vmid_update_entry(struct lpfc_vport *vport, struct scsi_cmnd
				   *cmd, struct lpfc_vmid *vmp,
				   union lpfc_vmid_io_tag *tag)
{
	u64 *lta;

	if (vport->phba->pport->vmid_flag & LPFC_VMID_TYPE_PRIO)
		tag->cs_ctl_vmid = vmp->un.cs_ctl_vmid;
	else if (vport->phba->cfg_vmid_app_header)
		tag->app_id = vmp->un.app_id;

	if (cmd->sc_data_direction == DMA_TO_DEVICE)
		vmp->io_wr_cnt++;
	else
		vmp->io_rd_cnt++;

	/* update the last access timestamp in the table */
	lta = per_cpu_ptr(vmp->last_io_time, raw_smp_processor_id());
	*lta = jiffies;
}

static void lpfc_vmid_assign_cs_ctl(struct lpfc_vport *vport,
				    struct lpfc_vmid *vmid)
{
	u32 hash;
	struct lpfc_vmid *pvmid;

	if (vport->port_type == LPFC_PHYSICAL_PORT) {
		vmid->un.cs_ctl_vmid = lpfc_vmid_get_cs_ctl(vport);
	} else {
		hash = lpfc_vmid_hash_fn(vmid->host_vmid, vmid->vmid_len);
		pvmid =
		    lpfc_get_vmid_from_hashtable(vport->phba->pport, hash,
						vmid->host_vmid);
		if (pvmid)
			vmid->un.cs_ctl_vmid = pvmid->un.cs_ctl_vmid;
		else
			vmid->un.cs_ctl_vmid = lpfc_vmid_get_cs_ctl(vport);
	}
}

/*
 * lpfc_vmid_get_appid - get the VMID associated with the UUID
 * @vport: The virtual port for which this call is being executed.
 * @uuid: UUID associated with the VE
 * @cmd: address of scsi_cmd descriptor
 * @tag: VMID tag
 * Returns status of the function
 */
static int lpfc_vmid_get_appid(struct lpfc_vport *vport, char *uuid, struct
			       scsi_cmnd * cmd, union lpfc_vmid_io_tag *tag)
{
	struct lpfc_vmid *vmp = NULL;
	int hash, len, rc = -EPERM, i;

	/* check if QFPA is complete */
	if (lpfc_vmid_is_type_priority_tag(vport) &&
	    !(vport->vmid_flag & LPFC_VMID_QFPA_CMPL) &&
	    (vport->vmid_flag & LPFC_VMID_ISSUE_QFPA)) {
		vport->work_port_events |= WORKER_CHECK_VMID_ISSUE_QFPA;
		return -EAGAIN;
	}

	/* search if the UUID has already been mapped to the VMID */
	len = strlen(uuid);
	hash = lpfc_vmid_hash_fn(uuid, len);

	/* search for the VMID in the table */
	read_lock(&vport->vmid_lock);
	vmp = lpfc_get_vmid_from_hashtable(vport, hash, uuid);

	/* if found, check if its already registered  */
	if (vmp  && vmp->flag & LPFC_VMID_REGISTERED) {
		read_unlock(&vport->vmid_lock);
		lpfc_vmid_update_entry(vport, cmd, vmp, tag);
		rc = 0;
	} else if (vmp && (vmp->flag & LPFC_VMID_REQ_REGISTER ||
			   vmp->flag & LPFC_VMID_DE_REGISTER)) {
		/* else if register or dereg request has already been sent */
		/* Hence VMID tag will not be added for this I/O */
		read_unlock(&vport->vmid_lock);
		rc = -EBUSY;
	} else {
		/* The VMID was not found in the hashtable. At this point, */
		/* drop the read lock first before proceeding further */
		read_unlock(&vport->vmid_lock);
		/* start the process to obtain one as per the */
		/* type of the VMID indicated */
		write_lock(&vport->vmid_lock);
		vmp = lpfc_get_vmid_from_hashtable(vport, hash, uuid);

		/* while the read lock was released, in case the entry was */
		/* added by other context or is in process of being added */
		if (vmp && vmp->flag & LPFC_VMID_REGISTERED) {
			lpfc_vmid_update_entry(vport, cmd, vmp, tag);
			write_unlock(&vport->vmid_lock);
			return 0;
		} else if (vmp && vmp->flag & LPFC_VMID_REQ_REGISTER) {
			write_unlock(&vport->vmid_lock);
			return -EBUSY;
		}

		/* else search and allocate a free slot in the hash table */
		if (vport->cur_vmid_cnt < vport->max_vmid) {
			for (i = 0; i < vport->max_vmid; i++) {
				vmp = vport->vmid + i;
				if (vmp->flag == LPFC_VMID_SLOT_FREE)
					break;
			}
			if (i == vport->max_vmid)
				vmp = NULL;
		} else {
			vmp = NULL;
		}

		if (!vmp) {
			write_unlock(&vport->vmid_lock);
			return -ENOMEM;
		}

		/* Add the vmid and register */
		lpfc_put_vmid_in_hashtable(vport, hash, vmp);
		vmp->vmid_len = len;
		memcpy(vmp->host_vmid, uuid, vmp->vmid_len);
		vmp->io_rd_cnt = 0;
		vmp->io_wr_cnt = 0;
		vmp->flag = LPFC_VMID_SLOT_USED;

		vmp->delete_inactive =
			vport->vmid_inactivity_timeout ? 1 : 0;

		/* if type priority tag, get next available VMID */
		if (vport->phba->pport->vmid_flag & LPFC_VMID_TYPE_PRIO)
			lpfc_vmid_assign_cs_ctl(vport, vmp);

		/* allocate the per cpu variable for holding */
		/* the last access time stamp only if VMID is enabled */
		if (!vmp->last_io_time)
			vmp->last_io_time = __alloc_percpu(sizeof(u64),
							   __alignof__(struct
							   lpfc_vmid));
		if (!vmp->last_io_time) {
			hash_del(&vmp->hnode);
			vmp->flag = LPFC_VMID_SLOT_FREE;
			write_unlock(&vport->vmid_lock);
			return -EIO;
		}

		write_unlock(&vport->vmid_lock);

		/* complete transaction with switch */
		if (vport->phba->pport->vmid_flag & LPFC_VMID_TYPE_PRIO)
			rc = lpfc_vmid_uvem(vport, vmp, true);
		else if (vport->phba->cfg_vmid_app_header)
			rc = lpfc_vmid_cmd(vport, SLI_CTAS_RAPP_IDENT, vmp);
		if (!rc) {
			write_lock(&vport->vmid_lock);
			vport->cur_vmid_cnt++;
			vmp->flag |= LPFC_VMID_REQ_REGISTER;
			write_unlock(&vport->vmid_lock);
		} else {
			write_lock(&vport->vmid_lock);
			hash_del(&vmp->hnode);
			vmp->flag = LPFC_VMID_SLOT_FREE;
			free_percpu(vmp->last_io_time);
			write_unlock(&vport->vmid_lock);
			return -EIO;
		}

		/* finally, enable the idle timer once */
		if (!(vport->phba->pport->vmid_flag & LPFC_VMID_TIMER_ENBLD)) {
			mod_timer(&vport->phba->inactive_vmid_poll,
				  jiffies +
				  msecs_to_jiffies(1000 * LPFC_VMID_TIMER));
			vport->phba->pport->vmid_flag |= LPFC_VMID_TIMER_ENBLD;
		}
	}
	return rc;
}

/*
=======
>>>>>>> c4068bc3
 * lpfc_is_command_vm_io - get the UUID from blk cgroup
 * @cmd: Pointer to scsi_cmnd data structure
 * Returns UUID if present, otherwise NULL
 */
static char *lpfc_is_command_vm_io(struct scsi_cmnd *cmd)
{
	struct bio *bio = scsi_cmd_to_rq(cmd)->bio;

	if (!IS_ENABLED(CONFIG_BLK_CGROUP_FC_APPID) || !bio)
		return NULL;
	return blkcg_get_fc_appid(bio);
}

/**
 * lpfc_queuecommand - scsi_host_template queuecommand entry point
 * @shost: kernel scsi host pointer.
 * @cmnd: Pointer to scsi_cmnd data structure.
 *
 * Driver registers this routine to scsi midlayer to submit a @cmd to process.
 * This routine prepares an IOCB from scsi command and provides to firmware.
 * The @done callback is invoked after driver finished processing the command.
 *
 * Return value :
 *   0 - Success
 *   SCSI_MLQUEUE_HOST_BUSY - Block all devices served by this host temporarily.
 **/
static int
lpfc_queuecommand(struct Scsi_Host *shost, struct scsi_cmnd *cmnd)
{
	struct lpfc_vport *vport = (struct lpfc_vport *) shost->hostdata;
	struct lpfc_hba   *phba = vport->phba;
	struct lpfc_iocbq *cur_iocbq = NULL;
	struct lpfc_rport_data *rdata;
	struct lpfc_nodelist *ndlp;
	struct lpfc_io_buf *lpfc_cmd;
	struct fc_rport *rport = starget_to_rport(scsi_target(cmnd->device));
	int err, idx;
	u8 *uuid = NULL;
	uint64_t start;

	start = ktime_get_ns();
	rdata = lpfc_rport_data_from_scsi_device(cmnd->device);

	/* sanity check on references */
	if (unlikely(!rdata) || unlikely(!rport))
		goto out_fail_command;

	err = fc_remote_port_chkready(rport);
	if (err) {
		cmnd->result = err;
		goto out_fail_command;
	}
	ndlp = rdata->pnode;

	if ((scsi_get_prot_op(cmnd) != SCSI_PROT_NORMAL) &&
		(!(phba->sli3_options & LPFC_SLI3_BG_ENABLED))) {

		lpfc_printf_log(phba, KERN_ERR, LOG_TRACE_EVENT,
				"9058 BLKGRD: ERROR: rcvd protected cmd:%02x"
				" op:%02x str=%s without registering for"
				" BlockGuard - Rejecting command\n",
				cmnd->cmnd[0], scsi_get_prot_op(cmnd),
				dif_op_str[scsi_get_prot_op(cmnd)]);
		goto out_fail_command;
	}

	/*
	 * Catch race where our node has transitioned, but the
	 * transport is still transitioning.
	 */
	if (!ndlp)
		goto out_tgt_busy1;

	/* Check if IO qualifies for CMF */
	if (phba->cmf_active_mode != LPFC_CFG_OFF &&
	    cmnd->sc_data_direction == DMA_FROM_DEVICE &&
	    (scsi_sg_count(cmnd))) {
		/* Latency start time saved in rx_cmd_start later in routine */
		err = lpfc_update_cmf_cmd(phba, scsi_bufflen(cmnd));
		if (err)
			goto out_tgt_busy1;
	}

	if (lpfc_ndlp_check_qdepth(phba, ndlp)) {
		if (atomic_read(&ndlp->cmd_pending) >= ndlp->cmd_qdepth) {
			lpfc_printf_vlog(vport, KERN_INFO, LOG_FCP_ERROR,
					 "3377 Target Queue Full, scsi Id:%d "
					 "Qdepth:%d Pending command:%d"
					 " WWNN:%02x:%02x:%02x:%02x:"
					 "%02x:%02x:%02x:%02x, "
					 " WWPN:%02x:%02x:%02x:%02x:"
					 "%02x:%02x:%02x:%02x",
					 ndlp->nlp_sid, ndlp->cmd_qdepth,
					 atomic_read(&ndlp->cmd_pending),
					 ndlp->nlp_nodename.u.wwn[0],
					 ndlp->nlp_nodename.u.wwn[1],
					 ndlp->nlp_nodename.u.wwn[2],
					 ndlp->nlp_nodename.u.wwn[3],
					 ndlp->nlp_nodename.u.wwn[4],
					 ndlp->nlp_nodename.u.wwn[5],
					 ndlp->nlp_nodename.u.wwn[6],
					 ndlp->nlp_nodename.u.wwn[7],
					 ndlp->nlp_portname.u.wwn[0],
					 ndlp->nlp_portname.u.wwn[1],
					 ndlp->nlp_portname.u.wwn[2],
					 ndlp->nlp_portname.u.wwn[3],
					 ndlp->nlp_portname.u.wwn[4],
					 ndlp->nlp_portname.u.wwn[5],
					 ndlp->nlp_portname.u.wwn[6],
					 ndlp->nlp_portname.u.wwn[7]);
			goto out_tgt_busy2;
		}
	}

	lpfc_cmd = lpfc_get_scsi_buf(phba, ndlp, cmnd);
	if (lpfc_cmd == NULL) {
		lpfc_rampdown_queue_depth(phba);

		lpfc_printf_vlog(vport, KERN_INFO, LOG_FCP_ERROR,
				 "0707 driver's buffer pool is empty, "
				 "IO busied\n");
		goto out_host_busy;
	}
	lpfc_cmd->rx_cmd_start = start;

	cur_iocbq = &lpfc_cmd->cur_iocbq;
	/*
	 * Store the midlayer's command structure for the completion phase
	 * and complete the command initialization.
	 */
	lpfc_cmd->pCmd  = cmnd;
	lpfc_cmd->rdata = rdata;
	lpfc_cmd->ndlp = ndlp;
	cur_iocbq->cmd_cmpl = NULL;
	cmnd->host_scribble = (unsigned char *)lpfc_cmd;

	err = lpfc_scsi_prep_cmnd(vport, lpfc_cmd, ndlp);
	if (err)
		goto out_host_busy_release_buf;

	if (scsi_get_prot_op(cmnd) != SCSI_PROT_NORMAL) {
		if (vport->phba->cfg_enable_bg) {
			lpfc_printf_vlog(vport,
					 KERN_INFO, LOG_SCSI_CMD,
					 "9033 BLKGRD: rcvd %s cmd:x%x "
					 "reftag x%x cnt %u pt %x\n",
					 dif_op_str[scsi_get_prot_op(cmnd)],
					 cmnd->cmnd[0],
					 scsi_prot_ref_tag(cmnd),
					 scsi_logical_block_count(cmnd),
					 (cmnd->cmnd[1]>>5));
		}
		err = lpfc_bg_scsi_prep_dma_buf(phba, lpfc_cmd);
	} else {
		if (vport->phba->cfg_enable_bg) {
			lpfc_printf_vlog(vport,
					 KERN_INFO, LOG_SCSI_CMD,
					 "9038 BLKGRD: rcvd PROT_NORMAL cmd: "
					 "x%x reftag x%x cnt %u pt %x\n",
					 cmnd->cmnd[0],
					 scsi_prot_ref_tag(cmnd),
					 scsi_logical_block_count(cmnd),
					 (cmnd->cmnd[1]>>5));
		}
		err = lpfc_scsi_prep_dma_buf(phba, lpfc_cmd);
	}

	if (unlikely(err)) {
		if (err == 2) {
			cmnd->result = DID_ERROR << 16;
			goto out_fail_command_release_buf;
		}
		goto out_host_busy_free_buf;
	}

	/* check the necessary and sufficient condition to support VMID */
	if (lpfc_is_vmid_enabled(phba) &&
	    (ndlp->vmid_support ||
	     phba->pport->vmid_priority_tagging ==
	     LPFC_VMID_PRIO_TAG_ALL_TARGETS)) {
		/* is the I/O generated by a VM, get the associated virtual */
		/* entity id */
		uuid = lpfc_is_command_vm_io(cmnd);

		if (uuid) {
			err = lpfc_vmid_get_appid(vport, uuid,
					cmnd->sc_data_direction,
					(union lpfc_vmid_io_tag *)
						&cur_iocbq->vmid_tag);
			if (!err)
				cur_iocbq->cmd_flag |= LPFC_IO_VMID;
		}
	}
	atomic_inc(&ndlp->cmd_pending);

#ifdef CONFIG_SCSI_LPFC_DEBUG_FS
	if (unlikely(phba->hdwqstat_on & LPFC_CHECK_SCSI_IO))
		this_cpu_inc(phba->sli4_hba.c_stat->xmt_io);
#endif
	/* Issue I/O to adapter */
	err = lpfc_sli_issue_fcp_io(phba, LPFC_FCP_RING, cur_iocbq,
				    SLI_IOCB_RET_IOCB);
#ifdef CONFIG_SCSI_LPFC_DEBUG_FS
	if (start) {
		lpfc_cmd->ts_cmd_start = start;
		lpfc_cmd->ts_last_cmd = phba->ktime_last_cmd;
		lpfc_cmd->ts_cmd_wqput = ktime_get_ns();
	} else {
		lpfc_cmd->ts_cmd_start = 0;
	}
#endif
	if (err) {
		lpfc_printf_vlog(vport, KERN_INFO, LOG_FCP,
				 "3376 FCP could not issue iocb err %x "
				 "FCP cmd x%x <%d/%llu> "
				 "sid: x%x did: x%x oxid: x%x "
				 "Data: x%x x%x x%x x%x\n",
				 err, cmnd->cmnd[0],
				 cmnd->device ? cmnd->device->id : 0xffff,
				 cmnd->device ? cmnd->device->lun : (u64)-1,
				 vport->fc_myDID, ndlp->nlp_DID,
				 phba->sli_rev == LPFC_SLI_REV4 ?
				 cur_iocbq->sli4_xritag : 0xffff,
				 phba->sli_rev == LPFC_SLI_REV4 ?
				 phba->sli4_hba.rpi_ids[ndlp->nlp_rpi] :
				 cur_iocbq->iocb.ulpContext,
				 cur_iocbq->iotag,
				 phba->sli_rev == LPFC_SLI_REV4 ?
				 bf_get(wqe_tmo,
					&cur_iocbq->wqe.generic.wqe_com) :
				 cur_iocbq->iocb.ulpTimeout,
				 (uint32_t)(scsi_cmd_to_rq(cmnd)->timeout / 1000));

		goto out_host_busy_free_buf;
	}

	if (phba->cfg_poll & ENABLE_FCP_RING_POLLING) {
		lpfc_sli_handle_fast_ring_event(phba,
			&phba->sli.sli3_ring[LPFC_FCP_RING], HA_R0RE_REQ);

		if (phba->cfg_poll & DISABLE_FCP_RING_INT)
			lpfc_poll_rearm_timer(phba);
	}

	if (phba->cfg_xri_rebalancing)
		lpfc_keep_pvt_pool_above_lowwm(phba, lpfc_cmd->hdwq_no);

	return 0;

 out_host_busy_free_buf:
	idx = lpfc_cmd->hdwq_no;
	lpfc_scsi_unprep_dma_buf(phba, lpfc_cmd);
	if (phba->sli4_hba.hdwq) {
		switch (lpfc_cmd->fcp_cmnd->fcpCntl3) {
		case WRITE_DATA:
			phba->sli4_hba.hdwq[idx].scsi_cstat.output_requests--;
			break;
		case READ_DATA:
			phba->sli4_hba.hdwq[idx].scsi_cstat.input_requests--;
			break;
		default:
			phba->sli4_hba.hdwq[idx].scsi_cstat.control_requests--;
		}
	}
 out_host_busy_release_buf:
	lpfc_release_scsi_buf(phba, lpfc_cmd);
 out_host_busy:
	lpfc_update_cmf_cmpl(phba, LPFC_CGN_NOT_SENT, scsi_bufflen(cmnd),
			     shost);
	return SCSI_MLQUEUE_HOST_BUSY;

 out_tgt_busy2:
	lpfc_update_cmf_cmpl(phba, LPFC_CGN_NOT_SENT, scsi_bufflen(cmnd),
			     shost);
 out_tgt_busy1:
	return SCSI_MLQUEUE_TARGET_BUSY;

 out_fail_command_release_buf:
	lpfc_release_scsi_buf(phba, lpfc_cmd);
	lpfc_update_cmf_cmpl(phba, LPFC_CGN_NOT_SENT, scsi_bufflen(cmnd),
			     shost);

 out_fail_command:
	scsi_done(cmnd);
	return 0;
}

/*
 * lpfc_vmid_vport_cleanup - cleans up the resources associated with a vport
 * @vport: The virtual port for which this call is being executed.
 */
void lpfc_vmid_vport_cleanup(struct lpfc_vport *vport)
{
	u32 bucket;
	struct lpfc_vmid *cur;

	if (vport->port_type == LPFC_PHYSICAL_PORT)
		del_timer_sync(&vport->phba->inactive_vmid_poll);

	kfree(vport->qfpa_res);
	kfree(vport->vmid_priority.vmid_range);
	kfree(vport->vmid);

	if (!hash_empty(vport->hash_table))
		hash_for_each(vport->hash_table, bucket, cur, hnode)
			hash_del(&cur->hnode);

	vport->qfpa_res = NULL;
	vport->vmid_priority.vmid_range = NULL;
	vport->vmid = NULL;
	vport->cur_vmid_cnt = 0;
}

/**
 * lpfc_abort_handler - scsi_host_template eh_abort_handler entry point
 * @cmnd: Pointer to scsi_cmnd data structure.
 *
 * This routine aborts @cmnd pending in base driver.
 *
 * Return code :
 *   0x2003 - Error
 *   0x2002 - Success
 **/
static int
lpfc_abort_handler(struct scsi_cmnd *cmnd)
{
	struct Scsi_Host  *shost = cmnd->device->host;
	struct fc_rport *rport = starget_to_rport(scsi_target(cmnd->device));
	struct lpfc_vport *vport = (struct lpfc_vport *) shost->hostdata;
	struct lpfc_hba   *phba = vport->phba;
	struct lpfc_iocbq *iocb;
	struct lpfc_io_buf *lpfc_cmd;
	int ret = SUCCESS, status = 0;
	struct lpfc_sli_ring *pring_s4 = NULL;
	struct lpfc_sli_ring *pring = NULL;
	int ret_val;
	unsigned long flags;
	DECLARE_WAIT_QUEUE_HEAD_ONSTACK(waitq);

	status = fc_block_rport(rport);
	if (status != 0 && status != SUCCESS)
		return status;

	lpfc_cmd = (struct lpfc_io_buf *)cmnd->host_scribble;
	if (!lpfc_cmd)
		return ret;

	/* Guard against IO completion being called at same time */
	spin_lock_irqsave(&lpfc_cmd->buf_lock, flags);

	spin_lock(&phba->hbalock);
	/* driver queued commands are in process of being flushed */
	if (phba->hba_flag & HBA_IOQ_FLUSH) {
		lpfc_printf_vlog(vport, KERN_WARNING, LOG_FCP,
			"3168 SCSI Layer abort requested I/O has been "
			"flushed by LLD.\n");
		ret = FAILED;
		goto out_unlock_hba;
	}

	if (!lpfc_cmd->pCmd) {
		lpfc_printf_vlog(vport, KERN_WARNING, LOG_FCP,
			 "2873 SCSI Layer I/O Abort Request IO CMPL Status "
			 "x%x ID %d LUN %llu\n",
			 SUCCESS, cmnd->device->id, cmnd->device->lun);
		goto out_unlock_hba;
	}

	iocb = &lpfc_cmd->cur_iocbq;
	if (phba->sli_rev == LPFC_SLI_REV4) {
		pring_s4 = phba->sli4_hba.hdwq[iocb->hba_wqidx].io_wq->pring;
		if (!pring_s4) {
			ret = FAILED;
			goto out_unlock_hba;
		}
		spin_lock(&pring_s4->ring_lock);
	}
	/* the command is in process of being cancelled */
	if (!(iocb->cmd_flag & LPFC_IO_ON_TXCMPLQ)) {
		lpfc_printf_vlog(vport, KERN_WARNING, LOG_FCP,
			"3169 SCSI Layer abort requested I/O has been "
			"cancelled by LLD.\n");
		ret = FAILED;
		goto out_unlock_ring;
	}
	/*
	 * If pCmd field of the corresponding lpfc_io_buf structure
	 * points to a different SCSI command, then the driver has
	 * already completed this command, but the midlayer did not
	 * see the completion before the eh fired. Just return SUCCESS.
	 */
	if (lpfc_cmd->pCmd != cmnd) {
		lpfc_printf_vlog(vport, KERN_WARNING, LOG_FCP,
			"3170 SCSI Layer abort requested I/O has been "
			"completed by LLD.\n");
		goto out_unlock_ring;
	}

	WARN_ON(iocb->io_buf != lpfc_cmd);

	/* abort issued in recovery is still in progress */
	if (iocb->cmd_flag & LPFC_DRIVER_ABORTED) {
		lpfc_printf_vlog(vport, KERN_WARNING, LOG_FCP,
			 "3389 SCSI Layer I/O Abort Request is pending\n");
		if (phba->sli_rev == LPFC_SLI_REV4)
			spin_unlock(&pring_s4->ring_lock);
		spin_unlock(&phba->hbalock);
		spin_unlock_irqrestore(&lpfc_cmd->buf_lock, flags);
		goto wait_for_cmpl;
	}

	lpfc_cmd->waitq = &waitq;
	if (phba->sli_rev == LPFC_SLI_REV4) {
		spin_unlock(&pring_s4->ring_lock);
		ret_val = lpfc_sli4_issue_abort_iotag(phba, iocb,
						      lpfc_sli_abort_fcp_cmpl);
	} else {
		pring = &phba->sli.sli3_ring[LPFC_FCP_RING];
		ret_val = lpfc_sli_issue_abort_iotag(phba, pring, iocb,
						     lpfc_sli_abort_fcp_cmpl);
	}

	/* Make sure HBA is alive */
	lpfc_issue_hb_tmo(phba);

	if (ret_val != IOCB_SUCCESS) {
		/* Indicate the IO is not being aborted by the driver. */
		lpfc_cmd->waitq = NULL;
		ret = FAILED;
		goto out_unlock_hba;
	}

	/* no longer need the lock after this point */
	spin_unlock(&phba->hbalock);
	spin_unlock_irqrestore(&lpfc_cmd->buf_lock, flags);

	if (phba->cfg_poll & DISABLE_FCP_RING_INT)
		lpfc_sli_handle_fast_ring_event(phba,
			&phba->sli.sli3_ring[LPFC_FCP_RING], HA_R0RE_REQ);

wait_for_cmpl:
	/*
	 * cmd_flag is set to LPFC_DRIVER_ABORTED before we wait
	 * for abort to complete.
	 */
	wait_event_timeout(waitq,
			  (lpfc_cmd->pCmd != cmnd),
			   msecs_to_jiffies(2*vport->cfg_devloss_tmo*1000));

	spin_lock(&lpfc_cmd->buf_lock);

	if (lpfc_cmd->pCmd == cmnd) {
		ret = FAILED;
		lpfc_printf_vlog(vport, KERN_ERR, LOG_TRACE_EVENT,
				 "0748 abort handler timed out waiting "
				 "for aborting I/O (xri:x%x) to complete: "
				 "ret %#x, ID %d, LUN %llu\n",
				 iocb->sli4_xritag, ret,
				 cmnd->device->id, cmnd->device->lun);
	}

	lpfc_cmd->waitq = NULL;

	spin_unlock(&lpfc_cmd->buf_lock);
	goto out;

out_unlock_ring:
	if (phba->sli_rev == LPFC_SLI_REV4)
		spin_unlock(&pring_s4->ring_lock);
out_unlock_hba:
	spin_unlock(&phba->hbalock);
	spin_unlock_irqrestore(&lpfc_cmd->buf_lock, flags);
out:
	lpfc_printf_vlog(vport, KERN_WARNING, LOG_FCP,
			 "0749 SCSI Layer I/O Abort Request Status x%x ID %d "
			 "LUN %llu\n", ret, cmnd->device->id,
			 cmnd->device->lun);
	return ret;
}

static char *
lpfc_taskmgmt_name(uint8_t task_mgmt_cmd)
{
	switch (task_mgmt_cmd) {
	case FCP_ABORT_TASK_SET:
		return "ABORT_TASK_SET";
	case FCP_CLEAR_TASK_SET:
		return "FCP_CLEAR_TASK_SET";
	case FCP_BUS_RESET:
		return "FCP_BUS_RESET";
	case FCP_LUN_RESET:
		return "FCP_LUN_RESET";
	case FCP_TARGET_RESET:
		return "FCP_TARGET_RESET";
	case FCP_CLEAR_ACA:
		return "FCP_CLEAR_ACA";
	case FCP_TERMINATE_TASK:
		return "FCP_TERMINATE_TASK";
	default:
		return "unknown";
	}
}


/**
 * lpfc_check_fcp_rsp - check the returned fcp_rsp to see if task failed
 * @vport: The virtual port for which this call is being executed.
 * @lpfc_cmd: Pointer to lpfc_io_buf data structure.
 *
 * This routine checks the FCP RSP INFO to see if the tsk mgmt command succeded
 *
 * Return code :
 *   0x2003 - Error
 *   0x2002 - Success
 **/
static int
lpfc_check_fcp_rsp(struct lpfc_vport *vport, struct lpfc_io_buf *lpfc_cmd)
{
	struct fcp_rsp *fcprsp = lpfc_cmd->fcp_rsp;
	uint32_t rsp_info;
	uint32_t rsp_len;
	uint8_t  rsp_info_code;
	int ret = FAILED;


	if (fcprsp == NULL)
		lpfc_printf_vlog(vport, KERN_INFO, LOG_FCP,
				 "0703 fcp_rsp is missing\n");
	else {
		rsp_info = fcprsp->rspStatus2;
		rsp_len = be32_to_cpu(fcprsp->rspRspLen);
		rsp_info_code = fcprsp->rspInfo3;


		lpfc_printf_vlog(vport, KERN_INFO,
				 LOG_FCP,
				 "0706 fcp_rsp valid 0x%x,"
				 " rsp len=%d code 0x%x\n",
				 rsp_info,
				 rsp_len, rsp_info_code);

		/* If FCP_RSP_LEN_VALID bit is one, then the FCP_RSP_LEN
		 * field specifies the number of valid bytes of FCP_RSP_INFO.
		 * The FCP_RSP_LEN field shall be set to 0x04 or 0x08
		 */
		if ((fcprsp->rspStatus2 & RSP_LEN_VALID) &&
		    ((rsp_len == 8) || (rsp_len == 4))) {
			switch (rsp_info_code) {
			case RSP_NO_FAILURE:
				lpfc_printf_vlog(vport, KERN_INFO, LOG_FCP,
						 "0715 Task Mgmt No Failure\n");
				ret = SUCCESS;
				break;
			case RSP_TM_NOT_SUPPORTED: /* TM rejected */
				lpfc_printf_vlog(vport, KERN_INFO, LOG_FCP,
						 "0716 Task Mgmt Target "
						"reject\n");
				break;
			case RSP_TM_NOT_COMPLETED: /* TM failed */
				lpfc_printf_vlog(vport, KERN_INFO, LOG_FCP,
						 "0717 Task Mgmt Target "
						"failed TM\n");
				break;
			case RSP_TM_INVALID_LU: /* TM to invalid LU! */
				lpfc_printf_vlog(vport, KERN_INFO, LOG_FCP,
						 "0718 Task Mgmt to invalid "
						"LUN\n");
				break;
			}
		}
	}
	return ret;
}


/**
 * lpfc_send_taskmgmt - Generic SCSI Task Mgmt Handler
 * @vport: The virtual port for which this call is being executed.
 * @rport: Pointer to remote port
 * @tgt_id: Target ID of remote device.
 * @lun_id: Lun number for the TMF
 * @task_mgmt_cmd: type of TMF to send
 *
 * This routine builds and sends a TMF (SCSI Task Mgmt Function) to
 * a remote port.
 *
 * Return Code:
 *   0x2003 - Error
 *   0x2002 - Success.
 **/
static int
lpfc_send_taskmgmt(struct lpfc_vport *vport, struct fc_rport *rport,
		   unsigned int tgt_id, uint64_t lun_id,
		   uint8_t task_mgmt_cmd)
{
	struct lpfc_hba   *phba = vport->phba;
	struct lpfc_io_buf *lpfc_cmd;
	struct lpfc_iocbq *iocbq;
	struct lpfc_iocbq *iocbqrsp;
	struct lpfc_rport_data *rdata;
	struct lpfc_nodelist *pnode;
	int ret;
	int status;

	rdata = rport->dd_data;
	if (!rdata || !rdata->pnode)
		return FAILED;
	pnode = rdata->pnode;

	lpfc_cmd = lpfc_get_scsi_buf(phba, rdata->pnode, NULL);
	if (lpfc_cmd == NULL)
		return FAILED;
	lpfc_cmd->timeout = phba->cfg_task_mgmt_tmo;
	lpfc_cmd->rdata = rdata;
	lpfc_cmd->pCmd = NULL;
	lpfc_cmd->ndlp = pnode;

	status = phba->lpfc_scsi_prep_task_mgmt_cmd(vport, lpfc_cmd, lun_id,
						    task_mgmt_cmd);
	if (!status) {
		lpfc_release_scsi_buf(phba, lpfc_cmd);
		return FAILED;
	}

	iocbq = &lpfc_cmd->cur_iocbq;
	iocbqrsp = lpfc_sli_get_iocbq(phba);
	if (iocbqrsp == NULL) {
		lpfc_release_scsi_buf(phba, lpfc_cmd);
		return FAILED;
	}
	iocbq->cmd_cmpl = lpfc_tskmgmt_def_cmpl;
	iocbq->vport = vport;

	lpfc_printf_vlog(vport, KERN_INFO, LOG_FCP,
			 "0702 Issue %s to TGT %d LUN %llu "
			 "rpi x%x nlp_flag x%x Data: x%x x%x\n",
			 lpfc_taskmgmt_name(task_mgmt_cmd), tgt_id, lun_id,
			 pnode->nlp_rpi, pnode->nlp_flag, iocbq->sli4_xritag,
			 iocbq->cmd_flag);

	status = lpfc_sli_issue_iocb_wait(phba, LPFC_FCP_RING,
					  iocbq, iocbqrsp, lpfc_cmd->timeout);
	if ((status != IOCB_SUCCESS) ||
	    (get_job_ulpstatus(phba, iocbqrsp) != IOSTAT_SUCCESS)) {
		if (status != IOCB_SUCCESS ||
		    get_job_ulpstatus(phba, iocbqrsp) != IOSTAT_FCP_RSP_ERROR)
			lpfc_printf_vlog(vport, KERN_ERR, LOG_TRACE_EVENT,
					 "0727 TMF %s to TGT %d LUN %llu "
					 "failed (%d, %d) cmd_flag x%x\n",
					 lpfc_taskmgmt_name(task_mgmt_cmd),
					 tgt_id, lun_id,
					 get_job_ulpstatus(phba, iocbqrsp),
					 get_job_word4(phba, iocbqrsp),
					 iocbq->cmd_flag);
		/* if ulpStatus != IOCB_SUCCESS, then status == IOCB_SUCCESS */
		if (status == IOCB_SUCCESS) {
			if (get_job_ulpstatus(phba, iocbqrsp) ==
			    IOSTAT_FCP_RSP_ERROR)
				/* Something in the FCP_RSP was invalid.
				 * Check conditions */
				ret = lpfc_check_fcp_rsp(vport, lpfc_cmd);
			else
				ret = FAILED;
		} else if ((status == IOCB_TIMEDOUT) ||
			   (status == IOCB_ABORTED)) {
			ret = TIMEOUT_ERROR;
		} else {
			ret = FAILED;
		}
	} else
		ret = SUCCESS;

	lpfc_sli_release_iocbq(phba, iocbqrsp);

	if (status != IOCB_TIMEDOUT)
		lpfc_release_scsi_buf(phba, lpfc_cmd);

	return ret;
}

/**
 * lpfc_chk_tgt_mapped -
 * @vport: The virtual port to check on
 * @rport: Pointer to fc_rport data structure.
 *
 * This routine delays until the scsi target (aka rport) for the
 * command exists (is present and logged in) or we declare it non-existent.
 *
 * Return code :
 *  0x2003 - Error
 *  0x2002 - Success
 **/
static int
lpfc_chk_tgt_mapped(struct lpfc_vport *vport, struct fc_rport *rport)
{
	struct lpfc_rport_data *rdata;
	struct lpfc_nodelist *pnode = NULL;
	unsigned long later;

	rdata = rport->dd_data;
	if (!rdata) {
		lpfc_printf_vlog(vport, KERN_INFO, LOG_FCP,
			"0797 Tgt Map rport failure: rdata x%px\n", rdata);
		return FAILED;
	}
	pnode = rdata->pnode;

	/*
	 * If target is not in a MAPPED state, delay until
	 * target is rediscovered or devloss timeout expires.
	 */
	later = msecs_to_jiffies(2 * vport->cfg_devloss_tmo * 1000) + jiffies;
	while (time_after(later, jiffies)) {
		if (!pnode)
			return FAILED;
		if (pnode->nlp_state == NLP_STE_MAPPED_NODE)
			return SUCCESS;
		schedule_timeout_uninterruptible(msecs_to_jiffies(500));
		rdata = rport->dd_data;
		if (!rdata)
			return FAILED;
		pnode = rdata->pnode;
	}
	if (!pnode || (pnode->nlp_state != NLP_STE_MAPPED_NODE))
		return FAILED;
	return SUCCESS;
}

/**
 * lpfc_reset_flush_io_context -
 * @vport: The virtual port (scsi_host) for the flush context
 * @tgt_id: If aborting by Target contect - specifies the target id
 * @lun_id: If aborting by Lun context - specifies the lun id
 * @context: specifies the context level to flush at.
 *
 * After a reset condition via TMF, we need to flush orphaned i/o
 * contexts from the adapter. This routine aborts any contexts
 * outstanding, then waits for their completions. The wait is
 * bounded by devloss_tmo though.
 *
 * Return code :
 *  0x2003 - Error
 *  0x2002 - Success
 **/
static int
lpfc_reset_flush_io_context(struct lpfc_vport *vport, uint16_t tgt_id,
			uint64_t lun_id, lpfc_ctx_cmd context)
{
	struct lpfc_hba   *phba = vport->phba;
	unsigned long later;
	int cnt;

	cnt = lpfc_sli_sum_iocb(vport, tgt_id, lun_id, context);
	if (cnt)
		lpfc_sli_abort_taskmgmt(vport,
					&phba->sli.sli3_ring[LPFC_FCP_RING],
					tgt_id, lun_id, context);
	later = msecs_to_jiffies(2 * vport->cfg_devloss_tmo * 1000) + jiffies;
	while (time_after(later, jiffies) && cnt) {
		schedule_timeout_uninterruptible(msecs_to_jiffies(20));
		cnt = lpfc_sli_sum_iocb(vport, tgt_id, lun_id, context);
	}
	if (cnt) {
		lpfc_printf_vlog(vport, KERN_ERR, LOG_TRACE_EVENT,
			"0724 I/O flush failure for context %s : cnt x%x\n",
			((context == LPFC_CTX_LUN) ? "LUN" :
			 ((context == LPFC_CTX_TGT) ? "TGT" :
			  ((context == LPFC_CTX_HOST) ? "HOST" : "Unknown"))),
			cnt);
		return FAILED;
	}
	return SUCCESS;
}

/**
 * lpfc_device_reset_handler - scsi_host_template eh_device_reset entry point
 * @cmnd: Pointer to scsi_cmnd data structure.
 *
 * This routine does a device reset by sending a LUN_RESET task management
 * command.
 *
 * Return code :
 *  0x2003 - Error
 *  0x2002 - Success
 **/
static int
lpfc_device_reset_handler(struct scsi_cmnd *cmnd)
{
	struct Scsi_Host  *shost = cmnd->device->host;
	struct fc_rport *rport = starget_to_rport(scsi_target(cmnd->device));
	struct lpfc_vport *vport = (struct lpfc_vport *) shost->hostdata;
	struct lpfc_rport_data *rdata;
	struct lpfc_nodelist *pnode;
	unsigned tgt_id = cmnd->device->id;
	uint64_t lun_id = cmnd->device->lun;
	struct lpfc_scsi_event_header scsi_event;
	int status;
	u32 logit = LOG_FCP;

	rdata = rport->dd_data;
	if (!rdata || !rdata->pnode) {
		lpfc_printf_vlog(vport, KERN_ERR, LOG_TRACE_EVENT,
				 "0798 Device Reset rdata failure: rdata x%px\n",
				 rdata);
		return FAILED;
	}
	pnode = rdata->pnode;
	status = fc_block_rport(rport);
	if (status != 0 && status != SUCCESS)
		return status;

	status = lpfc_chk_tgt_mapped(vport, rport);
	if (status == FAILED) {
		lpfc_printf_vlog(vport, KERN_ERR, LOG_TRACE_EVENT,
			"0721 Device Reset rport failure: rdata x%px\n", rdata);
		return FAILED;
	}

	scsi_event.event_type = FC_REG_SCSI_EVENT;
	scsi_event.subcategory = LPFC_EVENT_LUNRESET;
	scsi_event.lun = lun_id;
	memcpy(scsi_event.wwpn, &pnode->nlp_portname, sizeof(struct lpfc_name));
	memcpy(scsi_event.wwnn, &pnode->nlp_nodename, sizeof(struct lpfc_name));

	fc_host_post_vendor_event(shost, fc_get_event_number(),
		sizeof(scsi_event), (char *)&scsi_event, LPFC_NL_VENDOR_ID);

	status = lpfc_send_taskmgmt(vport, rport, tgt_id, lun_id,
						FCP_LUN_RESET);
	if (status != SUCCESS)
		logit =  LOG_TRACE_EVENT;

	lpfc_printf_vlog(vport, KERN_ERR, logit,
			 "0713 SCSI layer issued Device Reset (%d, %llu) "
			 "return x%x\n", tgt_id, lun_id, status);

	/*
	 * We have to clean up i/o as : they may be orphaned by the TMF;
	 * or if the TMF failed, they may be in an indeterminate state.
	 * So, continue on.
	 * We will report success if all the i/o aborts successfully.
	 */
	if (status == SUCCESS)
		status = lpfc_reset_flush_io_context(vport, tgt_id, lun_id,
						LPFC_CTX_LUN);

	return status;
}

/**
 * lpfc_target_reset_handler - scsi_host_template eh_target_reset entry point
 * @cmnd: Pointer to scsi_cmnd data structure.
 *
 * This routine does a target reset by sending a TARGET_RESET task management
 * command.
 *
 * Return code :
 *  0x2003 - Error
 *  0x2002 - Success
 **/
static int
lpfc_target_reset_handler(struct scsi_cmnd *cmnd)
{
	struct Scsi_Host  *shost = cmnd->device->host;
	struct fc_rport *rport = starget_to_rport(scsi_target(cmnd->device));
	struct lpfc_vport *vport = (struct lpfc_vport *) shost->hostdata;
	struct lpfc_rport_data *rdata;
	struct lpfc_nodelist *pnode;
	unsigned tgt_id = cmnd->device->id;
	uint64_t lun_id = cmnd->device->lun;
	struct lpfc_scsi_event_header scsi_event;
	int status;
	u32 logit = LOG_FCP;
	u32 dev_loss_tmo = vport->cfg_devloss_tmo;
	unsigned long flags;
	DECLARE_WAIT_QUEUE_HEAD_ONSTACK(waitq);

	rdata = rport->dd_data;
	if (!rdata || !rdata->pnode) {
		lpfc_printf_vlog(vport, KERN_ERR, LOG_TRACE_EVENT,
				 "0799 Target Reset rdata failure: rdata x%px\n",
				 rdata);
		return FAILED;
	}
	pnode = rdata->pnode;
	status = fc_block_rport(rport);
	if (status != 0 && status != SUCCESS)
		return status;

	status = lpfc_chk_tgt_mapped(vport, rport);
	if (status == FAILED) {
		lpfc_printf_vlog(vport, KERN_ERR, LOG_TRACE_EVENT,
			"0722 Target Reset rport failure: rdata x%px\n", rdata);
		if (pnode) {
			spin_lock_irqsave(&pnode->lock, flags);
			pnode->nlp_flag &= ~NLP_NPR_ADISC;
			pnode->nlp_fcp_info &= ~NLP_FCP_2_DEVICE;
			spin_unlock_irqrestore(&pnode->lock, flags);
		}
		lpfc_reset_flush_io_context(vport, tgt_id, lun_id,
					  LPFC_CTX_TGT);
		return FAST_IO_FAIL;
	}

	scsi_event.event_type = FC_REG_SCSI_EVENT;
	scsi_event.subcategory = LPFC_EVENT_TGTRESET;
	scsi_event.lun = 0;
	memcpy(scsi_event.wwpn, &pnode->nlp_portname, sizeof(struct lpfc_name));
	memcpy(scsi_event.wwnn, &pnode->nlp_nodename, sizeof(struct lpfc_name));

	fc_host_post_vendor_event(shost, fc_get_event_number(),
		sizeof(scsi_event), (char *)&scsi_event, LPFC_NL_VENDOR_ID);

	status = lpfc_send_taskmgmt(vport, rport, tgt_id, lun_id,
					FCP_TARGET_RESET);
	if (status != SUCCESS) {
		logit = LOG_TRACE_EVENT;

		/* Issue LOGO, if no LOGO is outstanding */
		spin_lock_irqsave(&pnode->lock, flags);
		if (!(pnode->save_flags & NLP_WAIT_FOR_LOGO) &&
		    !pnode->logo_waitq) {
			pnode->logo_waitq = &waitq;
			pnode->nlp_fcp_info &= ~NLP_FCP_2_DEVICE;
			pnode->nlp_flag |= NLP_ISSUE_LOGO;
			pnode->save_flags |= NLP_WAIT_FOR_LOGO;
			spin_unlock_irqrestore(&pnode->lock, flags);
			lpfc_unreg_rpi(vport, pnode);
			wait_event_timeout(waitq,
					   (!(pnode->save_flags &
					      NLP_WAIT_FOR_LOGO)),
					   msecs_to_jiffies(dev_loss_tmo *
							    1000));

			if (pnode->save_flags & NLP_WAIT_FOR_LOGO) {
				lpfc_printf_vlog(vport, KERN_ERR, logit,
						 "0725 SCSI layer TGTRST "
						 "failed & LOGO TMO (%d, %llu) "
						 "return x%x\n",
						 tgt_id, lun_id, status);
				spin_lock_irqsave(&pnode->lock, flags);
				pnode->save_flags &= ~NLP_WAIT_FOR_LOGO;
			} else {
				spin_lock_irqsave(&pnode->lock, flags);
			}
			pnode->logo_waitq = NULL;
			spin_unlock_irqrestore(&pnode->lock, flags);
			status = SUCCESS;

		} else {
			spin_unlock_irqrestore(&pnode->lock, flags);
			status = FAILED;
		}
	}

	lpfc_printf_vlog(vport, KERN_ERR, logit,
			 "0723 SCSI layer issued Target Reset (%d, %llu) "
			 "return x%x\n", tgt_id, lun_id, status);

	/*
	 * We have to clean up i/o as : they may be orphaned by the TMF;
	 * or if the TMF failed, they may be in an indeterminate state.
	 * So, continue on.
	 * We will report success if all the i/o aborts successfully.
	 */
	if (status == SUCCESS)
		status = lpfc_reset_flush_io_context(vport, tgt_id, lun_id,
					  LPFC_CTX_TGT);
	return status;
}

/**
 * lpfc_host_reset_handler - scsi_host_template eh_host_reset_handler entry pt
 * @cmnd: Pointer to scsi_cmnd data structure.
 *
 * This routine does host reset to the adaptor port. It brings the HBA
 * offline, performs a board restart, and then brings the board back online.
 * The lpfc_offline calls lpfc_sli_hba_down which will abort and local
 * reject all outstanding SCSI commands to the host and error returned
 * back to SCSI mid-level. As this will be SCSI mid-level's last resort
 * of error handling, it will only return error if resetting of the adapter
 * is not successful; in all other cases, will return success.
 *
 * Return code :
 *  0x2003 - Error
 *  0x2002 - Success
 **/
static int
lpfc_host_reset_handler(struct scsi_cmnd *cmnd)
{
	struct Scsi_Host *shost = cmnd->device->host;
	struct lpfc_vport *vport = (struct lpfc_vport *) shost->hostdata;
	struct lpfc_hba *phba = vport->phba;
	int rc, ret = SUCCESS;

	lpfc_printf_vlog(vport, KERN_ERR, LOG_FCP,
			 "3172 SCSI layer issued Host Reset Data:\n");

	lpfc_offline_prep(phba, LPFC_MBX_WAIT);
	lpfc_offline(phba);
	rc = lpfc_sli_brdrestart(phba);
	if (rc)
		goto error;

	/* Wait for successful restart of adapter */
	if (phba->sli_rev < LPFC_SLI_REV4) {
		rc = lpfc_sli_chipset_init(phba);
		if (rc)
			goto error;
	}

	rc = lpfc_online(phba);
	if (rc)
		goto error;

	lpfc_unblock_mgmt_io(phba);

	return ret;
error:
	lpfc_printf_vlog(vport, KERN_ERR, LOG_TRACE_EVENT,
			 "3323 Failed host reset\n");
	lpfc_unblock_mgmt_io(phba);
	return FAILED;
}

/**
 * lpfc_slave_alloc - scsi_host_template slave_alloc entry point
 * @sdev: Pointer to scsi_device.
 *
 * This routine populates the cmds_per_lun count + 2 scsi_bufs into  this host's
 * globally available list of scsi buffers. This routine also makes sure scsi
 * buffer is not allocated more than HBA limit conveyed to midlayer. This list
 * of scsi buffer exists for the lifetime of the driver.
 *
 * Return codes:
 *   non-0 - Error
 *   0 - Success
 **/
static int
lpfc_slave_alloc(struct scsi_device *sdev)
{
	struct lpfc_vport *vport = (struct lpfc_vport *) sdev->host->hostdata;
	struct lpfc_hba   *phba = vport->phba;
	struct fc_rport *rport = starget_to_rport(scsi_target(sdev));
	uint32_t total = 0;
	uint32_t num_to_alloc = 0;
	int num_allocated = 0;
	uint32_t sdev_cnt;
	struct lpfc_device_data *device_data;
	unsigned long flags;
	struct lpfc_name target_wwpn;

	if (!rport || fc_remote_port_chkready(rport))
		return -ENXIO;

	if (phba->cfg_fof) {

		/*
		 * Check to see if the device data structure for the lun
		 * exists.  If not, create one.
		 */

		u64_to_wwn(rport->port_name, target_wwpn.u.wwn);
		spin_lock_irqsave(&phba->devicelock, flags);
		device_data = __lpfc_get_device_data(phba,
						     &phba->luns,
						     &vport->fc_portname,
						     &target_wwpn,
						     sdev->lun);
		if (!device_data) {
			spin_unlock_irqrestore(&phba->devicelock, flags);
			device_data = lpfc_create_device_data(phba,
							&vport->fc_portname,
							&target_wwpn,
							sdev->lun,
							phba->cfg_XLanePriority,
							true);
			if (!device_data)
				return -ENOMEM;
			spin_lock_irqsave(&phba->devicelock, flags);
			list_add_tail(&device_data->listentry, &phba->luns);
		}
		device_data->rport_data = rport->dd_data;
		device_data->available = true;
		spin_unlock_irqrestore(&phba->devicelock, flags);
		sdev->hostdata = device_data;
	} else {
		sdev->hostdata = rport->dd_data;
	}
	sdev_cnt = atomic_inc_return(&phba->sdev_cnt);

	/* For SLI4, all IO buffers are pre-allocated */
	if (phba->sli_rev == LPFC_SLI_REV4)
		return 0;

	/* This code path is now ONLY for SLI3 adapters */

	/*
	 * Populate the cmds_per_lun count scsi_bufs into this host's globally
	 * available list of scsi buffers.  Don't allocate more than the
	 * HBA limit conveyed to the midlayer via the host structure.  The
	 * formula accounts for the lun_queue_depth + error handlers + 1
	 * extra.  This list of scsi bufs exists for the lifetime of the driver.
	 */
	total = phba->total_scsi_bufs;
	num_to_alloc = vport->cfg_lun_queue_depth + 2;

	/* If allocated buffers are enough do nothing */
	if ((sdev_cnt * (vport->cfg_lun_queue_depth + 2)) < total)
		return 0;

	/* Allow some exchanges to be available always to complete discovery */
	if (total >= phba->cfg_hba_queue_depth - LPFC_DISC_IOCB_BUFF_COUNT ) {
		lpfc_printf_vlog(vport, KERN_WARNING, LOG_FCP,
				 "0704 At limitation of %d preallocated "
				 "command buffers\n", total);
		return 0;
	/* Allow some exchanges to be available always to complete discovery */
	} else if (total + num_to_alloc >
		phba->cfg_hba_queue_depth - LPFC_DISC_IOCB_BUFF_COUNT ) {
		lpfc_printf_vlog(vport, KERN_WARNING, LOG_FCP,
				 "0705 Allocation request of %d "
				 "command buffers will exceed max of %d.  "
				 "Reducing allocation request to %d.\n",
				 num_to_alloc, phba->cfg_hba_queue_depth,
				 (phba->cfg_hba_queue_depth - total));
		num_to_alloc = phba->cfg_hba_queue_depth - total;
	}
	num_allocated = lpfc_new_scsi_buf_s3(vport, num_to_alloc);
	if (num_to_alloc != num_allocated) {
			lpfc_printf_vlog(vport, KERN_ERR, LOG_TRACE_EVENT,
					 "0708 Allocation request of %d "
					 "command buffers did not succeed.  "
					 "Allocated %d buffers.\n",
					 num_to_alloc, num_allocated);
	}
	if (num_allocated > 0)
		phba->total_scsi_bufs += num_allocated;
	return 0;
}

/**
 * lpfc_slave_configure - scsi_host_template slave_configure entry point
 * @sdev: Pointer to scsi_device.
 *
 * This routine configures following items
 *   - Tag command queuing support for @sdev if supported.
 *   - Enable SLI polling for fcp ring if ENABLE_FCP_RING_POLLING flag is set.
 *
 * Return codes:
 *   0 - Success
 **/
static int
lpfc_slave_configure(struct scsi_device *sdev)
{
	struct lpfc_vport *vport = (struct lpfc_vport *) sdev->host->hostdata;
	struct lpfc_hba   *phba = vport->phba;

	scsi_change_queue_depth(sdev, vport->cfg_lun_queue_depth);

	if (phba->cfg_poll & ENABLE_FCP_RING_POLLING) {
		lpfc_sli_handle_fast_ring_event(phba,
			&phba->sli.sli3_ring[LPFC_FCP_RING], HA_R0RE_REQ);
		if (phba->cfg_poll & DISABLE_FCP_RING_INT)
			lpfc_poll_rearm_timer(phba);
	}

	return 0;
}

/**
 * lpfc_slave_destroy - slave_destroy entry point of SHT data structure
 * @sdev: Pointer to scsi_device.
 *
 * This routine sets @sdev hostatdata filed to null.
 **/
static void
lpfc_slave_destroy(struct scsi_device *sdev)
{
	struct lpfc_vport *vport = (struct lpfc_vport *) sdev->host->hostdata;
	struct lpfc_hba   *phba = vport->phba;
	unsigned long flags;
	struct lpfc_device_data *device_data = sdev->hostdata;

	atomic_dec(&phba->sdev_cnt);
	if ((phba->cfg_fof) && (device_data)) {
		spin_lock_irqsave(&phba->devicelock, flags);
		device_data->available = false;
		if (!device_data->oas_enabled)
			lpfc_delete_device_data(phba, device_data);
		spin_unlock_irqrestore(&phba->devicelock, flags);
	}
	sdev->hostdata = NULL;
	return;
}

/**
 * lpfc_create_device_data - creates and initializes device data structure for OAS
 * @phba: Pointer to host bus adapter structure.
 * @vport_wwpn: Pointer to vport's wwpn information
 * @target_wwpn: Pointer to target's wwpn information
 * @lun: Lun on target
 * @pri: Priority
 * @atomic_create: Flag to indicate if memory should be allocated using the
 *		  GFP_ATOMIC flag or not.
 *
 * This routine creates a device data structure which will contain identifying
 * information for the device (host wwpn, target wwpn, lun), state of OAS,
 * whether or not the corresponding lun is available by the system,
 * and pointer to the rport data.
 *
 * Return codes:
 *   NULL - Error
 *   Pointer to lpfc_device_data - Success
 **/
struct lpfc_device_data*
lpfc_create_device_data(struct lpfc_hba *phba, struct lpfc_name *vport_wwpn,
			struct lpfc_name *target_wwpn, uint64_t lun,
			uint32_t pri, bool atomic_create)
{

	struct lpfc_device_data *lun_info;
	int memory_flags;

	if (unlikely(!phba) || !vport_wwpn || !target_wwpn  ||
	    !(phba->cfg_fof))
		return NULL;

	/* Attempt to create the device data to contain lun info */

	if (atomic_create)
		memory_flags = GFP_ATOMIC;
	else
		memory_flags = GFP_KERNEL;
	lun_info = mempool_alloc(phba->device_data_mem_pool, memory_flags);
	if (!lun_info)
		return NULL;
	INIT_LIST_HEAD(&lun_info->listentry);
	lun_info->rport_data  = NULL;
	memcpy(&lun_info->device_id.vport_wwpn, vport_wwpn,
	       sizeof(struct lpfc_name));
	memcpy(&lun_info->device_id.target_wwpn, target_wwpn,
	       sizeof(struct lpfc_name));
	lun_info->device_id.lun = lun;
	lun_info->oas_enabled = false;
	lun_info->priority = pri;
	lun_info->available = false;
	return lun_info;
}

/**
 * lpfc_delete_device_data - frees a device data structure for OAS
 * @phba: Pointer to host bus adapter structure.
 * @lun_info: Pointer to device data structure to free.
 *
 * This routine frees the previously allocated device data structure passed.
 *
 **/
void
lpfc_delete_device_data(struct lpfc_hba *phba,
			struct lpfc_device_data *lun_info)
{

	if (unlikely(!phba) || !lun_info  ||
	    !(phba->cfg_fof))
		return;

	if (!list_empty(&lun_info->listentry))
		list_del(&lun_info->listentry);
	mempool_free(lun_info, phba->device_data_mem_pool);
	return;
}

/**
 * __lpfc_get_device_data - returns the device data for the specified lun
 * @phba: Pointer to host bus adapter structure.
 * @list: Point to list to search.
 * @vport_wwpn: Pointer to vport's wwpn information
 * @target_wwpn: Pointer to target's wwpn information
 * @lun: Lun on target
 *
 * This routine searches the list passed for the specified lun's device data.
 * This function does not hold locks, it is the responsibility of the caller
 * to ensure the proper lock is held before calling the function.
 *
 * Return codes:
 *   NULL - Error
 *   Pointer to lpfc_device_data - Success
 **/
struct lpfc_device_data*
__lpfc_get_device_data(struct lpfc_hba *phba, struct list_head *list,
		       struct lpfc_name *vport_wwpn,
		       struct lpfc_name *target_wwpn, uint64_t lun)
{

	struct lpfc_device_data *lun_info;

	if (unlikely(!phba) || !list || !vport_wwpn || !target_wwpn ||
	    !phba->cfg_fof)
		return NULL;

	/* Check to see if the lun is already enabled for OAS. */

	list_for_each_entry(lun_info, list, listentry) {
		if ((memcmp(&lun_info->device_id.vport_wwpn, vport_wwpn,
			    sizeof(struct lpfc_name)) == 0) &&
		    (memcmp(&lun_info->device_id.target_wwpn, target_wwpn,
			    sizeof(struct lpfc_name)) == 0) &&
		    (lun_info->device_id.lun == lun))
			return lun_info;
	}

	return NULL;
}

/**
 * lpfc_find_next_oas_lun - searches for the next oas lun
 * @phba: Pointer to host bus adapter structure.
 * @vport_wwpn: Pointer to vport's wwpn information
 * @target_wwpn: Pointer to target's wwpn information
 * @starting_lun: Pointer to the lun to start searching for
 * @found_vport_wwpn: Pointer to the found lun's vport wwpn information
 * @found_target_wwpn: Pointer to the found lun's target wwpn information
 * @found_lun: Pointer to the found lun.
 * @found_lun_status: Pointer to status of the found lun.
 * @found_lun_pri: Pointer to priority of the found lun.
 *
 * This routine searches the luns list for the specified lun
 * or the first lun for the vport/target.  If the vport wwpn contains
 * a zero value then a specific vport is not specified. In this case
 * any vport which contains the lun will be considered a match.  If the
 * target wwpn contains a zero value then a specific target is not specified.
 * In this case any target which contains the lun will be considered a
 * match.  If the lun is found, the lun, vport wwpn, target wwpn and lun status
 * are returned.  The function will also return the next lun if available.
 * If the next lun is not found, starting_lun parameter will be set to
 * NO_MORE_OAS_LUN.
 *
 * Return codes:
 *   non-0 - Error
 *   0 - Success
 **/
bool
lpfc_find_next_oas_lun(struct lpfc_hba *phba, struct lpfc_name *vport_wwpn,
		       struct lpfc_name *target_wwpn, uint64_t *starting_lun,
		       struct lpfc_name *found_vport_wwpn,
		       struct lpfc_name *found_target_wwpn,
		       uint64_t *found_lun,
		       uint32_t *found_lun_status,
		       uint32_t *found_lun_pri)
{

	unsigned long flags;
	struct lpfc_device_data *lun_info;
	struct lpfc_device_id *device_id;
	uint64_t lun;
	bool found = false;

	if (unlikely(!phba) || !vport_wwpn || !target_wwpn ||
	    !starting_lun || !found_vport_wwpn ||
	    !found_target_wwpn || !found_lun || !found_lun_status ||
	    (*starting_lun == NO_MORE_OAS_LUN) ||
	    !phba->cfg_fof)
		return false;

	lun = *starting_lun;
	*found_lun = NO_MORE_OAS_LUN;
	*starting_lun = NO_MORE_OAS_LUN;

	/* Search for lun or the lun closet in value */

	spin_lock_irqsave(&phba->devicelock, flags);
	list_for_each_entry(lun_info, &phba->luns, listentry) {
		if (((wwn_to_u64(vport_wwpn->u.wwn) == 0) ||
		     (memcmp(&lun_info->device_id.vport_wwpn, vport_wwpn,
			    sizeof(struct lpfc_name)) == 0)) &&
		    ((wwn_to_u64(target_wwpn->u.wwn) == 0) ||
		     (memcmp(&lun_info->device_id.target_wwpn, target_wwpn,
			    sizeof(struct lpfc_name)) == 0)) &&
		    (lun_info->oas_enabled)) {
			device_id = &lun_info->device_id;
			if ((!found) &&
			    ((lun == FIND_FIRST_OAS_LUN) ||
			     (device_id->lun == lun))) {
				*found_lun = device_id->lun;
				memcpy(found_vport_wwpn,
				       &device_id->vport_wwpn,
				       sizeof(struct lpfc_name));
				memcpy(found_target_wwpn,
				       &device_id->target_wwpn,
				       sizeof(struct lpfc_name));
				if (lun_info->available)
					*found_lun_status =
						OAS_LUN_STATUS_EXISTS;
				else
					*found_lun_status = 0;
				*found_lun_pri = lun_info->priority;
				if (phba->cfg_oas_flags & OAS_FIND_ANY_VPORT)
					memset(vport_wwpn, 0x0,
					       sizeof(struct lpfc_name));
				if (phba->cfg_oas_flags & OAS_FIND_ANY_TARGET)
					memset(target_wwpn, 0x0,
					       sizeof(struct lpfc_name));
				found = true;
			} else if (found) {
				*starting_lun = device_id->lun;
				memcpy(vport_wwpn, &device_id->vport_wwpn,
				       sizeof(struct lpfc_name));
				memcpy(target_wwpn, &device_id->target_wwpn,
				       sizeof(struct lpfc_name));
				break;
			}
		}
	}
	spin_unlock_irqrestore(&phba->devicelock, flags);
	return found;
}

/**
 * lpfc_enable_oas_lun - enables a lun for OAS operations
 * @phba: Pointer to host bus adapter structure.
 * @vport_wwpn: Pointer to vport's wwpn information
 * @target_wwpn: Pointer to target's wwpn information
 * @lun: Lun
 * @pri: Priority
 *
 * This routine enables a lun for oas operations.  The routines does so by
 * doing the following :
 *
 *   1) Checks to see if the device data for the lun has been created.
 *   2) If found, sets the OAS enabled flag if not set and returns.
 *   3) Otherwise, creates a device data structure.
 *   4) If successfully created, indicates the device data is for an OAS lun,
 *   indicates the lun is not available and add to the list of luns.
 *
 * Return codes:
 *   false - Error
 *   true - Success
 **/
bool
lpfc_enable_oas_lun(struct lpfc_hba *phba, struct lpfc_name *vport_wwpn,
		    struct lpfc_name *target_wwpn, uint64_t lun, uint8_t pri)
{

	struct lpfc_device_data *lun_info;
	unsigned long flags;

	if (unlikely(!phba) || !vport_wwpn || !target_wwpn ||
	    !phba->cfg_fof)
		return false;

	spin_lock_irqsave(&phba->devicelock, flags);

	/* Check to see if the device data for the lun has been created */
	lun_info = __lpfc_get_device_data(phba, &phba->luns, vport_wwpn,
					  target_wwpn, lun);
	if (lun_info) {
		if (!lun_info->oas_enabled)
			lun_info->oas_enabled = true;
		lun_info->priority = pri;
		spin_unlock_irqrestore(&phba->devicelock, flags);
		return true;
	}

	/* Create an lun info structure and add to list of luns */
	lun_info = lpfc_create_device_data(phba, vport_wwpn, target_wwpn, lun,
					   pri, true);
	if (lun_info) {
		lun_info->oas_enabled = true;
		lun_info->priority = pri;
		lun_info->available = false;
		list_add_tail(&lun_info->listentry, &phba->luns);
		spin_unlock_irqrestore(&phba->devicelock, flags);
		return true;
	}
	spin_unlock_irqrestore(&phba->devicelock, flags);
	return false;
}

/**
 * lpfc_disable_oas_lun - disables a lun for OAS operations
 * @phba: Pointer to host bus adapter structure.
 * @vport_wwpn: Pointer to vport's wwpn information
 * @target_wwpn: Pointer to target's wwpn information
 * @lun: Lun
 * @pri: Priority
 *
 * This routine disables a lun for oas operations.  The routines does so by
 * doing the following :
 *
 *   1) Checks to see if the device data for the lun is created.
 *   2) If present, clears the flag indicating this lun is for OAS.
 *   3) If the lun is not available by the system, the device data is
 *   freed.
 *
 * Return codes:
 *   false - Error
 *   true - Success
 **/
bool
lpfc_disable_oas_lun(struct lpfc_hba *phba, struct lpfc_name *vport_wwpn,
		     struct lpfc_name *target_wwpn, uint64_t lun, uint8_t pri)
{

	struct lpfc_device_data *lun_info;
	unsigned long flags;

	if (unlikely(!phba) || !vport_wwpn || !target_wwpn ||
	    !phba->cfg_fof)
		return false;

	spin_lock_irqsave(&phba->devicelock, flags);

	/* Check to see if the lun is available. */
	lun_info = __lpfc_get_device_data(phba,
					  &phba->luns, vport_wwpn,
					  target_wwpn, lun);
	if (lun_info) {
		lun_info->oas_enabled = false;
		lun_info->priority = pri;
		if (!lun_info->available)
			lpfc_delete_device_data(phba, lun_info);
		spin_unlock_irqrestore(&phba->devicelock, flags);
		return true;
	}

	spin_unlock_irqrestore(&phba->devicelock, flags);
	return false;
}

static int
lpfc_no_command(struct Scsi_Host *shost, struct scsi_cmnd *cmnd)
{
	return SCSI_MLQUEUE_HOST_BUSY;
}

static int
lpfc_no_slave(struct scsi_device *sdev)
{
	return -ENODEV;
}

struct scsi_host_template lpfc_template_nvme = {
	.module			= THIS_MODULE,
	.name			= LPFC_DRIVER_NAME,
	.proc_name		= LPFC_DRIVER_NAME,
	.info			= lpfc_info,
	.queuecommand		= lpfc_no_command,
	.slave_alloc		= lpfc_no_slave,
	.slave_configure	= lpfc_no_slave,
	.scan_finished		= lpfc_scan_finished,
	.this_id		= -1,
	.sg_tablesize		= 1,
	.cmd_per_lun		= 1,
	.shost_groups		= lpfc_hba_groups,
	.max_sectors		= 0xFFFFFFFF,
	.vendor_id		= LPFC_NL_VENDOR_ID,
	.track_queue_depth	= 0,
};

struct scsi_host_template lpfc_template = {
	.module			= THIS_MODULE,
	.name			= LPFC_DRIVER_NAME,
	.proc_name		= LPFC_DRIVER_NAME,
	.info			= lpfc_info,
	.queuecommand		= lpfc_queuecommand,
	.eh_timed_out		= fc_eh_timed_out,
	.eh_should_retry_cmd    = fc_eh_should_retry_cmd,
	.eh_abort_handler	= lpfc_abort_handler,
	.eh_device_reset_handler = lpfc_device_reset_handler,
	.eh_target_reset_handler = lpfc_target_reset_handler,
	.eh_host_reset_handler  = lpfc_host_reset_handler,
	.slave_alloc		= lpfc_slave_alloc,
	.slave_configure	= lpfc_slave_configure,
	.slave_destroy		= lpfc_slave_destroy,
	.scan_finished		= lpfc_scan_finished,
	.this_id		= -1,
	.sg_tablesize		= LPFC_DEFAULT_SG_SEG_CNT,
	.cmd_per_lun		= LPFC_CMD_PER_LUN,
	.shost_groups		= lpfc_hba_groups,
	.max_sectors		= 0xFFFFFFFF,
	.vendor_id		= LPFC_NL_VENDOR_ID,
	.change_queue_depth	= scsi_change_queue_depth,
	.track_queue_depth	= 1,
};<|MERGE_RESOLUTION|>--- conflicted
+++ resolved
@@ -5263,257 +5263,6 @@
 }
 
 /*
-<<<<<<< HEAD
- * lpfc_get_vmid_from_hashtable - search the UUID in the hash table
- * @vport: The virtual port for which this call is being executed.
- * @hash: calculated hash value
- * @buf: uuid associated with the VE
- * Return the VMID entry associated with the UUID
- * Make sure to acquire the appropriate lock before invoking this routine.
- */
-struct lpfc_vmid *lpfc_get_vmid_from_hashtable(struct lpfc_vport *vport,
-					      u32 hash, u8 *buf)
-{
-	struct lpfc_vmid *vmp;
-
-	hash_for_each_possible(vport->hash_table, vmp, hnode, hash) {
-		if (memcmp(&vmp->host_vmid[0], buf, 16) == 0)
-			return vmp;
-	}
-	return NULL;
-}
-
-/*
- * lpfc_put_vmid_in_hashtable - put the VMID in the hash table
- * @vport: The virtual port for which this call is being executed.
- * @hash - calculated hash value
- * @vmp: Pointer to a VMID entry representing a VM sending I/O
- *
- * This routine will insert the newly acquired VMID entity in the hash table.
- * Make sure to acquire the appropriate lock before invoking this routine.
- */
-static void
-lpfc_put_vmid_in_hashtable(struct lpfc_vport *vport, u32 hash,
-			   struct lpfc_vmid *vmp)
-{
-	hash_add(vport->hash_table, &vmp->hnode, hash);
-}
-
-/*
- * lpfc_vmid_hash_fn - create a hash value of the UUID
- * @vmid: uuid associated with the VE
- * @len: length of the VMID string
- * Returns the calculated hash value
- */
-int lpfc_vmid_hash_fn(const char *vmid, int len)
-{
-	int c;
-	int hash = 0;
-
-	if (len == 0)
-		return 0;
-	while (len--) {
-		c = *vmid++;
-		if (c >= 'A' && c <= 'Z')
-			c += 'a' - 'A';
-
-		hash = (hash + (c << LPFC_VMID_HASH_SHIFT) +
-			(c >> LPFC_VMID_HASH_SHIFT)) * 19;
-	}
-
-	return hash & LPFC_VMID_HASH_MASK;
-}
-
-/*
- * lpfc_vmid_update_entry - update the vmid entry in the hash table
- * @vport: The virtual port for which this call is being executed.
- * @cmd: address of scsi cmd descriptor
- * @vmp: Pointer to a VMID entry representing a VM sending I/O
- * @tag: VMID tag
- */
-static void lpfc_vmid_update_entry(struct lpfc_vport *vport, struct scsi_cmnd
-				   *cmd, struct lpfc_vmid *vmp,
-				   union lpfc_vmid_io_tag *tag)
-{
-	u64 *lta;
-
-	if (vport->phba->pport->vmid_flag & LPFC_VMID_TYPE_PRIO)
-		tag->cs_ctl_vmid = vmp->un.cs_ctl_vmid;
-	else if (vport->phba->cfg_vmid_app_header)
-		tag->app_id = vmp->un.app_id;
-
-	if (cmd->sc_data_direction == DMA_TO_DEVICE)
-		vmp->io_wr_cnt++;
-	else
-		vmp->io_rd_cnt++;
-
-	/* update the last access timestamp in the table */
-	lta = per_cpu_ptr(vmp->last_io_time, raw_smp_processor_id());
-	*lta = jiffies;
-}
-
-static void lpfc_vmid_assign_cs_ctl(struct lpfc_vport *vport,
-				    struct lpfc_vmid *vmid)
-{
-	u32 hash;
-	struct lpfc_vmid *pvmid;
-
-	if (vport->port_type == LPFC_PHYSICAL_PORT) {
-		vmid->un.cs_ctl_vmid = lpfc_vmid_get_cs_ctl(vport);
-	} else {
-		hash = lpfc_vmid_hash_fn(vmid->host_vmid, vmid->vmid_len);
-		pvmid =
-		    lpfc_get_vmid_from_hashtable(vport->phba->pport, hash,
-						vmid->host_vmid);
-		if (pvmid)
-			vmid->un.cs_ctl_vmid = pvmid->un.cs_ctl_vmid;
-		else
-			vmid->un.cs_ctl_vmid = lpfc_vmid_get_cs_ctl(vport);
-	}
-}
-
-/*
- * lpfc_vmid_get_appid - get the VMID associated with the UUID
- * @vport: The virtual port for which this call is being executed.
- * @uuid: UUID associated with the VE
- * @cmd: address of scsi_cmd descriptor
- * @tag: VMID tag
- * Returns status of the function
- */
-static int lpfc_vmid_get_appid(struct lpfc_vport *vport, char *uuid, struct
-			       scsi_cmnd * cmd, union lpfc_vmid_io_tag *tag)
-{
-	struct lpfc_vmid *vmp = NULL;
-	int hash, len, rc = -EPERM, i;
-
-	/* check if QFPA is complete */
-	if (lpfc_vmid_is_type_priority_tag(vport) &&
-	    !(vport->vmid_flag & LPFC_VMID_QFPA_CMPL) &&
-	    (vport->vmid_flag & LPFC_VMID_ISSUE_QFPA)) {
-		vport->work_port_events |= WORKER_CHECK_VMID_ISSUE_QFPA;
-		return -EAGAIN;
-	}
-
-	/* search if the UUID has already been mapped to the VMID */
-	len = strlen(uuid);
-	hash = lpfc_vmid_hash_fn(uuid, len);
-
-	/* search for the VMID in the table */
-	read_lock(&vport->vmid_lock);
-	vmp = lpfc_get_vmid_from_hashtable(vport, hash, uuid);
-
-	/* if found, check if its already registered  */
-	if (vmp  && vmp->flag & LPFC_VMID_REGISTERED) {
-		read_unlock(&vport->vmid_lock);
-		lpfc_vmid_update_entry(vport, cmd, vmp, tag);
-		rc = 0;
-	} else if (vmp && (vmp->flag & LPFC_VMID_REQ_REGISTER ||
-			   vmp->flag & LPFC_VMID_DE_REGISTER)) {
-		/* else if register or dereg request has already been sent */
-		/* Hence VMID tag will not be added for this I/O */
-		read_unlock(&vport->vmid_lock);
-		rc = -EBUSY;
-	} else {
-		/* The VMID was not found in the hashtable. At this point, */
-		/* drop the read lock first before proceeding further */
-		read_unlock(&vport->vmid_lock);
-		/* start the process to obtain one as per the */
-		/* type of the VMID indicated */
-		write_lock(&vport->vmid_lock);
-		vmp = lpfc_get_vmid_from_hashtable(vport, hash, uuid);
-
-		/* while the read lock was released, in case the entry was */
-		/* added by other context or is in process of being added */
-		if (vmp && vmp->flag & LPFC_VMID_REGISTERED) {
-			lpfc_vmid_update_entry(vport, cmd, vmp, tag);
-			write_unlock(&vport->vmid_lock);
-			return 0;
-		} else if (vmp && vmp->flag & LPFC_VMID_REQ_REGISTER) {
-			write_unlock(&vport->vmid_lock);
-			return -EBUSY;
-		}
-
-		/* else search and allocate a free slot in the hash table */
-		if (vport->cur_vmid_cnt < vport->max_vmid) {
-			for (i = 0; i < vport->max_vmid; i++) {
-				vmp = vport->vmid + i;
-				if (vmp->flag == LPFC_VMID_SLOT_FREE)
-					break;
-			}
-			if (i == vport->max_vmid)
-				vmp = NULL;
-		} else {
-			vmp = NULL;
-		}
-
-		if (!vmp) {
-			write_unlock(&vport->vmid_lock);
-			return -ENOMEM;
-		}
-
-		/* Add the vmid and register */
-		lpfc_put_vmid_in_hashtable(vport, hash, vmp);
-		vmp->vmid_len = len;
-		memcpy(vmp->host_vmid, uuid, vmp->vmid_len);
-		vmp->io_rd_cnt = 0;
-		vmp->io_wr_cnt = 0;
-		vmp->flag = LPFC_VMID_SLOT_USED;
-
-		vmp->delete_inactive =
-			vport->vmid_inactivity_timeout ? 1 : 0;
-
-		/* if type priority tag, get next available VMID */
-		if (vport->phba->pport->vmid_flag & LPFC_VMID_TYPE_PRIO)
-			lpfc_vmid_assign_cs_ctl(vport, vmp);
-
-		/* allocate the per cpu variable for holding */
-		/* the last access time stamp only if VMID is enabled */
-		if (!vmp->last_io_time)
-			vmp->last_io_time = __alloc_percpu(sizeof(u64),
-							   __alignof__(struct
-							   lpfc_vmid));
-		if (!vmp->last_io_time) {
-			hash_del(&vmp->hnode);
-			vmp->flag = LPFC_VMID_SLOT_FREE;
-			write_unlock(&vport->vmid_lock);
-			return -EIO;
-		}
-
-		write_unlock(&vport->vmid_lock);
-
-		/* complete transaction with switch */
-		if (vport->phba->pport->vmid_flag & LPFC_VMID_TYPE_PRIO)
-			rc = lpfc_vmid_uvem(vport, vmp, true);
-		else if (vport->phba->cfg_vmid_app_header)
-			rc = lpfc_vmid_cmd(vport, SLI_CTAS_RAPP_IDENT, vmp);
-		if (!rc) {
-			write_lock(&vport->vmid_lock);
-			vport->cur_vmid_cnt++;
-			vmp->flag |= LPFC_VMID_REQ_REGISTER;
-			write_unlock(&vport->vmid_lock);
-		} else {
-			write_lock(&vport->vmid_lock);
-			hash_del(&vmp->hnode);
-			vmp->flag = LPFC_VMID_SLOT_FREE;
-			free_percpu(vmp->last_io_time);
-			write_unlock(&vport->vmid_lock);
-			return -EIO;
-		}
-
-		/* finally, enable the idle timer once */
-		if (!(vport->phba->pport->vmid_flag & LPFC_VMID_TIMER_ENBLD)) {
-			mod_timer(&vport->phba->inactive_vmid_poll,
-				  jiffies +
-				  msecs_to_jiffies(1000 * LPFC_VMID_TIMER));
-			vport->phba->pport->vmid_flag |= LPFC_VMID_TIMER_ENBLD;
-		}
-	}
-	return rc;
-}
-
-/*
-=======
->>>>>>> c4068bc3
  * lpfc_is_command_vm_io - get the UUID from blk cgroup
  * @cmd: Pointer to scsi_cmnd data structure
  * Returns UUID if present, otherwise NULL
