--- conflicted
+++ resolved
@@ -47,7 +47,6 @@
 struct gpio_mockup_line_status {
 	int dir;
 	bool value;
-	bool irq_enabled;
 };
 
 struct gpio_mockup_chip {
@@ -139,69 +138,9 @@
 	return 0;
 }
 
-<<<<<<< HEAD
-static int gpio_mockup_to_irq(struct gpio_chip *chip, unsigned int offset)
-{
-	return chip->irq_base + offset;
-}
-
-static void gpio_mockup_irqmask(struct irq_data *data)
-{
-	struct gpio_chip *gc = irq_data_get_irq_chip_data(data);
-	struct gpio_mockup_chip *chip = gpiochip_get_data(gc);
-
-	chip->lines[data->irq - gc->irq_base].irq_enabled = false;
-}
-
-static void gpio_mockup_irqunmask(struct irq_data *data)
-{
-	struct gpio_chip *gc = irq_data_get_irq_chip_data(data);
-	struct gpio_mockup_chip *chip = gpiochip_get_data(gc);
-
-	chip->lines[data->irq - gc->irq_base].irq_enabled = true;
-}
-
-static struct irq_chip gpio_mockup_irqchip = {
-	.name		= GPIO_MOCKUP_NAME,
-	.irq_mask	= gpio_mockup_irqmask,
-	.irq_unmask	= gpio_mockup_irqunmask,
-};
-
-static void gpio_mockup_handle_irq(struct irq_work *work)
-{
-	struct gpio_mockup_irq_context *irq_ctx;
-
-	irq_ctx = container_of(work, struct gpio_mockup_irq_context, work);
-	handle_simple_irq(irq_to_desc(irq_ctx->irq));
-}
-
-static int gpio_mockup_irqchip_setup(struct device *dev,
-				     struct gpio_mockup_chip *chip)
-{
-	struct gpio_chip *gc = &chip->gc;
-	int irq_base, i;
-
-	irq_base = devm_irq_alloc_descs(dev, -1, 0, gc->ngpio, 0);
-	if (irq_base < 0)
-		return irq_base;
-
-	gc->irq_base = irq_base;
-	gc->irqchip = &gpio_mockup_irqchip;
-
-	for (i = 0; i < gc->ngpio; i++) {
-		irq_set_chip(irq_base + i, gc->irqchip);
-		irq_set_chip_data(irq_base + i, gc);
-		irq_set_handler(irq_base + i, &handle_simple_irq);
-		irq_modify_status(irq_base + i,
-				  IRQ_NOREQUEST | IRQ_NOAUTOEN, IRQ_NOPROBE);
-	}
-
-	init_irq_work(&chip->irq_ctx.work, gpio_mockup_handle_irq);
-=======
 static int gpio_mockup_to_irq(struct gpio_chip *gc, unsigned int offset)
 {
 	struct gpio_mockup_chip *chip = gpiochip_get_data(gc);
->>>>>>> bb176f67
 
 	return irq_sim_irqnum(&chip->irqsim, offset);
 }
@@ -214,10 +153,6 @@
 	struct gpio_mockup_chip *chip;
 	struct seq_file *sfile;
 	struct gpio_desc *desc;
-<<<<<<< HEAD
-	struct gpio_chip *gc;
-=======
->>>>>>> bb176f67
 	int rv, val;
 
 	rv = kstrtoint_from_user(usr_buf, size, 0, &val);
@@ -230,19 +165,9 @@
 	priv = sfile->private;
 	desc = priv->desc;
 	chip = priv->chip;
-<<<<<<< HEAD
-	gc = &chip->gc;
-
-	if (chip->lines[priv->offset].irq_enabled) {
-		gpiod_set_value_cansleep(desc, val);
-		priv->chip->irq_ctx.irq = gc->irq_base + priv->offset;
-		irq_work_queue(&priv->chip->irq_ctx.work);
-	}
-=======
 
 	gpiod_set_value_cansleep(desc, val);
 	irq_sim_fire(&chip->irqsim, priv->offset);
->>>>>>> bb176f67
 
 	return size;
 }
