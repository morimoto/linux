/* SPDX-License-Identifier: GPL-2.0+ */
/*
 *  HID driver for UC-Logic devices not fully compliant with HID standard
 *  - original and fixed report descriptors
 *
 *  Copyright (c) 2010-2018 Nikolai Kondrashov
 *  Copyright (c) 2013 Martin Rusko
 */

/*
 * This program is free software; you can redistribute it and/or modify it
 * under the terms of the GNU General Public License as published by the Free
 * Software Foundation; either version 2 of the License, or (at your option)
 * any later version.
 */

#ifndef _HID_UCLOGIC_RDESC_H
#define _HID_UCLOGIC_RDESC_H

#include <linux/usb.h>

/* Size of the original descriptor of WPXXXXU tablets */
#define UCLOGIC_RDESC_WPXXXXU_ORIG_SIZE		212

/* Fixed WP4030U report descriptor */
extern __u8 uclogic_rdesc_wp4030u_fixed_arr[];
extern const size_t uclogic_rdesc_wp4030u_fixed_size;

/* Fixed WP5540U report descriptor */
extern __u8 uclogic_rdesc_wp5540u_fixed_arr[];
extern const size_t uclogic_rdesc_wp5540u_fixed_size;

/* Fixed WP8060U report descriptor */
extern __u8 uclogic_rdesc_wp8060u_fixed_arr[];
extern const size_t uclogic_rdesc_wp8060u_fixed_size;

/* Size of the original descriptor of the new WP5540U tablet */
#define UCLOGIC_RDESC_WP5540U_V2_ORIG_SIZE	232

/* Size of the original descriptor of WP1062 tablet */
#define UCLOGIC_RDESC_WP1062_ORIG_SIZE		254

/* Fixed WP1062 report descriptor */
extern __u8 uclogic_rdesc_wp1062_fixed_arr[];
extern const size_t uclogic_rdesc_wp1062_fixed_size;

/* Size of the original descriptor of PF1209 tablet */
#define UCLOGIC_RDESC_PF1209_ORIG_SIZE		234

/* Fixed PF1209 report descriptor */
extern __u8 uclogic_rdesc_pf1209_fixed_arr[];
extern const size_t uclogic_rdesc_pf1209_fixed_size;

/* Size of the original descriptors of TWHL850 tablet */
#define UCLOGIC_RDESC_TWHL850_ORIG0_SIZE	182
#define UCLOGIC_RDESC_TWHL850_ORIG1_SIZE	161
#define UCLOGIC_RDESC_TWHL850_ORIG2_SIZE	92

/* Fixed PID 0522 tablet report descriptor, interface 0 (stylus) */
extern __u8 uclogic_rdesc_twhl850_fixed0_arr[];
extern const size_t uclogic_rdesc_twhl850_fixed0_size;

/* Fixed PID 0522 tablet report descriptor, interface 1 (mouse) */
extern __u8 uclogic_rdesc_twhl850_fixed1_arr[];
extern const size_t uclogic_rdesc_twhl850_fixed1_size;

/* Fixed PID 0522 tablet report descriptor, interface 2 (frame buttons) */
extern __u8 uclogic_rdesc_twhl850_fixed2_arr[];
extern const size_t uclogic_rdesc_twhl850_fixed2_size;

/* Size of the original descriptors of TWHA60 tablet */
#define UCLOGIC_RDESC_TWHA60_ORIG0_SIZE		254
#define UCLOGIC_RDESC_TWHA60_ORIG1_SIZE		139

/* Fixed TWHA60 report descriptor, interface 0 (stylus) */
extern __u8 uclogic_rdesc_twha60_fixed0_arr[];
extern const size_t uclogic_rdesc_twha60_fixed0_size;

/* Fixed TWHA60 report descriptor, interface 1 (frame buttons) */
extern __u8 uclogic_rdesc_twha60_fixed1_arr[];
extern const size_t uclogic_rdesc_twha60_fixed1_size;

/* Report descriptor template placeholder head */
#define UCLOGIC_RDESC_PH_HEAD	0xFE, 0xED, 0x1D

/* Apply report descriptor parameters to a report descriptor template */
extern __u8 *uclogic_rdesc_template_apply(const __u8 *template_ptr,
					  size_t template_size,
					  const s32 *param_list,
					  size_t param_num);

/* Pen report descriptor template placeholder IDs */
enum uclogic_rdesc_pen_ph_id {
	UCLOGIC_RDESC_PEN_PH_ID_X_LM,
	UCLOGIC_RDESC_PEN_PH_ID_X_PM,
	UCLOGIC_RDESC_PEN_PH_ID_Y_LM,
	UCLOGIC_RDESC_PEN_PH_ID_Y_PM,
	UCLOGIC_RDESC_PEN_PH_ID_PRESSURE_LM,
	UCLOGIC_RDESC_PEN_PH_ID_NUM
};

/* Report descriptor pen template placeholder */
#define UCLOGIC_RDESC_PEN_PH(_ID) \
	UCLOGIC_RDESC_PH_HEAD, UCLOGIC_RDESC_PEN_PH_ID_##_ID

/* Report ID for v1 pen reports */
#define UCLOGIC_RDESC_V1_PEN_ID	0x07

/* Fixed report descriptor template for (tweaked) v1 pen reports */
extern const __u8 uclogic_rdesc_v1_pen_template_arr[];
extern const size_t uclogic_rdesc_v1_pen_template_size;

/* Report ID for v2 pen reports */
#define UCLOGIC_RDESC_V2_PEN_ID	0x08

/* Fixed report descriptor template for (tweaked) v2 pen reports */
extern const __u8 uclogic_rdesc_v2_pen_template_arr[];
extern const size_t uclogic_rdesc_v2_pen_template_size;

/* Report ID for tweaked v1 frame reports */
#define UCLOGIC_RDESC_V1_FRAME_ID 0xf7

/* Fixed report descriptor for (tweaked) v1 frame reports */
extern const __u8 uclogic_rdesc_v1_frame_arr[];
extern const size_t uclogic_rdesc_v1_frame_size;

<<<<<<< HEAD
/* Report ID for tweaked v2 frame reports */
#define UCLOGIC_RDESC_V2_FRAME_ID 0xf7

/* Fixed report descriptor for (tweaked) v2 frame reports */
extern const __u8 uclogic_rdesc_v2_frame_arr[];
extern const size_t uclogic_rdesc_v2_frame_size;

=======
/* Report ID for tweaked v2 frame button reports */
#define UCLOGIC_RDESC_V2_FRAME_BUTTONS_ID 0xf7

/* Fixed report descriptor for (tweaked) v2 frame button reports */
extern const __u8 uclogic_rdesc_v2_frame_buttons_arr[];
extern const size_t uclogic_rdesc_v2_frame_buttons_size;

/* Report ID for tweaked v2 frame touch ring/strip reports */
#define UCLOGIC_RDESC_V2_FRAME_TOUCH_ID 0xf8

/* Fixed report descriptor for (tweaked) v2 frame touch ring reports */
extern const __u8 uclogic_rdesc_v2_frame_touch_ring_arr[];
extern const size_t uclogic_rdesc_v2_frame_touch_ring_size;

/* Fixed report descriptor for (tweaked) v2 frame touch strip reports */
extern const __u8 uclogic_rdesc_v2_frame_touch_strip_arr[];
extern const size_t uclogic_rdesc_v2_frame_touch_strip_size;

/* Device ID byte offset in v2 frame touch ring/strip reports */
#define UCLOGIC_RDESC_V2_FRAME_TOUCH_DEV_ID_BYTE	0x4

/* Report ID for tweaked v2 frame dial reports */
#define UCLOGIC_RDESC_V2_FRAME_DIAL_ID 0xf9

/* Fixed report descriptor for (tweaked) v2 frame dial reports */
extern const __u8 uclogic_rdesc_v2_frame_dial_arr[];
extern const size_t uclogic_rdesc_v2_frame_dial_size;

/* Device ID byte offset in v2 frame dial reports */
#define UCLOGIC_RDESC_V2_FRAME_DIAL_DEV_ID_BYTE	0x4

>>>>>>> 88084a3d
/* Fixed report descriptor for Ugee EX07 frame */
extern const __u8 uclogic_rdesc_ugee_ex07_frame_arr[];
extern const size_t uclogic_rdesc_ugee_ex07_frame_size;

/* Fixed report descriptor for XP-Pen Deco 01 frame controls */
extern const __u8 uclogic_rdesc_xppen_deco01_frame_arr[];
extern const size_t uclogic_rdesc_xppen_deco01_frame_size;

/* Fixed report descriptor for Ugee G5 frame controls */
extern const __u8 uclogic_rdesc_ugee_g5_frame_arr[];
extern const size_t uclogic_rdesc_ugee_g5_frame_size;

/* Report ID of Ugee G5 frame control reports */
#define UCLOGIC_RDESC_UGEE_G5_FRAME_ID 0x06

/* Device ID byte offset in Ugee G5 frame report */
#define UCLOGIC_RDESC_UGEE_G5_FRAME_DEV_ID_BYTE	0x2

/* Least-significant bit of Ugee G5 frame rotary encoder state */
#define UCLOGIC_RDESC_UGEE_G5_FRAME_RE_LSB 38

#endif /* _HID_UCLOGIC_RDESC_H */<|MERGE_RESOLUTION|>--- conflicted
+++ resolved
@@ -124,15 +124,6 @@
 extern const __u8 uclogic_rdesc_v1_frame_arr[];
 extern const size_t uclogic_rdesc_v1_frame_size;
 
-<<<<<<< HEAD
-/* Report ID for tweaked v2 frame reports */
-#define UCLOGIC_RDESC_V2_FRAME_ID 0xf7
-
-/* Fixed report descriptor for (tweaked) v2 frame reports */
-extern const __u8 uclogic_rdesc_v2_frame_arr[];
-extern const size_t uclogic_rdesc_v2_frame_size;
-
-=======
 /* Report ID for tweaked v2 frame button reports */
 #define UCLOGIC_RDESC_V2_FRAME_BUTTONS_ID 0xf7
 
@@ -164,7 +155,6 @@
 /* Device ID byte offset in v2 frame dial reports */
 #define UCLOGIC_RDESC_V2_FRAME_DIAL_DEV_ID_BYTE	0x4
 
->>>>>>> 88084a3d
 /* Fixed report descriptor for Ugee EX07 frame */
 extern const __u8 uclogic_rdesc_ugee_ex07_frame_arr[];
 extern const size_t uclogic_rdesc_ugee_ex07_frame_size;
