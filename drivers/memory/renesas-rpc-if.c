// SPDX-License-Identifier: GPL-2.0
/*
 * Renesas RPC-IF core driver
 *
 * Copyright (C) 2018-2019 Renesas Solutions Corp.
 * Copyright (C) 2019 Macronix International Co., Ltd.
 * Copyright (C) 2019-2020 Cogent Embedded, Inc.
 */

#include <linux/bitops.h>
#include <linux/clk.h>
#include <linux/io.h>
#include <linux/module.h>
#include <linux/platform_device.h>
#include <linux/of.h>
#include <linux/of_device.h>
#include <linux/regmap.h>
#include <linux/reset.h>

#include <memory/renesas-rpc-if.h>

#define RPCIF_CMNCR		0x0000	/* R/W */
#define RPCIF_CMNCR_MD		BIT(31)
#define RPCIF_CMNCR_MOIIO3(val)	(((val) & 0x3) << 22)
#define RPCIF_CMNCR_MOIIO2(val)	(((val) & 0x3) << 20)
#define RPCIF_CMNCR_MOIIO1(val)	(((val) & 0x3) << 18)
#define RPCIF_CMNCR_MOIIO0(val)	(((val) & 0x3) << 16)
#define RPCIF_CMNCR_MOIIO(val)	(RPCIF_CMNCR_MOIIO0(val) | RPCIF_CMNCR_MOIIO1(val) | \
				 RPCIF_CMNCR_MOIIO2(val) | RPCIF_CMNCR_MOIIO3(val))
#define RPCIF_CMNCR_IO3FV(val)	(((val) & 0x3) << 14) /* documented for RZ/G2L */
#define RPCIF_CMNCR_IO2FV(val)	(((val) & 0x3) << 12) /* documented for RZ/G2L */
#define RPCIF_CMNCR_IO0FV(val)	(((val) & 0x3) << 8)
#define RPCIF_CMNCR_IOFV(val)	(RPCIF_CMNCR_IO0FV(val) | RPCIF_CMNCR_IO2FV(val) | \
				 RPCIF_CMNCR_IO3FV(val))
#define RPCIF_CMNCR_BSZ(val)	(((val) & 0x3) << 0)

#define RPCIF_SSLDR		0x0004	/* R/W */
#define RPCIF_SSLDR_SPNDL(d)	(((d) & 0x7) << 16)
#define RPCIF_SSLDR_SLNDL(d)	(((d) & 0x7) << 8)
#define RPCIF_SSLDR_SCKDL(d)	(((d) & 0x7) << 0)

#define RPCIF_DRCR		0x000C	/* R/W */
#define RPCIF_DRCR_SSLN		BIT(24)
#define RPCIF_DRCR_RBURST(v)	((((v) - 1) & 0x1F) << 16)
#define RPCIF_DRCR_RCF		BIT(9)
#define RPCIF_DRCR_RBE		BIT(8)
#define RPCIF_DRCR_SSLE		BIT(0)

#define RPCIF_DRCMR		0x0010	/* R/W */
#define RPCIF_DRCMR_CMD(c)	(((c) & 0xFF) << 16)
#define RPCIF_DRCMR_OCMD(c)	(((c) & 0xFF) << 0)

#define RPCIF_DREAR		0x0014	/* R/W */
#define RPCIF_DREAR_EAV(c)	(((c) & 0xF) << 16)
#define RPCIF_DREAR_EAC(c)	(((c) & 0x7) << 0)

#define RPCIF_DROPR		0x0018	/* R/W */

#define RPCIF_DRENR		0x001C	/* R/W */
#define RPCIF_DRENR_CDB(o)	(u32)((((o) & 0x3) << 30))
#define RPCIF_DRENR_OCDB(o)	(((o) & 0x3) << 28)
#define RPCIF_DRENR_ADB(o)	(((o) & 0x3) << 24)
#define RPCIF_DRENR_OPDB(o)	(((o) & 0x3) << 20)
#define RPCIF_DRENR_DRDB(o)	(((o) & 0x3) << 16)
#define RPCIF_DRENR_DME		BIT(15)
#define RPCIF_DRENR_CDE		BIT(14)
#define RPCIF_DRENR_OCDE	BIT(12)
#define RPCIF_DRENR_ADE(v)	(((v) & 0xF) << 8)
#define RPCIF_DRENR_OPDE(v)	(((v) & 0xF) << 4)

#define RPCIF_SMCR		0x0020	/* R/W */
#define RPCIF_SMCR_SSLKP	BIT(8)
#define RPCIF_SMCR_SPIRE	BIT(2)
#define RPCIF_SMCR_SPIWE	BIT(1)
#define RPCIF_SMCR_SPIE		BIT(0)

#define RPCIF_SMCMR		0x0024	/* R/W */
#define RPCIF_SMCMR_CMD(c)	(((c) & 0xFF) << 16)
#define RPCIF_SMCMR_OCMD(c)	(((c) & 0xFF) << 0)

#define RPCIF_SMADR		0x0028	/* R/W */

#define RPCIF_SMOPR		0x002C	/* R/W */
#define RPCIF_SMOPR_OPD3(o)	(((o) & 0xFF) << 24)
#define RPCIF_SMOPR_OPD2(o)	(((o) & 0xFF) << 16)
#define RPCIF_SMOPR_OPD1(o)	(((o) & 0xFF) << 8)
#define RPCIF_SMOPR_OPD0(o)	(((o) & 0xFF) << 0)

#define RPCIF_SMENR		0x0030	/* R/W */
#define RPCIF_SMENR_CDB(o)	(((o) & 0x3) << 30)
#define RPCIF_SMENR_OCDB(o)	(((o) & 0x3) << 28)
#define RPCIF_SMENR_ADB(o)	(((o) & 0x3) << 24)
#define RPCIF_SMENR_OPDB(o)	(((o) & 0x3) << 20)
#define RPCIF_SMENR_SPIDB(o)	(((o) & 0x3) << 16)
#define RPCIF_SMENR_DME		BIT(15)
#define RPCIF_SMENR_CDE		BIT(14)
#define RPCIF_SMENR_OCDE	BIT(12)
#define RPCIF_SMENR_ADE(v)	(((v) & 0xF) << 8)
#define RPCIF_SMENR_OPDE(v)	(((v) & 0xF) << 4)
#define RPCIF_SMENR_SPIDE(v)	(((v) & 0xF) << 0)

#define RPCIF_SMRDR0		0x0038	/* R */
#define RPCIF_SMRDR1		0x003C	/* R */
#define RPCIF_SMWDR0		0x0040	/* W */
#define RPCIF_SMWDR1		0x0044	/* W */

#define RPCIF_CMNSR		0x0048	/* R */
#define RPCIF_CMNSR_SSLF	BIT(1)
#define RPCIF_CMNSR_TEND	BIT(0)

#define RPCIF_DRDMCR		0x0058	/* R/W */
#define RPCIF_DMDMCR_DMCYC(v)	((((v) - 1) & 0x1F) << 0)

#define RPCIF_DRDRENR		0x005C	/* R/W */
#define RPCIF_DRDRENR_HYPE(v)	(((v) & 0x7) << 12)
#define RPCIF_DRDRENR_ADDRE	BIT(8)
#define RPCIF_DRDRENR_OPDRE	BIT(4)
#define RPCIF_DRDRENR_DRDRE	BIT(0)

#define RPCIF_SMDMCR		0x0060	/* R/W */
#define RPCIF_SMDMCR_DMCYC(v)	((((v) - 1) & 0x1F) << 0)

#define RPCIF_SMDRENR		0x0064	/* R/W */
#define RPCIF_SMDRENR_HYPE(v)	(((v) & 0x7) << 12)
#define RPCIF_SMDRENR_ADDRE	BIT(8)
#define RPCIF_SMDRENR_OPDRE	BIT(4)
#define RPCIF_SMDRENR_SPIDRE	BIT(0)

#define RPCIF_PHYADD		0x0070	/* R/W available on R-Car E3/D3/V3M and RZ/G2{E,L} */
#define RPCIF_PHYWR		0x0074	/* R/W available on R-Car E3/D3/V3M and RZ/G2{E,L} */

#define RPCIF_PHYCNT		0x007C	/* R/W */
#define RPCIF_PHYCNT_CAL	BIT(31)
#define RPCIF_PHYCNT_OCTA(v)	(((v) & 0x3) << 22)
#define RPCIF_PHYCNT_EXDS	BIT(21)
#define RPCIF_PHYCNT_OCT	BIT(20)
#define RPCIF_PHYCNT_DDRCAL	BIT(19)
#define RPCIF_PHYCNT_HS		BIT(18)
#define RPCIF_PHYCNT_CKSEL(v)	(((v) & 0x3) << 16) /* valid only for RZ/G2L */
#define RPCIF_PHYCNT_STRTIM(v)	(((v) & 0x7) << 15 | ((v) & 0x8) << 24) /* valid for R-Car and RZ/G2{E,H,M,N} */

#define RPCIF_PHYCNT_WBUF2	BIT(4)
#define RPCIF_PHYCNT_WBUF	BIT(2)
#define RPCIF_PHYCNT_PHYMEM(v)	(((v) & 0x3) << 0)
#define RPCIF_PHYCNT_PHYMEM_MASK GENMASK(1, 0)

#define RPCIF_PHYOFFSET1	0x0080	/* R/W */
#define RPCIF_PHYOFFSET1_DDRTMG(v) (((v) & 0x3) << 28)

#define RPCIF_PHYOFFSET2	0x0084	/* R/W */
#define RPCIF_PHYOFFSET2_OCTTMG(v) (((v) & 0x7) << 8)

#define RPCIF_PHYINT		0x0088	/* R/W */
#define RPCIF_PHYINT_WPVAL	BIT(1)

static const struct regmap_range rpcif_volatile_ranges[] = {
	regmap_reg_range(RPCIF_SMRDR0, RPCIF_SMRDR1),
	regmap_reg_range(RPCIF_SMWDR0, RPCIF_SMWDR1),
	regmap_reg_range(RPCIF_CMNSR, RPCIF_CMNSR),
};

static const struct regmap_access_table rpcif_volatile_table = {
	.yes_ranges	= rpcif_volatile_ranges,
	.n_yes_ranges	= ARRAY_SIZE(rpcif_volatile_ranges),
};

<<<<<<< HEAD
static const struct rpcif_info rpcif_info_r8a7796 = {
	.type = RPCIF_RCAR_GEN3,
	.strtim = 6,
};

static const struct rpcif_info rpcif_info_gen3 = {
	.type = RPCIF_RCAR_GEN3,
	.strtim = 7,
};

static const struct rpcif_info rpcif_info_rz_g2l = {
	.type = RPCIF_RZ_G2L,
	.strtim = 7,
};

static const struct rpcif_info rpcif_info_gen4 = {
	.type = RPCIF_RCAR_GEN4,
	.strtim = 15,
=======
struct rpcif_priv {
	struct device *dev;
	void __iomem *base;
	void __iomem *dirmap;
	struct regmap *regmap;
	struct reset_control *rstc;
	struct platform_device *vdev;
	size_t size;
	enum rpcif_type type;
	enum rpcif_data_dir dir;
	u8 bus_size;
	u8 xfer_size;
	void *buffer;
	u32 xferlen;
	u32 smcr;
	u32 smadr;
	u32 command;		/* DRCMR or SMCMR */
	u32 option;		/* DROPR or SMOPR */
	u32 enable;		/* DRENR or SMENR */
	u32 dummy;		/* DRDMCR or SMDMCR */
	u32 ddr;		/* DRDRENR or SMDRENR */
>>>>>>> 1cc3fcf6
};

/*
 * Custom accessor functions to ensure SM[RW]DR[01] are always accessed with
 * proper width.  Requires rpcif_priv.xfer_size to be correctly set before!
 */
static int rpcif_reg_read(void *context, unsigned int reg, unsigned int *val)
{
	struct rpcif_priv *rpc = context;

	switch (reg) {
	case RPCIF_SMRDR0:
	case RPCIF_SMWDR0:
		switch (rpc->xfer_size) {
		case 1:
			*val = readb(rpc->base + reg);
			return 0;

		case 2:
			*val = readw(rpc->base + reg);
			return 0;

		case 4:
		case 8:
			*val = readl(rpc->base + reg);
			return 0;

		default:
			return -EILSEQ;
		}

	case RPCIF_SMRDR1:
	case RPCIF_SMWDR1:
		if (rpc->xfer_size != 8)
			return -EILSEQ;
		break;
	}

	*val = readl(rpc->base + reg);
	return 0;
}

static int rpcif_reg_write(void *context, unsigned int reg, unsigned int val)
{
	struct rpcif_priv *rpc = context;

	switch (reg) {
	case RPCIF_SMWDR0:
		switch (rpc->xfer_size) {
		case 1:
			writeb(val, rpc->base + reg);
			return 0;

		case 2:
			writew(val, rpc->base + reg);
			return 0;

		case 4:
		case 8:
			writel(val, rpc->base + reg);
			return 0;

		default:
			return -EILSEQ;
		}

	case RPCIF_SMWDR1:
		if (rpc->xfer_size != 8)
			return -EILSEQ;
		break;

	case RPCIF_SMRDR0:
	case RPCIF_SMRDR1:
		return -EPERM;
	}

	writel(val, rpc->base + reg);
	return 0;
}

static const struct regmap_config rpcif_regmap_config = {
	.reg_bits	= 32,
	.val_bits	= 32,
	.reg_stride	= 4,
	.reg_read	= rpcif_reg_read,
	.reg_write	= rpcif_reg_write,
	.fast_io	= true,
	.max_register	= RPCIF_PHYINT,
	.volatile_table	= &rpcif_volatile_table,
};

int rpcif_sw_init(struct rpcif *rpcif, struct device *dev)
{
	struct rpcif_priv *rpc = dev_get_drvdata(dev);

<<<<<<< HEAD
	rpc->dev = dev;

	rpc->base = devm_platform_ioremap_resource_byname(pdev, "regs");
	if (IS_ERR(rpc->base))
		return PTR_ERR(rpc->base);

	rpc->regmap = devm_regmap_init(&pdev->dev, NULL, rpc, &rpcif_regmap_config);
	if (IS_ERR(rpc->regmap)) {
		dev_err(&pdev->dev,
			"failed to init regmap for rpcif, error %ld\n",
			PTR_ERR(rpc->regmap));
		return	PTR_ERR(rpc->regmap);
	}

	res = platform_get_resource_byname(pdev, IORESOURCE_MEM, "dirmap");
	rpc->dirmap = devm_ioremap_resource(&pdev->dev, res);
	if (IS_ERR(rpc->dirmap))
		return PTR_ERR(rpc->dirmap);

	rpc->size = resource_size(res);
	rpc->info = of_device_get_match_data(dev);
	rpc->rstc = devm_reset_control_get_exclusive(&pdev->dev, NULL);

	return PTR_ERR_OR_ZERO(rpc->rstc);
=======
	rpcif->dev = dev;
	rpcif->dirmap = rpc->dirmap;
	rpcif->size = rpc->size;
	return 0;
>>>>>>> 1cc3fcf6
}
EXPORT_SYMBOL(rpcif_sw_init);

static void rpcif_rzg2l_timing_adjust_sdr(struct rpcif_priv *rpc)
{
	regmap_write(rpc->regmap, RPCIF_PHYWR, 0xa5390000);
	regmap_write(rpc->regmap, RPCIF_PHYADD, 0x80000000);
	regmap_write(rpc->regmap, RPCIF_PHYWR, 0x00008080);
	regmap_write(rpc->regmap, RPCIF_PHYADD, 0x80000022);
	regmap_write(rpc->regmap, RPCIF_PHYWR, 0x00008080);
	regmap_write(rpc->regmap, RPCIF_PHYADD, 0x80000024);
	regmap_update_bits(rpc->regmap, RPCIF_PHYCNT, RPCIF_PHYCNT_CKSEL(3),
			   RPCIF_PHYCNT_CKSEL(3));
	regmap_write(rpc->regmap, RPCIF_PHYWR, 0x00000030);
	regmap_write(rpc->regmap, RPCIF_PHYADD, 0x80000032);
}

int rpcif_hw_init(struct rpcif *rpcif, bool hyperflash)
{
	struct rpcif_priv *rpc = dev_get_drvdata(rpcif->dev);
	u32 dummy;

	pm_runtime_get_sync(rpc->dev);

	if (rpc->info->type == RPCIF_RZ_G2L) {
		int ret;

		ret = reset_control_reset(rpc->rstc);
		if (ret)
			return ret;
		usleep_range(200, 300);
		rpcif_rzg2l_timing_adjust_sdr(rpc);
	}

	regmap_update_bits(rpc->regmap, RPCIF_PHYCNT, RPCIF_PHYCNT_PHYMEM_MASK,
			   RPCIF_PHYCNT_PHYMEM(hyperflash ? 3 : 0));

	/* DMA Transfer is not supported */
	regmap_update_bits(rpc->regmap, RPCIF_PHYCNT, RPCIF_PHYCNT_HS, 0);

	regmap_update_bits(rpc->regmap, RPCIF_PHYCNT,
			   /* create mask with all affected bits set */
			   RPCIF_PHYCNT_STRTIM(BIT(fls(rpc->info->strtim)) - 1),
			   RPCIF_PHYCNT_STRTIM(rpc->info->strtim));

	regmap_update_bits(rpc->regmap, RPCIF_PHYOFFSET1, RPCIF_PHYOFFSET1_DDRTMG(3),
			   RPCIF_PHYOFFSET1_DDRTMG(3));
	regmap_update_bits(rpc->regmap, RPCIF_PHYOFFSET2, RPCIF_PHYOFFSET2_OCTTMG(7),
			   RPCIF_PHYOFFSET2_OCTTMG(4));

	if (hyperflash)
		regmap_update_bits(rpc->regmap, RPCIF_PHYINT,
				   RPCIF_PHYINT_WPVAL, 0);

	if (rpc->info->type == RPCIF_RZ_G2L)
		regmap_update_bits(rpc->regmap, RPCIF_CMNCR,
				   RPCIF_CMNCR_MOIIO(3) | RPCIF_CMNCR_IOFV(3) |
				   RPCIF_CMNCR_BSZ(3),
				   RPCIF_CMNCR_MOIIO(1) | RPCIF_CMNCR_IOFV(2) |
				   RPCIF_CMNCR_BSZ(hyperflash ? 1 : 0));
	else
		regmap_update_bits(rpc->regmap, RPCIF_CMNCR,
				   RPCIF_CMNCR_MOIIO(3) | RPCIF_CMNCR_BSZ(3),
				   RPCIF_CMNCR_MOIIO(3) |
				   RPCIF_CMNCR_BSZ(hyperflash ? 1 : 0));

	/* Set RCF after BSZ update */
	regmap_write(rpc->regmap, RPCIF_DRCR, RPCIF_DRCR_RCF);
	/* Dummy read according to spec */
	regmap_read(rpc->regmap, RPCIF_DRCR, &dummy);
	regmap_write(rpc->regmap, RPCIF_SSLDR, RPCIF_SSLDR_SPNDL(7) |
		     RPCIF_SSLDR_SLNDL(7) | RPCIF_SSLDR_SCKDL(7));

	pm_runtime_put(rpc->dev);

	rpc->bus_size = hyperflash ? 2 : 1;

	return 0;
}
EXPORT_SYMBOL(rpcif_hw_init);

static int wait_msg_xfer_end(struct rpcif_priv *rpc)
{
	u32 sts;

	return regmap_read_poll_timeout(rpc->regmap, RPCIF_CMNSR, sts,
					sts & RPCIF_CMNSR_TEND, 0,
					USEC_PER_SEC);
}

static u8 rpcif_bits_set(struct rpcif_priv *rpc, u32 nbytes)
{
	if (rpc->bus_size == 2)
		nbytes /= 2;
	nbytes = clamp(nbytes, 1U, 4U);
	return GENMASK(3, 4 - nbytes);
}

static u8 rpcif_bit_size(u8 buswidth)
{
	return buswidth > 4 ? 2 : ilog2(buswidth);
}

void rpcif_prepare(struct rpcif *rpcif, const struct rpcif_op *op, u64 *offs,
		   size_t *len)
{
	struct rpcif_priv *rpc = dev_get_drvdata(rpcif->dev);

	rpc->smcr = 0;
	rpc->smadr = 0;
	rpc->enable = 0;
	rpc->command = 0;
	rpc->option = 0;
	rpc->dummy = 0;
	rpc->ddr = 0;
	rpc->xferlen = 0;

	if (op->cmd.buswidth) {
		rpc->enable  = RPCIF_SMENR_CDE |
			RPCIF_SMENR_CDB(rpcif_bit_size(op->cmd.buswidth));
		rpc->command = RPCIF_SMCMR_CMD(op->cmd.opcode);
		if (op->cmd.ddr)
			rpc->ddr = RPCIF_SMDRENR_HYPE(0x5);
	}
	if (op->ocmd.buswidth) {
		rpc->enable  |= RPCIF_SMENR_OCDE |
			RPCIF_SMENR_OCDB(rpcif_bit_size(op->ocmd.buswidth));
		rpc->command |= RPCIF_SMCMR_OCMD(op->ocmd.opcode);
	}

	if (op->addr.buswidth) {
		rpc->enable |=
			RPCIF_SMENR_ADB(rpcif_bit_size(op->addr.buswidth));
		if (op->addr.nbytes == 4)
			rpc->enable |= RPCIF_SMENR_ADE(0xF);
		else
			rpc->enable |= RPCIF_SMENR_ADE(GENMASK(
						2, 3 - op->addr.nbytes));
		if (op->addr.ddr)
			rpc->ddr |= RPCIF_SMDRENR_ADDRE;

		if (offs && len)
			rpc->smadr = *offs;
		else
			rpc->smadr = op->addr.val;
	}

	if (op->dummy.buswidth) {
		rpc->enable |= RPCIF_SMENR_DME;
		rpc->dummy = RPCIF_SMDMCR_DMCYC(op->dummy.ncycles);
	}

	if (op->option.buswidth) {
		rpc->enable |= RPCIF_SMENR_OPDE(
			rpcif_bits_set(rpc, op->option.nbytes)) |
			RPCIF_SMENR_OPDB(rpcif_bit_size(op->option.buswidth));
		if (op->option.ddr)
			rpc->ddr |= RPCIF_SMDRENR_OPDRE;
		rpc->option = op->option.val;
	}

	rpc->dir = op->data.dir;
	if (op->data.buswidth) {
		u32 nbytes;

		rpc->buffer = op->data.buf.in;
		switch (op->data.dir) {
		case RPCIF_DATA_IN:
			rpc->smcr = RPCIF_SMCR_SPIRE;
			break;
		case RPCIF_DATA_OUT:
			rpc->smcr = RPCIF_SMCR_SPIWE;
			break;
		default:
			break;
		}
		if (op->data.ddr)
			rpc->ddr |= RPCIF_SMDRENR_SPIDRE;

		if (offs && len)
			nbytes = *len;
		else
			nbytes = op->data.nbytes;
		rpc->xferlen = nbytes;

		rpc->enable |= RPCIF_SMENR_SPIDB(rpcif_bit_size(op->data.buswidth));
	}
}
EXPORT_SYMBOL(rpcif_prepare);

int rpcif_manual_xfer(struct rpcif *rpcif)
{
	struct rpcif_priv *rpc = dev_get_drvdata(rpcif->dev);
	u32 smenr, smcr, pos = 0, max = rpc->bus_size == 2 ? 8 : 4;
	int ret = 0;

	pm_runtime_get_sync(rpc->dev);

	regmap_update_bits(rpc->regmap, RPCIF_PHYCNT,
			   RPCIF_PHYCNT_CAL, RPCIF_PHYCNT_CAL);
	regmap_update_bits(rpc->regmap, RPCIF_CMNCR,
			   RPCIF_CMNCR_MD, RPCIF_CMNCR_MD);
	regmap_write(rpc->regmap, RPCIF_SMCMR, rpc->command);
	regmap_write(rpc->regmap, RPCIF_SMOPR, rpc->option);
	regmap_write(rpc->regmap, RPCIF_SMDMCR, rpc->dummy);
	regmap_write(rpc->regmap, RPCIF_SMDRENR, rpc->ddr);
	regmap_write(rpc->regmap, RPCIF_SMADR, rpc->smadr);
	smenr = rpc->enable;

	switch (rpc->dir) {
	case RPCIF_DATA_OUT:
		while (pos < rpc->xferlen) {
			u32 bytes_left = rpc->xferlen - pos;
			u32 nbytes, data[2], *p = data;

			smcr = rpc->smcr | RPCIF_SMCR_SPIE;

			/* nbytes may only be 1, 2, 4, or 8 */
			nbytes = bytes_left >= max ? max : (1 << ilog2(bytes_left));
			if (bytes_left > nbytes)
				smcr |= RPCIF_SMCR_SSLKP;

			smenr |= RPCIF_SMENR_SPIDE(rpcif_bits_set(rpc, nbytes));
			regmap_write(rpc->regmap, RPCIF_SMENR, smenr);
			rpc->xfer_size = nbytes;

			memcpy(data, rpc->buffer + pos, nbytes);
			if (nbytes == 8)
				regmap_write(rpc->regmap, RPCIF_SMWDR1, *p++);
			regmap_write(rpc->regmap, RPCIF_SMWDR0, *p);

			regmap_write(rpc->regmap, RPCIF_SMCR, smcr);
			ret = wait_msg_xfer_end(rpc);
			if (ret)
				goto err_out;

			pos += nbytes;
			smenr = rpc->enable &
				~RPCIF_SMENR_CDE & ~RPCIF_SMENR_ADE(0xF);
		}
		break;
	case RPCIF_DATA_IN:
		/*
		 * RPC-IF spoils the data for the commands without an address
		 * phase (like RDID) in the manual mode, so we'll have to work
		 * around this issue by using the external address space read
		 * mode instead.
		 */
		if (!(smenr & RPCIF_SMENR_ADE(0xF)) && rpc->dirmap) {
			u32 dummy;

			regmap_update_bits(rpc->regmap, RPCIF_CMNCR,
					   RPCIF_CMNCR_MD, 0);
			regmap_write(rpc->regmap, RPCIF_DRCR,
				     RPCIF_DRCR_RBURST(32) | RPCIF_DRCR_RBE);
			regmap_write(rpc->regmap, RPCIF_DRCMR, rpc->command);
			regmap_write(rpc->regmap, RPCIF_DREAR,
				     RPCIF_DREAR_EAC(1));
			regmap_write(rpc->regmap, RPCIF_DROPR, rpc->option);
			regmap_write(rpc->regmap, RPCIF_DRENR,
				     smenr & ~RPCIF_SMENR_SPIDE(0xF));
			regmap_write(rpc->regmap, RPCIF_DRDMCR,  rpc->dummy);
			regmap_write(rpc->regmap, RPCIF_DRDRENR, rpc->ddr);
			memcpy_fromio(rpc->buffer, rpc->dirmap, rpc->xferlen);
			regmap_write(rpc->regmap, RPCIF_DRCR, RPCIF_DRCR_RCF);
			/* Dummy read according to spec */
			regmap_read(rpc->regmap, RPCIF_DRCR, &dummy);
			break;
		}
		while (pos < rpc->xferlen) {
			u32 bytes_left = rpc->xferlen - pos;
			u32 nbytes, data[2], *p = data;

			/* nbytes may only be 1, 2, 4, or 8 */
			nbytes = bytes_left >= max ? max : (1 << ilog2(bytes_left));

			regmap_write(rpc->regmap, RPCIF_SMADR,
				     rpc->smadr + pos);
			smenr &= ~RPCIF_SMENR_SPIDE(0xF);
			smenr |= RPCIF_SMENR_SPIDE(rpcif_bits_set(rpc, nbytes));
			regmap_write(rpc->regmap, RPCIF_SMENR, smenr);
			regmap_write(rpc->regmap, RPCIF_SMCR,
				     rpc->smcr | RPCIF_SMCR_SPIE);
			rpc->xfer_size = nbytes;
			ret = wait_msg_xfer_end(rpc);
			if (ret)
				goto err_out;

			if (nbytes == 8)
				regmap_read(rpc->regmap, RPCIF_SMRDR1, p++);
			regmap_read(rpc->regmap, RPCIF_SMRDR0, p);
			memcpy(rpc->buffer + pos, data, nbytes);

			pos += nbytes;
		}
		break;
	default:
		regmap_write(rpc->regmap, RPCIF_SMENR, rpc->enable);
		regmap_write(rpc->regmap, RPCIF_SMCR,
			     rpc->smcr | RPCIF_SMCR_SPIE);
		ret = wait_msg_xfer_end(rpc);
		if (ret)
			goto err_out;
	}

exit:
	pm_runtime_put(rpc->dev);
	return ret;

err_out:
	if (reset_control_reset(rpc->rstc))
		dev_err(rpc->dev, "Failed to reset HW\n");
	rpcif_hw_init(rpcif, rpc->bus_size == 2);
	goto exit;
}
EXPORT_SYMBOL(rpcif_manual_xfer);

static void memcpy_fromio_readw(void *to,
				const void __iomem *from,
				size_t count)
{
	const int maxw = (IS_ENABLED(CONFIG_64BIT)) ? 8 : 4;
	u8 buf[2];

	if (count && ((unsigned long)from & 1)) {
		*(u16 *)buf = __raw_readw((void __iomem *)((unsigned long)from & ~1));
		*(u8 *)to = buf[1];
		from++;
		to++;
		count--;
	}
	while (count >= 2 && !IS_ALIGNED((unsigned long)from, maxw)) {
		*(u16 *)to = __raw_readw(from);
		from += 2;
		to += 2;
		count -= 2;
	}
	while (count >= maxw) {
#ifdef CONFIG_64BIT
		*(u64 *)to = __raw_readq(from);
#else
		*(u32 *)to = __raw_readl(from);
#endif
		from += maxw;
		to += maxw;
		count -= maxw;
	}
	while (count >= 2) {
		*(u16 *)to = __raw_readw(from);
		from += 2;
		to += 2;
		count -= 2;
	}
	if (count) {
		*(u16 *)buf = __raw_readw(from);
		*(u8 *)to = buf[0];
	}
}

ssize_t rpcif_dirmap_read(struct rpcif *rpcif, u64 offs, size_t len, void *buf)
{
	struct rpcif_priv *rpc = dev_get_drvdata(rpcif->dev);
	loff_t from = offs & (rpc->size - 1);
	size_t size = rpc->size - from;

	if (len > size)
		len = size;

	pm_runtime_get_sync(rpc->dev);

	regmap_update_bits(rpc->regmap, RPCIF_CMNCR, RPCIF_CMNCR_MD, 0);
	regmap_write(rpc->regmap, RPCIF_DRCR, 0);
	regmap_write(rpc->regmap, RPCIF_DRCMR, rpc->command);
	regmap_write(rpc->regmap, RPCIF_DREAR,
		     RPCIF_DREAR_EAV(offs >> 25) | RPCIF_DREAR_EAC(1));
	regmap_write(rpc->regmap, RPCIF_DROPR, rpc->option);
	regmap_write(rpc->regmap, RPCIF_DRENR,
		     rpc->enable & ~RPCIF_SMENR_SPIDE(0xF));
	regmap_write(rpc->regmap, RPCIF_DRDMCR, rpc->dummy);
	regmap_write(rpc->regmap, RPCIF_DRDRENR, rpc->ddr);

	if (rpc->bus_size == 2)
		memcpy_fromio_readw(buf, rpc->dirmap + from, len);
	else
		memcpy_fromio(buf, rpc->dirmap + from, len);

	pm_runtime_put(rpc->dev);

	return len;
}
EXPORT_SYMBOL(rpcif_dirmap_read);

static int rpcif_probe(struct platform_device *pdev)
{
	struct device *dev = &pdev->dev;
	struct platform_device *vdev;
	struct device_node *flash;
	struct rpcif_priv *rpc;
	struct resource *res;
	const char *name;
	int ret;

	flash = of_get_next_child(pdev->dev.of_node, NULL);
	if (!flash) {
		dev_warn(&pdev->dev, "no flash node found\n");
		return -ENODEV;
	}

	if (of_device_is_compatible(flash, "jedec,spi-nor")) {
		name = "rpc-if-spi";
	} else if (of_device_is_compatible(flash, "cfi-flash")) {
		name = "rpc-if-hyperflash";
	} else	{
		of_node_put(flash);
		dev_warn(&pdev->dev, "unknown flash type\n");
		return -ENODEV;
	}
	of_node_put(flash);

	rpc = devm_kzalloc(&pdev->dev, sizeof(*rpc), GFP_KERNEL);
	if (!rpc)
		return -ENOMEM;

	rpc->base = devm_platform_ioremap_resource_byname(pdev, "regs");
	if (IS_ERR(rpc->base))
		return PTR_ERR(rpc->base);

	rpc->regmap = devm_regmap_init(dev, NULL, rpc, &rpcif_regmap_config);
	if (IS_ERR(rpc->regmap)) {
		dev_err(dev, "failed to init regmap for rpcif, error %ld\n",
			PTR_ERR(rpc->regmap));
		return	PTR_ERR(rpc->regmap);
	}

	res = platform_get_resource_byname(pdev, IORESOURCE_MEM, "dirmap");
	rpc->dirmap = devm_ioremap_resource(dev, res);
	if (IS_ERR(rpc->dirmap))
		return PTR_ERR(rpc->dirmap);
	rpc->size = resource_size(res);

	rpc->type = (uintptr_t)of_device_get_match_data(dev);
	rpc->rstc = devm_reset_control_get_exclusive(dev, NULL);
	if (IS_ERR(rpc->rstc))
		return PTR_ERR(rpc->rstc);

	vdev = platform_device_alloc(name, pdev->id);
	if (!vdev)
		return -ENOMEM;
	vdev->dev.parent = &pdev->dev;

	rpc->dev = &pdev->dev;
	rpc->vdev = vdev;
	platform_set_drvdata(pdev, rpc);

	ret = platform_device_add(vdev);
	if (ret) {
		platform_device_put(vdev);
		return ret;
	}

	return 0;
}

static int rpcif_remove(struct platform_device *pdev)
{
	struct rpcif_priv *rpc = platform_get_drvdata(pdev);

	platform_device_unregister(rpc->vdev);

	return 0;
}

static const struct of_device_id rpcif_of_match[] = {
	{ .compatible = "renesas,r8a7796-rpc-if", .data = &rpcif_info_r8a7796 },
	{ .compatible = "renesas,rcar-gen3-rpc-if", .data = &rpcif_info_gen3 },
	{ .compatible = "renesas,rcar-gen4-rpc-if", .data = &rpcif_info_gen4 },
	{ .compatible = "renesas,rzg2l-rpc-if", .data = &rpcif_info_rz_g2l },
	{},
};
MODULE_DEVICE_TABLE(of, rpcif_of_match);

static struct platform_driver rpcif_driver = {
	.probe	= rpcif_probe,
	.remove	= rpcif_remove,
	.driver = {
		.name =	"rpc-if",
		.of_match_table = rpcif_of_match,
	},
};
module_platform_driver(rpcif_driver);

MODULE_DESCRIPTION("Renesas RPC-IF core driver");
MODULE_LICENSE("GPL v2");<|MERGE_RESOLUTION|>--- conflicted
+++ resolved
@@ -164,7 +164,6 @@
 	.n_yes_ranges	= ARRAY_SIZE(rpcif_volatile_ranges),
 };
 
-<<<<<<< HEAD
 static const struct rpcif_info rpcif_info_r8a7796 = {
 	.type = RPCIF_RCAR_GEN3,
 	.strtim = 6,
@@ -183,7 +182,8 @@
 static const struct rpcif_info rpcif_info_gen4 = {
 	.type = RPCIF_RCAR_GEN4,
 	.strtim = 15,
-=======
+};
+
 struct rpcif_priv {
 	struct device *dev;
 	void __iomem *base;
@@ -192,7 +192,7 @@
 	struct reset_control *rstc;
 	struct platform_device *vdev;
 	size_t size;
-	enum rpcif_type type;
+	const struct rpcif_info *info;
 	enum rpcif_data_dir dir;
 	u8 bus_size;
 	u8 xfer_size;
@@ -205,7 +205,6 @@
 	u32 enable;		/* DRENR or SMENR */
 	u32 dummy;		/* DRDMCR or SMDMCR */
 	u32 ddr;		/* DRDRENR or SMDRENR */
->>>>>>> 1cc3fcf6
 };
 
 /*
@@ -301,37 +300,10 @@
 {
 	struct rpcif_priv *rpc = dev_get_drvdata(dev);
 
-<<<<<<< HEAD
-	rpc->dev = dev;
-
-	rpc->base = devm_platform_ioremap_resource_byname(pdev, "regs");
-	if (IS_ERR(rpc->base))
-		return PTR_ERR(rpc->base);
-
-	rpc->regmap = devm_regmap_init(&pdev->dev, NULL, rpc, &rpcif_regmap_config);
-	if (IS_ERR(rpc->regmap)) {
-		dev_err(&pdev->dev,
-			"failed to init regmap for rpcif, error %ld\n",
-			PTR_ERR(rpc->regmap));
-		return	PTR_ERR(rpc->regmap);
-	}
-
-	res = platform_get_resource_byname(pdev, IORESOURCE_MEM, "dirmap");
-	rpc->dirmap = devm_ioremap_resource(&pdev->dev, res);
-	if (IS_ERR(rpc->dirmap))
-		return PTR_ERR(rpc->dirmap);
-
-	rpc->size = resource_size(res);
-	rpc->info = of_device_get_match_data(dev);
-	rpc->rstc = devm_reset_control_get_exclusive(&pdev->dev, NULL);
-
-	return PTR_ERR_OR_ZERO(rpc->rstc);
-=======
 	rpcif->dev = dev;
 	rpcif->dirmap = rpc->dirmap;
 	rpcif->size = rpc->size;
 	return 0;
->>>>>>> 1cc3fcf6
 }
 EXPORT_SYMBOL(rpcif_sw_init);
 
@@ -771,8 +743,7 @@
 	if (IS_ERR(rpc->dirmap))
 		return PTR_ERR(rpc->dirmap);
 	rpc->size = resource_size(res);
-
-	rpc->type = (uintptr_t)of_device_get_match_data(dev);
+	rpc->info = of_device_get_match_data(dev);
 	rpc->rstc = devm_reset_control_get_exclusive(dev, NULL);
 	if (IS_ERR(rpc->rstc))
 		return PTR_ERR(rpc->rstc);
