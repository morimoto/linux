/*
 * vsp1_sru.c  --  R-Car VSP1 Super Resolution Unit
 *
 * Copyright (C) 2013 Renesas Corporation
 *
 * Contact: Laurent Pinchart (laurent.pinchart@ideasonboard.com)
 *
 * This program is free software; you can redistribute it and/or modify
 * it under the terms of the GNU General Public License as published by
 * the Free Software Foundation; either version 2 of the License, or
 * (at your option) any later version.
 */

#include <linux/device.h>
#include <linux/gfp.h>

#include <media/v4l2-subdev.h>

#include "vsp1.h"
#include "vsp1_dl.h"
#include "vsp1_sru.h"

#define SRU_MIN_SIZE				4U
#define SRU_MAX_SIZE				8190U

/* -----------------------------------------------------------------------------
 * Device Access
 */

static inline void vsp1_sru_write(struct vsp1_sru *sru, struct vsp1_dl_list *dl,
				  u32 reg, u32 data)
{
	vsp1_dl_list_write(dl, reg, data);
}

/* -----------------------------------------------------------------------------
 * Controls
 */

#define V4L2_CID_VSP1_SRU_INTENSITY		(V4L2_CID_USER_BASE + 1)

struct vsp1_sru_param {
	u32 ctrl0;
	u32 ctrl2;
};

#define VI6_SRU_CTRL0_PARAMS(p0, p1)			\
	(((p0) << VI6_SRU_CTRL0_PARAM0_SHIFT) |		\
	 ((p1) << VI6_SRU_CTRL0_PARAM1_SHIFT))

#define VI6_SRU_CTRL2_PARAMS(p6, p7, p8)		\
	(((p6) << VI6_SRU_CTRL2_PARAM6_SHIFT) |		\
	 ((p7) << VI6_SRU_CTRL2_PARAM7_SHIFT) |		\
	 ((p8) << VI6_SRU_CTRL2_PARAM8_SHIFT))

static const struct vsp1_sru_param vsp1_sru_params[] = {
	{
		.ctrl0 = VI6_SRU_CTRL0_PARAMS(256, 4) | VI6_SRU_CTRL0_EN,
		.ctrl2 = VI6_SRU_CTRL2_PARAMS(24, 40, 255),
	}, {
		.ctrl0 = VI6_SRU_CTRL0_PARAMS(256, 4) | VI6_SRU_CTRL0_EN,
		.ctrl2 = VI6_SRU_CTRL2_PARAMS(8, 16, 255),
	}, {
		.ctrl0 = VI6_SRU_CTRL0_PARAMS(384, 5) | VI6_SRU_CTRL0_EN,
		.ctrl2 = VI6_SRU_CTRL2_PARAMS(36, 60, 255),
	}, {
		.ctrl0 = VI6_SRU_CTRL0_PARAMS(384, 5) | VI6_SRU_CTRL0_EN,
		.ctrl2 = VI6_SRU_CTRL2_PARAMS(12, 27, 255),
	}, {
		.ctrl0 = VI6_SRU_CTRL0_PARAMS(511, 6) | VI6_SRU_CTRL0_EN,
		.ctrl2 = VI6_SRU_CTRL2_PARAMS(48, 80, 255),
	}, {
		.ctrl0 = VI6_SRU_CTRL0_PARAMS(511, 6) | VI6_SRU_CTRL0_EN,
		.ctrl2 = VI6_SRU_CTRL2_PARAMS(16, 36, 255),
	},
};

static int sru_s_ctrl(struct v4l2_ctrl *ctrl)
{
	struct vsp1_sru *sru =
		container_of(ctrl->handler, struct vsp1_sru, ctrls);

	switch (ctrl->id) {
	case V4L2_CID_VSP1_SRU_INTENSITY:
		sru->intensity = ctrl->val;
		break;
	}

	return 0;
}

static const struct v4l2_ctrl_ops sru_ctrl_ops = {
	.s_ctrl = sru_s_ctrl,
};

static const struct v4l2_ctrl_config sru_intensity_control = {
	.ops = &sru_ctrl_ops,
	.id = V4L2_CID_VSP1_SRU_INTENSITY,
	.name = "Intensity",
	.type = V4L2_CTRL_TYPE_INTEGER,
	.min = 1,
	.max = 6,
	.def = 1,
	.step = 1,
};

/* -----------------------------------------------------------------------------
 * V4L2 Subdevice Operations
 */

static int sru_enum_mbus_code(struct v4l2_subdev *subdev,
			      struct v4l2_subdev_pad_config *cfg,
			      struct v4l2_subdev_mbus_code_enum *code)
{
	static const unsigned int codes[] = {
		MEDIA_BUS_FMT_ARGB8888_1X32,
		MEDIA_BUS_FMT_AYUV8_1X32,
	};

	return vsp1_subdev_enum_mbus_code(subdev, cfg, code, codes,
					  ARRAY_SIZE(codes));
}

static int sru_enum_frame_size(struct v4l2_subdev *subdev,
			       struct v4l2_subdev_pad_config *cfg,
			       struct v4l2_subdev_frame_size_enum *fse)
{
	struct vsp1_sru *sru = to_sru(subdev);
	struct v4l2_subdev_pad_config *config;
	struct v4l2_mbus_framefmt *format;

	config = vsp1_entity_get_pad_config(&sru->entity, cfg, fse->which);
	if (!config)
		return -EINVAL;

	format = vsp1_entity_get_pad_format(&sru->entity, config, SRU_PAD_SINK);

	if (fse->index || fse->code != format->code)
		return -EINVAL;

	if (fse->pad == SRU_PAD_SINK) {
		fse->min_width = SRU_MIN_SIZE;
		fse->max_width = SRU_MAX_SIZE;
		fse->min_height = SRU_MIN_SIZE;
		fse->max_height = SRU_MAX_SIZE;
	} else {
		fse->min_width = format->width;
		fse->min_height = format->height;
		if (format->width <= SRU_MAX_SIZE / 2 &&
		    format->height <= SRU_MAX_SIZE / 2) {
			fse->max_width = format->width * 2;
			fse->max_height = format->height * 2;
		} else {
			fse->max_width = format->width;
			fse->max_height = format->height;
		}
	}

	return 0;
}

static void sru_try_format(struct vsp1_sru *sru,
			   struct v4l2_subdev_pad_config *config,
			   unsigned int pad, struct v4l2_mbus_framefmt *fmt)
{
	struct v4l2_mbus_framefmt *format;
	unsigned int input_area;
	unsigned int output_area;

	switch (pad) {
	case SRU_PAD_SINK:
		/* Default to YUV if the requested format is not supported. */
		if (fmt->code != MEDIA_BUS_FMT_ARGB8888_1X32 &&
		    fmt->code != MEDIA_BUS_FMT_AYUV8_1X32)
			fmt->code = MEDIA_BUS_FMT_AYUV8_1X32;

		fmt->width = clamp(fmt->width, SRU_MIN_SIZE, SRU_MAX_SIZE);
		fmt->height = clamp(fmt->height, SRU_MIN_SIZE, SRU_MAX_SIZE);
		break;

	case SRU_PAD_SOURCE:
		/* The SRU can't perform format conversion. */
		format = vsp1_entity_get_pad_format(&sru->entity, config,
						    SRU_PAD_SINK);
		fmt->code = format->code;

		/* We can upscale by 2 in both direction, but not independently.
		 * Compare the input and output rectangles areas (avoiding
		 * integer overflows on the output): if the requested output
		 * area is larger than 1.5^2 the input area upscale by two,
		 * otherwise don't scale.
		 */
		input_area = format->width * format->height;
		output_area = min(fmt->width, SRU_MAX_SIZE)
			    * min(fmt->height, SRU_MAX_SIZE);

		if (fmt->width <= SRU_MAX_SIZE / 2 &&
		    fmt->height <= SRU_MAX_SIZE / 2 &&
		    output_area > input_area * 9 / 4) {
			fmt->width = format->width * 2;
			fmt->height = format->height * 2;
		} else {
			fmt->width = format->width;
			fmt->height = format->height;
		}
		break;
	}

	fmt->field = V4L2_FIELD_NONE;
	fmt->colorspace = V4L2_COLORSPACE_SRGB;
}

static int sru_set_format(struct v4l2_subdev *subdev,
			  struct v4l2_subdev_pad_config *cfg,
			  struct v4l2_subdev_format *fmt)
{
	struct vsp1_sru *sru = to_sru(subdev);
	struct v4l2_subdev_pad_config *config;
	struct v4l2_mbus_framefmt *format;

	config = vsp1_entity_get_pad_config(&sru->entity, cfg, fmt->which);
	if (!config)
		return -EINVAL;

	sru_try_format(sru, config, fmt->pad, &fmt->format);

	format = vsp1_entity_get_pad_format(&sru->entity, config, fmt->pad);
	*format = fmt->format;

	if (fmt->pad == SRU_PAD_SINK) {
		/* Propagate the format to the source pad. */
		format = vsp1_entity_get_pad_format(&sru->entity, config,
						    SRU_PAD_SOURCE);
		*format = fmt->format;

		sru_try_format(sru, config, SRU_PAD_SOURCE, format);
	}

	return 0;
}

static struct v4l2_subdev_pad_ops sru_pad_ops = {
	.init_cfg = vsp1_entity_init_cfg,
	.enum_mbus_code = sru_enum_mbus_code,
	.enum_frame_size = sru_enum_frame_size,
	.get_fmt = vsp1_subdev_get_pad_format,
	.set_fmt = sru_set_format,
};

static struct v4l2_subdev_ops sru_ops = {
	.pad    = &sru_pad_ops,
};

/* -----------------------------------------------------------------------------
 * VSP1 Entity Operations
 */

static void sru_configure(struct vsp1_entity *entity,
			  struct vsp1_pipeline *pipe,
			  struct vsp1_dl_list *dl)
{
	const struct vsp1_sru_param *param;
	struct vsp1_sru *sru = to_sru(&entity->subdev);
	struct v4l2_mbus_framefmt *input;
	struct v4l2_mbus_framefmt *output;
	u32 ctrl0;

	input = vsp1_entity_get_pad_format(&sru->entity, sru->entity.config,
					   SRU_PAD_SINK);
	output = vsp1_entity_get_pad_format(&sru->entity, sru->entity.config,
					    SRU_PAD_SOURCE);

	if (input->code == MEDIA_BUS_FMT_ARGB8888_1X32)
		ctrl0 = VI6_SRU_CTRL0_PARAM2 | VI6_SRU_CTRL0_PARAM3
		      | VI6_SRU_CTRL0_PARAM4;
	else
		ctrl0 = VI6_SRU_CTRL0_PARAM3;

	if (input->width != output->width)
		ctrl0 |= VI6_SRU_CTRL0_MODE_UPSCALE;

	param = &vsp1_sru_params[sru->intensity - 1];

	ctrl0 |= param->ctrl0;

	vsp1_sru_write(sru, dl, VI6_SRU_CTRL0, ctrl0);
	vsp1_sru_write(sru, dl, VI6_SRU_CTRL1, VI6_SRU_CTRL1_PARAM5);
	vsp1_sru_write(sru, dl, VI6_SRU_CTRL2, param->ctrl2);
}

static const struct vsp1_entity_operations sru_entity_ops = {
	.configure = sru_configure,
};

/* -----------------------------------------------------------------------------
 * Initialization and Cleanup
 */

struct vsp1_sru *vsp1_sru_create(struct vsp1_device *vsp1)
{
	struct vsp1_sru *sru;
	int ret;

	sru = devm_kzalloc(vsp1->dev, sizeof(*sru), GFP_KERNEL);
	if (sru == NULL)
		return ERR_PTR(-ENOMEM);

	sru->entity.ops = &sru_entity_ops;
	sru->entity.type = VSP1_ENTITY_SRU;

<<<<<<< HEAD
	ret = vsp1_entity_init(vsp1, &sru->entity, "sru", 2, &sru_ops);
=======
	ret = vsp1_entity_init(vsp1, &sru->entity, "sru", 2, &sru_ops,
			       MEDIA_ENT_F_PROC_VIDEO_SCALER);
>>>>>>> de38aab6
	if (ret < 0)
		return ERR_PTR(ret);

	/* Initialize the control handler. */
	v4l2_ctrl_handler_init(&sru->ctrls, 1);
	v4l2_ctrl_new_custom(&sru->ctrls, &sru_intensity_control, NULL);

	sru->intensity = 1;

	sru->entity.subdev.ctrl_handler = &sru->ctrls;

	if (sru->ctrls.error) {
		dev_err(vsp1->dev, "sru: failed to initialize controls\n");
		ret = sru->ctrls.error;
		vsp1_entity_destroy(&sru->entity);
		return ERR_PTR(ret);
	}

	return sru;
}<|MERGE_RESOLUTION|>--- conflicted
+++ resolved
@@ -308,12 +308,8 @@
 	sru->entity.ops = &sru_entity_ops;
 	sru->entity.type = VSP1_ENTITY_SRU;
 
-<<<<<<< HEAD
-	ret = vsp1_entity_init(vsp1, &sru->entity, "sru", 2, &sru_ops);
-=======
 	ret = vsp1_entity_init(vsp1, &sru->entity, "sru", 2, &sru_ops,
 			       MEDIA_ENT_F_PROC_VIDEO_SCALER);
->>>>>>> de38aab6
 	if (ret < 0)
 		return ERR_PTR(ret);
 
