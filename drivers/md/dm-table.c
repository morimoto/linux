// SPDX-License-Identifier: GPL-2.0-only
/*
 * Copyright (C) 2001 Sistina Software (UK) Limited.
 * Copyright (C) 2004-2008 Red Hat, Inc. All rights reserved.
 *
 * This file is released under the GPL.
 */

#include "dm-core.h"
#include "dm-rq.h"

#include <linux/module.h>
#include <linux/vmalloc.h>
#include <linux/blkdev.h>
#include <linux/blk-integrity.h>
#include <linux/namei.h>
#include <linux/ctype.h>
#include <linux/string.h>
#include <linux/slab.h>
#include <linux/interrupt.h>
#include <linux/mutex.h>
#include <linux/delay.h>
#include <linux/atomic.h>
#include <linux/blk-mq.h>
#include <linux/mount.h>
#include <linux/dax.h>

#define DM_MSG_PREFIX "table"

#define NODE_SIZE L1_CACHE_BYTES
#define KEYS_PER_NODE (NODE_SIZE / sizeof(sector_t))
#define CHILDREN_PER_NODE (KEYS_PER_NODE + 1)

/*
 * Similar to ceiling(log_size(n))
 */
static unsigned int int_log(unsigned int n, unsigned int base)
{
	int result = 0;

	while (n > 1) {
		n = dm_div_up(n, base);
		result++;
	}

	return result;
}

/*
 * Calculate the index of the child node of the n'th node k'th key.
 */
static inline unsigned int get_child(unsigned int n, unsigned int k)
{
	return (n * CHILDREN_PER_NODE) + k;
}

/*
 * Return the n'th node of level l from table t.
 */
static inline sector_t *get_node(struct dm_table *t,
				 unsigned int l, unsigned int n)
{
	return t->index[l] + (n * KEYS_PER_NODE);
}

/*
 * Return the highest key that you could lookup from the n'th
 * node on level l of the btree.
 */
static sector_t high(struct dm_table *t, unsigned int l, unsigned int n)
{
	for (; l < t->depth - 1; l++)
		n = get_child(n, CHILDREN_PER_NODE - 1);

	if (n >= t->counts[l])
		return (sector_t) -1;

	return get_node(t, l, n)[KEYS_PER_NODE - 1];
}

/*
 * Fills in a level of the btree based on the highs of the level
 * below it.
 */
static int setup_btree_index(unsigned int l, struct dm_table *t)
{
	unsigned int n, k;
	sector_t *node;

	for (n = 0U; n < t->counts[l]; n++) {
		node = get_node(t, l, n);

		for (k = 0U; k < KEYS_PER_NODE; k++)
			node[k] = high(t, l + 1, get_child(n, k));
	}

	return 0;
}

/*
 * highs, and targets are managed as dynamic arrays during a
 * table load.
 */
static int alloc_targets(struct dm_table *t, unsigned int num)
{
	sector_t *n_highs;
	struct dm_target *n_targets;

	/*
	 * Allocate both the target array and offset array at once.
	 */
	n_highs = kvcalloc(num, sizeof(struct dm_target) + sizeof(sector_t),
			   GFP_KERNEL);
	if (!n_highs)
		return -ENOMEM;

	n_targets = (struct dm_target *) (n_highs + num);

	memset(n_highs, -1, sizeof(*n_highs) * num);
	kvfree(t->highs);

	t->num_allocated = num;
	t->highs = n_highs;
	t->targets = n_targets;

	return 0;
}

int dm_table_create(struct dm_table **result, blk_mode_t mode,
		    unsigned int num_targets, struct mapped_device *md)
{
	struct dm_table *t;

	if (num_targets > DM_MAX_TARGETS)
		return -EOVERFLOW;

	t = kzalloc(sizeof(*t), GFP_KERNEL);

	if (!t)
		return -ENOMEM;

	INIT_LIST_HEAD(&t->devices);
	init_rwsem(&t->devices_lock);

	if (!num_targets)
		num_targets = KEYS_PER_NODE;

	num_targets = dm_round_up(num_targets, KEYS_PER_NODE);

	if (!num_targets) {
		kfree(t);
		return -EOVERFLOW;
	}

	if (alloc_targets(t, num_targets)) {
		kfree(t);
		return -ENOMEM;
	}

	t->type = DM_TYPE_NONE;
	t->mode = mode;
	t->md = md;
	*result = t;
	return 0;
}

static void free_devices(struct list_head *devices, struct mapped_device *md)
{
	struct list_head *tmp, *next;

	list_for_each_safe(tmp, next, devices) {
		struct dm_dev_internal *dd =
		    list_entry(tmp, struct dm_dev_internal, list);
		DMWARN("%s: dm_table_destroy: dm_put_device call missing for %s",
		       dm_device_name(md), dd->dm_dev->name);
		dm_put_table_device(md, dd->dm_dev);
		kfree(dd);
	}
}

static void dm_table_destroy_crypto_profile(struct dm_table *t);

void dm_table_destroy(struct dm_table *t)
{
	if (!t)
		return;

	/* free the indexes */
	if (t->depth >= 2)
		kvfree(t->index[t->depth - 2]);

	/* free the targets */
	for (unsigned int i = 0; i < t->num_targets; i++) {
		struct dm_target *ti = dm_table_get_target(t, i);

		if (ti->type->dtr)
			ti->type->dtr(ti);

		dm_put_target_type(ti->type);
	}

	kvfree(t->highs);

	/* free the device list */
	free_devices(&t->devices, t->md);

	dm_free_md_mempools(t->mempools);

	dm_table_destroy_crypto_profile(t);

	kfree(t);
}

/*
 * See if we've already got a device in the list.
 */
static struct dm_dev_internal *find_device(struct list_head *l, dev_t dev)
{
	struct dm_dev_internal *dd;

	list_for_each_entry(dd, l, list)
		if (dd->dm_dev->bdev->bd_dev == dev)
			return dd;

	return NULL;
}

/*
 * If possible, this checks an area of a destination device is invalid.
 */
static int device_area_is_invalid(struct dm_target *ti, struct dm_dev *dev,
				  sector_t start, sector_t len, void *data)
{
	struct queue_limits *limits = data;
	struct block_device *bdev = dev->bdev;
	sector_t dev_size = bdev_nr_sectors(bdev);
	unsigned short logical_block_size_sectors =
		limits->logical_block_size >> SECTOR_SHIFT;

	if (!dev_size)
		return 0;

	if ((start >= dev_size) || (start + len > dev_size)) {
		DMERR("%s: %pg too small for target: start=%llu, len=%llu, dev_size=%llu",
		      dm_device_name(ti->table->md), bdev,
		      (unsigned long long)start,
		      (unsigned long long)len,
		      (unsigned long long)dev_size);
		return 1;
	}

	/*
	 * If the target is mapped to zoned block device(s), check
	 * that the zones are not partially mapped.
	 */
	if (bdev_is_zoned(bdev)) {
		unsigned int zone_sectors = bdev_zone_sectors(bdev);

		if (start & (zone_sectors - 1)) {
			DMERR("%s: start=%llu not aligned to h/w zone size %u of %pg",
			      dm_device_name(ti->table->md),
			      (unsigned long long)start,
			      zone_sectors, bdev);
			return 1;
		}

		/*
		 * Note: The last zone of a zoned block device may be smaller
		 * than other zones. So for a target mapping the end of a
		 * zoned block device with such a zone, len would not be zone
		 * aligned. We do not allow such last smaller zone to be part
		 * of the mapping here to ensure that mappings with multiple
		 * devices do not end up with a smaller zone in the middle of
		 * the sector range.
		 */
		if (len & (zone_sectors - 1)) {
			DMERR("%s: len=%llu not aligned to h/w zone size %u of %pg",
			      dm_device_name(ti->table->md),
			      (unsigned long long)len,
			      zone_sectors, bdev);
			return 1;
		}
	}

	if (logical_block_size_sectors <= 1)
		return 0;

	if (start & (logical_block_size_sectors - 1)) {
		DMERR("%s: start=%llu not aligned to h/w logical block size %u of %pg",
		      dm_device_name(ti->table->md),
		      (unsigned long long)start,
		      limits->logical_block_size, bdev);
		return 1;
	}

	if (len & (logical_block_size_sectors - 1)) {
		DMERR("%s: len=%llu not aligned to h/w logical block size %u of %pg",
		      dm_device_name(ti->table->md),
		      (unsigned long long)len,
		      limits->logical_block_size, bdev);
		return 1;
	}

	return 0;
}

/*
 * This upgrades the mode on an already open dm_dev, being
 * careful to leave things as they were if we fail to reopen the
 * device and not to touch the existing bdev field in case
 * it is accessed concurrently.
 */
static int upgrade_mode(struct dm_dev_internal *dd, blk_mode_t new_mode,
			struct mapped_device *md)
{
	int r;
	struct dm_dev *old_dev, *new_dev;

	old_dev = dd->dm_dev;

	r = dm_get_table_device(md, dd->dm_dev->bdev->bd_dev,
				dd->dm_dev->mode | new_mode, &new_dev);
	if (r)
		return r;

	dd->dm_dev = new_dev;
	dm_put_table_device(md, old_dev);

	return 0;
}

/*
 * Add a device to the list, or just increment the usage count if
 * it's already present.
 *
 * Note: the __ref annotation is because this function can call the __init
 * marked early_lookup_bdev when called during early boot code from dm-init.c.
 */
int __ref dm_get_device(struct dm_target *ti, const char *path, blk_mode_t mode,
		  struct dm_dev **result)
{
	int r;
	dev_t dev;
	unsigned int major, minor;
	char dummy;
	struct dm_dev_internal *dd;
	struct dm_table *t = ti->table;

	BUG_ON(!t);

	if (sscanf(path, "%u:%u%c", &major, &minor, &dummy) == 2) {
		/* Extract the major/minor numbers */
		dev = MKDEV(major, minor);
		if (MAJOR(dev) != major || MINOR(dev) != minor)
			return -EOVERFLOW;
	} else {
		r = lookup_bdev(path, &dev);
#ifndef MODULE
		if (r && system_state < SYSTEM_RUNNING)
			r = early_lookup_bdev(path, &dev);
#endif
		if (r)
			return r;
	}
	if (dev == disk_devt(t->md->disk))
		return -EINVAL;

	down_write(&t->devices_lock);

	dd = find_device(&t->devices, dev);
	if (!dd) {
		dd = kmalloc(sizeof(*dd), GFP_KERNEL);
		if (!dd) {
			r = -ENOMEM;
			goto unlock_ret_r;
		}

		r = dm_get_table_device(t->md, dev, mode, &dd->dm_dev);
		if (r) {
			kfree(dd);
			goto unlock_ret_r;
		}

		refcount_set(&dd->count, 1);
		list_add(&dd->list, &t->devices);
		goto out;

	} else if (dd->dm_dev->mode != (mode | dd->dm_dev->mode)) {
		r = upgrade_mode(dd, mode, t->md);
		if (r)
			goto unlock_ret_r;
	}
	refcount_inc(&dd->count);
out:
	up_write(&t->devices_lock);
	*result = dd->dm_dev;
	return 0;

unlock_ret_r:
	up_write(&t->devices_lock);
	return r;
}
EXPORT_SYMBOL(dm_get_device);

static int dm_set_device_limits(struct dm_target *ti, struct dm_dev *dev,
				sector_t start, sector_t len, void *data)
{
	struct queue_limits *limits = data;
	struct block_device *bdev = dev->bdev;
	struct request_queue *q = bdev_get_queue(bdev);

	if (unlikely(!q)) {
		DMWARN("%s: Cannot set limits for nonexistent device %pg",
		       dm_device_name(ti->table->md), bdev);
		return 0;
	}

	if (blk_stack_limits(limits, &q->limits,
			get_start_sect(bdev) + start) < 0)
		DMWARN("%s: adding target device %pg caused an alignment inconsistency: "
		       "physical_block_size=%u, logical_block_size=%u, "
		       "alignment_offset=%u, start=%llu",
		       dm_device_name(ti->table->md), bdev,
		       q->limits.physical_block_size,
		       q->limits.logical_block_size,
		       q->limits.alignment_offset,
		       (unsigned long long) start << SECTOR_SHIFT);
	return 0;
}

/*
 * Decrement a device's use count and remove it if necessary.
 */
void dm_put_device(struct dm_target *ti, struct dm_dev *d)
{
	int found = 0;
	struct dm_table *t = ti->table;
	struct list_head *devices = &t->devices;
	struct dm_dev_internal *dd;

	down_write(&t->devices_lock);

	list_for_each_entry(dd, devices, list) {
		if (dd->dm_dev == d) {
			found = 1;
			break;
		}
	}
	if (!found) {
		DMERR("%s: device %s not in table devices list",
		      dm_device_name(t->md), d->name);
		goto unlock_ret;
	}
	if (refcount_dec_and_test(&dd->count)) {
		dm_put_table_device(t->md, d);
		list_del(&dd->list);
		kfree(dd);
	}

unlock_ret:
	up_write(&t->devices_lock);
}
EXPORT_SYMBOL(dm_put_device);

/*
 * Checks to see if the target joins onto the end of the table.
 */
static int adjoin(struct dm_table *t, struct dm_target *ti)
{
	struct dm_target *prev;

	if (!t->num_targets)
		return !ti->begin;

	prev = &t->targets[t->num_targets - 1];
	return (ti->begin == (prev->begin + prev->len));
}

/*
 * Used to dynamically allocate the arg array.
 *
 * We do first allocation with GFP_NOIO because dm-mpath and dm-thin must
 * process messages even if some device is suspended. These messages have a
 * small fixed number of arguments.
 *
 * On the other hand, dm-switch needs to process bulk data using messages and
 * excessive use of GFP_NOIO could cause trouble.
 */
static char **realloc_argv(unsigned int *size, char **old_argv)
{
	char **argv;
	unsigned int new_size;
	gfp_t gfp;

	if (*size) {
		new_size = *size * 2;
		gfp = GFP_KERNEL;
	} else {
		new_size = 8;
		gfp = GFP_NOIO;
	}
	argv = kmalloc_array(new_size, sizeof(*argv), gfp);
	if (argv && old_argv) {
		memcpy(argv, old_argv, *size * sizeof(*argv));
		*size = new_size;
	}

	kfree(old_argv);
	return argv;
}

/*
 * Destructively splits up the argument list to pass to ctr.
 */
int dm_split_args(int *argc, char ***argvp, char *input)
{
	char *start, *end = input, *out, **argv = NULL;
	unsigned int array_size = 0;

	*argc = 0;

	if (!input) {
		*argvp = NULL;
		return 0;
	}

	argv = realloc_argv(&array_size, argv);
	if (!argv)
		return -ENOMEM;

	while (1) {
		/* Skip whitespace */
		start = skip_spaces(end);

		if (!*start)
			break;	/* success, we hit the end */

		/* 'out' is used to remove any back-quotes */
		end = out = start;
		while (*end) {
			/* Everything apart from '\0' can be quoted */
			if (*end == '\\' && *(end + 1)) {
				*out++ = *(end + 1);
				end += 2;
				continue;
			}

			if (isspace(*end))
				break;	/* end of token */

			*out++ = *end++;
		}

		/* have we already filled the array ? */
		if ((*argc + 1) > array_size) {
			argv = realloc_argv(&array_size, argv);
			if (!argv)
				return -ENOMEM;
		}

		/* we know this is whitespace */
		if (*end)
			end++;

		/* terminate the string and put it in the array */
		*out = '\0';
		argv[*argc] = start;
		(*argc)++;
	}

	*argvp = argv;
	return 0;
}

/*
 * Impose necessary and sufficient conditions on a devices's table such
 * that any incoming bio which respects its logical_block_size can be
 * processed successfully.  If it falls across the boundary between
 * two or more targets, the size of each piece it gets split into must
 * be compatible with the logical_block_size of the target processing it.
 */
static int validate_hardware_logical_block_alignment(struct dm_table *t,
						     struct queue_limits *limits)
{
	/*
	 * This function uses arithmetic modulo the logical_block_size
	 * (in units of 512-byte sectors).
	 */
	unsigned short device_logical_block_size_sects =
		limits->logical_block_size >> SECTOR_SHIFT;

	/*
	 * Offset of the start of the next table entry, mod logical_block_size.
	 */
	unsigned short next_target_start = 0;

	/*
	 * Given an aligned bio that extends beyond the end of a
	 * target, how many sectors must the next target handle?
	 */
	unsigned short remaining = 0;

	struct dm_target *ti;
	struct queue_limits ti_limits;
	unsigned int i;

	/*
	 * Check each entry in the table in turn.
	 */
	for (i = 0; i < t->num_targets; i++) {
		ti = dm_table_get_target(t, i);

		blk_set_stacking_limits(&ti_limits);

		/* combine all target devices' limits */
		if (ti->type->iterate_devices)
			ti->type->iterate_devices(ti, dm_set_device_limits,
						  &ti_limits);

		/*
		 * If the remaining sectors fall entirely within this
		 * table entry are they compatible with its logical_block_size?
		 */
		if (remaining < ti->len &&
		    remaining & ((ti_limits.logical_block_size >>
				  SECTOR_SHIFT) - 1))
			break;	/* Error */

		next_target_start =
		    (unsigned short) ((next_target_start + ti->len) &
				      (device_logical_block_size_sects - 1));
		remaining = next_target_start ?
		    device_logical_block_size_sects - next_target_start : 0;
	}

	if (remaining) {
		DMERR("%s: table line %u (start sect %llu len %llu) "
		      "not aligned to h/w logical block size %u",
		      dm_device_name(t->md), i,
		      (unsigned long long) ti->begin,
		      (unsigned long long) ti->len,
		      limits->logical_block_size);
		return -EINVAL;
	}

	return 0;
}

int dm_table_add_target(struct dm_table *t, const char *type,
			sector_t start, sector_t len, char *params)
{
	int r = -EINVAL, argc;
	char **argv;
	struct dm_target *ti;

	if (t->singleton) {
		DMERR("%s: target type %s must appear alone in table",
		      dm_device_name(t->md), t->targets->type->name);
		return -EINVAL;
	}

	BUG_ON(t->num_targets >= t->num_allocated);

	ti = t->targets + t->num_targets;
	memset(ti, 0, sizeof(*ti));

	if (!len) {
		DMERR("%s: zero-length target", dm_device_name(t->md));
		return -EINVAL;
	}

	ti->type = dm_get_target_type(type);
	if (!ti->type) {
		DMERR("%s: %s: unknown target type", dm_device_name(t->md), type);
		return -EINVAL;
	}

	if (dm_target_needs_singleton(ti->type)) {
		if (t->num_targets) {
			ti->error = "singleton target type must appear alone in table";
			goto bad;
		}
		t->singleton = true;
	}

	if (dm_target_always_writeable(ti->type) &&
	    !(t->mode & BLK_OPEN_WRITE)) {
		ti->error = "target type may not be included in a read-only table";
		goto bad;
	}

	if (t->immutable_target_type) {
		if (t->immutable_target_type != ti->type) {
			ti->error = "immutable target type cannot be mixed with other target types";
			goto bad;
		}
	} else if (dm_target_is_immutable(ti->type)) {
		if (t->num_targets) {
			ti->error = "immutable target type cannot be mixed with other target types";
			goto bad;
		}
		t->immutable_target_type = ti->type;
	}

	if (dm_target_has_integrity(ti->type))
		t->integrity_added = 1;

	ti->table = t;
	ti->begin = start;
	ti->len = len;
	ti->error = "Unknown error";

	/*
	 * Does this target adjoin the previous one ?
	 */
	if (!adjoin(t, ti)) {
		ti->error = "Gap in table";
		goto bad;
	}

	r = dm_split_args(&argc, &argv, params);
	if (r) {
		ti->error = "couldn't split parameters";
		goto bad;
	}

	r = ti->type->ctr(ti, argc, argv);
	kfree(argv);
	if (r)
		goto bad;

	t->highs[t->num_targets++] = ti->begin + ti->len - 1;

	if (!ti->num_discard_bios && ti->discards_supported)
		DMWARN("%s: %s: ignoring discards_supported because num_discard_bios is zero.",
		       dm_device_name(t->md), type);

	if (ti->limit_swap_bios && !static_key_enabled(&swap_bios_enabled.key))
		static_branch_enable(&swap_bios_enabled);

	return 0;

 bad:
	DMERR("%s: %s: %s (%pe)", dm_device_name(t->md), type, ti->error, ERR_PTR(r));
	dm_put_target_type(ti->type);
	return r;
}

/*
 * Target argument parsing helpers.
 */
static int validate_next_arg(const struct dm_arg *arg, struct dm_arg_set *arg_set,
			     unsigned int *value, char **error, unsigned int grouped)
{
	const char *arg_str = dm_shift_arg(arg_set);
	char dummy;

	if (!arg_str ||
	    (sscanf(arg_str, "%u%c", value, &dummy) != 1) ||
	    (*value < arg->min) ||
	    (*value > arg->max) ||
	    (grouped && arg_set->argc < *value)) {
		*error = arg->error;
		return -EINVAL;
	}

	return 0;
}

int dm_read_arg(const struct dm_arg *arg, struct dm_arg_set *arg_set,
		unsigned int *value, char **error)
{
	return validate_next_arg(arg, arg_set, value, error, 0);
}
EXPORT_SYMBOL(dm_read_arg);

int dm_read_arg_group(const struct dm_arg *arg, struct dm_arg_set *arg_set,
		      unsigned int *value, char **error)
{
	return validate_next_arg(arg, arg_set, value, error, 1);
}
EXPORT_SYMBOL(dm_read_arg_group);

const char *dm_shift_arg(struct dm_arg_set *as)
{
	char *r;

	if (as->argc) {
		as->argc--;
		r = *as->argv;
		as->argv++;
		return r;
	}

	return NULL;
}
EXPORT_SYMBOL(dm_shift_arg);

void dm_consume_args(struct dm_arg_set *as, unsigned int num_args)
{
	BUG_ON(as->argc < num_args);
	as->argc -= num_args;
	as->argv += num_args;
}
EXPORT_SYMBOL(dm_consume_args);

static bool __table_type_bio_based(enum dm_queue_mode table_type)
{
	return (table_type == DM_TYPE_BIO_BASED ||
		table_type == DM_TYPE_DAX_BIO_BASED);
}

static bool __table_type_request_based(enum dm_queue_mode table_type)
{
	return table_type == DM_TYPE_REQUEST_BASED;
}

void dm_table_set_type(struct dm_table *t, enum dm_queue_mode type)
{
	t->type = type;
}
EXPORT_SYMBOL_GPL(dm_table_set_type);

/* validate the dax capability of the target device span */
static int device_not_dax_capable(struct dm_target *ti, struct dm_dev *dev,
			sector_t start, sector_t len, void *data)
{
	if (dev->dax_dev)
		return false;

	DMDEBUG("%pg: error: dax unsupported by block device", dev->bdev);
	return true;
}

/* Check devices support synchronous DAX */
static int device_not_dax_synchronous_capable(struct dm_target *ti, struct dm_dev *dev,
					      sector_t start, sector_t len, void *data)
{
	return !dev->dax_dev || !dax_synchronous(dev->dax_dev);
}

static bool dm_table_supports_dax(struct dm_table *t,
				  iterate_devices_callout_fn iterate_fn)
{
	/* Ensure that all targets support DAX. */
	for (unsigned int i = 0; i < t->num_targets; i++) {
		struct dm_target *ti = dm_table_get_target(t, i);

		if (!ti->type->direct_access)
			return false;

		if (dm_target_is_wildcard(ti->type) ||
		    !ti->type->iterate_devices ||
		    ti->type->iterate_devices(ti, iterate_fn, NULL))
			return false;
	}

	return true;
}

static int device_is_rq_stackable(struct dm_target *ti, struct dm_dev *dev,
				  sector_t start, sector_t len, void *data)
{
	struct block_device *bdev = dev->bdev;
	struct request_queue *q = bdev_get_queue(bdev);

	/* request-based cannot stack on partitions! */
	if (bdev_is_partition(bdev))
		return false;

	return queue_is_mq(q);
}

static int dm_table_determine_type(struct dm_table *t)
{
	unsigned int bio_based = 0, request_based = 0, hybrid = 0;
	struct dm_target *ti;
	struct list_head *devices = dm_table_get_devices(t);
	enum dm_queue_mode live_md_type = dm_get_md_type(t->md);

	if (t->type != DM_TYPE_NONE) {
		/* target already set the table's type */
		if (t->type == DM_TYPE_BIO_BASED) {
			/* possibly upgrade to a variant of bio-based */
			goto verify_bio_based;
		}
		BUG_ON(t->type == DM_TYPE_DAX_BIO_BASED);
		goto verify_rq_based;
	}

	for (unsigned int i = 0; i < t->num_targets; i++) {
		ti = dm_table_get_target(t, i);
		if (dm_target_hybrid(ti))
			hybrid = 1;
		else if (dm_target_request_based(ti))
			request_based = 1;
		else
			bio_based = 1;

		if (bio_based && request_based) {
			DMERR("Inconsistent table: different target types can't be mixed up");
			return -EINVAL;
		}
	}

	if (hybrid && !bio_based && !request_based) {
		/*
		 * The targets can work either way.
		 * Determine the type from the live device.
		 * Default to bio-based if device is new.
		 */
		if (__table_type_request_based(live_md_type))
			request_based = 1;
		else
			bio_based = 1;
	}

	if (bio_based) {
verify_bio_based:
		/* We must use this table as bio-based */
		t->type = DM_TYPE_BIO_BASED;
		if (dm_table_supports_dax(t, device_not_dax_capable) ||
		    (list_empty(devices) && live_md_type == DM_TYPE_DAX_BIO_BASED)) {
			t->type = DM_TYPE_DAX_BIO_BASED;
		}
		return 0;
	}

	BUG_ON(!request_based); /* No targets in this table */

	t->type = DM_TYPE_REQUEST_BASED;

verify_rq_based:
	/*
	 * Request-based dm supports only tables that have a single target now.
	 * To support multiple targets, request splitting support is needed,
	 * and that needs lots of changes in the block-layer.
	 * (e.g. request completion process for partial completion.)
	 */
	if (t->num_targets > 1) {
		DMERR("request-based DM doesn't support multiple targets");
		return -EINVAL;
	}

	if (list_empty(devices)) {
		int srcu_idx;
		struct dm_table *live_table = dm_get_live_table(t->md, &srcu_idx);

		/* inherit live table's type */
		if (live_table)
			t->type = live_table->type;
		dm_put_live_table(t->md, srcu_idx);
		return 0;
	}

	ti = dm_table_get_immutable_target(t);
	if (!ti) {
		DMERR("table load rejected: immutable target is required");
		return -EINVAL;
	} else if (ti->max_io_len) {
		DMERR("table load rejected: immutable target that splits IO is not supported");
		return -EINVAL;
	}

	/* Non-request-stackable devices can't be used for request-based dm */
	if (!ti->type->iterate_devices ||
	    !ti->type->iterate_devices(ti, device_is_rq_stackable, NULL)) {
		DMERR("table load rejected: including non-request-stackable devices");
		return -EINVAL;
	}

	return 0;
}

enum dm_queue_mode dm_table_get_type(struct dm_table *t)
{
	return t->type;
}

struct target_type *dm_table_get_immutable_target_type(struct dm_table *t)
{
	return t->immutable_target_type;
}

struct dm_target *dm_table_get_immutable_target(struct dm_table *t)
{
	/* Immutable target is implicitly a singleton */
	if (t->num_targets > 1 ||
	    !dm_target_is_immutable(t->targets[0].type))
		return NULL;

	return t->targets;
}

struct dm_target *dm_table_get_wildcard_target(struct dm_table *t)
{
	for (unsigned int i = 0; i < t->num_targets; i++) {
		struct dm_target *ti = dm_table_get_target(t, i);

		if (dm_target_is_wildcard(ti->type))
			return ti;
	}

	return NULL;
}

bool dm_table_bio_based(struct dm_table *t)
{
	return __table_type_bio_based(dm_table_get_type(t));
}

bool dm_table_request_based(struct dm_table *t)
{
	return __table_type_request_based(dm_table_get_type(t));
}

static bool dm_table_supports_poll(struct dm_table *t);

static int dm_table_alloc_md_mempools(struct dm_table *t, struct mapped_device *md)
{
	enum dm_queue_mode type = dm_table_get_type(t);
	unsigned int per_io_data_size = 0, front_pad, io_front_pad;
	unsigned int min_pool_size = 0, pool_size;
	struct dm_md_mempools *pools;

	if (unlikely(type == DM_TYPE_NONE)) {
		DMERR("no table type is set, can't allocate mempools");
		return -EINVAL;
	}

	pools = kzalloc_node(sizeof(*pools), GFP_KERNEL, md->numa_node_id);
	if (!pools)
		return -ENOMEM;

	if (type == DM_TYPE_REQUEST_BASED) {
		pool_size = dm_get_reserved_rq_based_ios();
		front_pad = offsetof(struct dm_rq_clone_bio_info, clone);
		goto init_bs;
	}

	for (unsigned int i = 0; i < t->num_targets; i++) {
		struct dm_target *ti = dm_table_get_target(t, i);

		per_io_data_size = max(per_io_data_size, ti->per_io_data_size);
		min_pool_size = max(min_pool_size, ti->num_flush_bios);
	}
	pool_size = max(dm_get_reserved_bio_based_ios(), min_pool_size);
	front_pad = roundup(per_io_data_size,
		__alignof__(struct dm_target_io)) + DM_TARGET_IO_BIO_OFFSET;

	io_front_pad = roundup(per_io_data_size,
		__alignof__(struct dm_io)) + DM_IO_BIO_OFFSET;
	if (bioset_init(&pools->io_bs, pool_size, io_front_pad,
			dm_table_supports_poll(t) ? BIOSET_PERCPU_CACHE : 0))
		goto out_free_pools;
	if (t->integrity_supported &&
	    bioset_integrity_create(&pools->io_bs, pool_size))
		goto out_free_pools;
init_bs:
	if (bioset_init(&pools->bs, pool_size, front_pad, 0))
		goto out_free_pools;
	if (t->integrity_supported &&
	    bioset_integrity_create(&pools->bs, pool_size))
		goto out_free_pools;

	t->mempools = pools;
	return 0;

out_free_pools:
	dm_free_md_mempools(pools);
	return -ENOMEM;
}

static int setup_indexes(struct dm_table *t)
{
	int i;
	unsigned int total = 0;
	sector_t *indexes;

	/* allocate the space for *all* the indexes */
	for (i = t->depth - 2; i >= 0; i--) {
		t->counts[i] = dm_div_up(t->counts[i + 1], CHILDREN_PER_NODE);
		total += t->counts[i];
	}

	indexes = kvcalloc(total, NODE_SIZE, GFP_KERNEL);
	if (!indexes)
		return -ENOMEM;

	/* set up internal nodes, bottom-up */
	for (i = t->depth - 2; i >= 0; i--) {
		t->index[i] = indexes;
		indexes += (KEYS_PER_NODE * t->counts[i]);
		setup_btree_index(i, t);
	}

	return 0;
}

/*
 * Builds the btree to index the map.
 */
static int dm_table_build_index(struct dm_table *t)
{
	int r = 0;
	unsigned int leaf_nodes;

	/* how many indexes will the btree have ? */
	leaf_nodes = dm_div_up(t->num_targets, KEYS_PER_NODE);
	t->depth = 1 + int_log(leaf_nodes, CHILDREN_PER_NODE);

	/* leaf layer has already been set up */
	t->counts[t->depth - 1] = leaf_nodes;
	t->index[t->depth - 1] = t->highs;

	if (t->depth >= 2)
		r = setup_indexes(t);

	return r;
}

static bool integrity_profile_exists(struct gendisk *disk)
{
	return !!blk_get_integrity(disk);
}

/*
 * Get a disk whose integrity profile reflects the table's profile.
 * Returns NULL if integrity support was inconsistent or unavailable.
 */
static struct gendisk *dm_table_get_integrity_disk(struct dm_table *t)
{
	struct list_head *devices = dm_table_get_devices(t);
	struct dm_dev_internal *dd = NULL;
	struct gendisk *prev_disk = NULL, *template_disk = NULL;

	for (unsigned int i = 0; i < t->num_targets; i++) {
		struct dm_target *ti = dm_table_get_target(t, i);

		if (!dm_target_passes_integrity(ti->type))
			goto no_integrity;
	}

	list_for_each_entry(dd, devices, list) {
		template_disk = dd->dm_dev->bdev->bd_disk;
		if (!integrity_profile_exists(template_disk))
			goto no_integrity;
		else if (prev_disk &&
			 blk_integrity_compare(prev_disk, template_disk) < 0)
			goto no_integrity;
		prev_disk = template_disk;
	}

	return template_disk;

no_integrity:
	if (prev_disk)
		DMWARN("%s: integrity not set: %s and %s profile mismatch",
		       dm_device_name(t->md),
		       prev_disk->disk_name,
		       template_disk->disk_name);
	return NULL;
}

/*
 * Register the mapped device for blk_integrity support if the
 * underlying devices have an integrity profile.  But all devices may
 * not have matching profiles (checking all devices isn't reliable
 * during table load because this table may use other DM device(s) which
 * must be resumed before they will have an initialized integity
 * profile).  Consequently, stacked DM devices force a 2 stage integrity
 * profile validation: First pass during table load, final pass during
 * resume.
 */
static int dm_table_register_integrity(struct dm_table *t)
{
	struct mapped_device *md = t->md;
	struct gendisk *template_disk = NULL;

	/* If target handles integrity itself do not register it here. */
	if (t->integrity_added)
		return 0;

	template_disk = dm_table_get_integrity_disk(t);
	if (!template_disk)
		return 0;

	if (!integrity_profile_exists(dm_disk(md))) {
		t->integrity_supported = true;
		/*
		 * Register integrity profile during table load; we can do
		 * this because the final profile must match during resume.
		 */
		blk_integrity_register(dm_disk(md),
				       blk_get_integrity(template_disk));
		return 0;
	}

	/*
	 * If DM device already has an initialized integrity
	 * profile the new profile should not conflict.
	 */
	if (blk_integrity_compare(dm_disk(md), template_disk) < 0) {
		DMERR("%s: conflict with existing integrity profile: %s profile mismatch",
		      dm_device_name(t->md),
		      template_disk->disk_name);
		return 1;
	}

	/* Preserve existing integrity profile */
	t->integrity_supported = true;
	return 0;
}

#ifdef CONFIG_BLK_INLINE_ENCRYPTION

struct dm_crypto_profile {
	struct blk_crypto_profile profile;
	struct mapped_device *md;
};

static int dm_keyslot_evict_callback(struct dm_target *ti, struct dm_dev *dev,
				     sector_t start, sector_t len, void *data)
{
	const struct blk_crypto_key *key = data;

	blk_crypto_evict_key(dev->bdev, key);
	return 0;
}

/*
 * When an inline encryption key is evicted from a device-mapper device, evict
 * it from all the underlying devices.
 */
static int dm_keyslot_evict(struct blk_crypto_profile *profile,
			    const struct blk_crypto_key *key, unsigned int slot)
{
	struct mapped_device *md =
		container_of(profile, struct dm_crypto_profile, profile)->md;
	struct dm_table *t;
	int srcu_idx;

	t = dm_get_live_table(md, &srcu_idx);
	if (!t)
		return 0;

	for (unsigned int i = 0; i < t->num_targets; i++) {
		struct dm_target *ti = dm_table_get_target(t, i);

		if (!ti->type->iterate_devices)
			continue;
		ti->type->iterate_devices(ti, dm_keyslot_evict_callback,
					  (void *)key);
	}

	dm_put_live_table(md, srcu_idx);
	return 0;
}

static int
device_intersect_crypto_capabilities(struct dm_target *ti, struct dm_dev *dev,
				     sector_t start, sector_t len, void *data)
{
	struct blk_crypto_profile *parent = data;
	struct blk_crypto_profile *child =
		bdev_get_queue(dev->bdev)->crypto_profile;

	blk_crypto_intersect_capabilities(parent, child);
	return 0;
}

void dm_destroy_crypto_profile(struct blk_crypto_profile *profile)
{
	struct dm_crypto_profile *dmcp = container_of(profile,
						      struct dm_crypto_profile,
						      profile);

	if (!profile)
		return;

	blk_crypto_profile_destroy(profile);
	kfree(dmcp);
}

static void dm_table_destroy_crypto_profile(struct dm_table *t)
{
	dm_destroy_crypto_profile(t->crypto_profile);
	t->crypto_profile = NULL;
}

/*
 * Constructs and initializes t->crypto_profile with a crypto profile that
 * represents the common set of crypto capabilities of the devices described by
 * the dm_table.  However, if the constructed crypto profile doesn't support all
 * crypto capabilities that are supported by the current mapped_device, it
 * returns an error instead, since we don't support removing crypto capabilities
 * on table changes.  Finally, if the constructed crypto profile is "empty" (has
 * no crypto capabilities at all), it just sets t->crypto_profile to NULL.
 */
static int dm_table_construct_crypto_profile(struct dm_table *t)
{
	struct dm_crypto_profile *dmcp;
	struct blk_crypto_profile *profile;
	unsigned int i;
	bool empty_profile = true;

	dmcp = kmalloc(sizeof(*dmcp), GFP_KERNEL);
	if (!dmcp)
		return -ENOMEM;
	dmcp->md = t->md;

	profile = &dmcp->profile;
	blk_crypto_profile_init(profile, 0);
	profile->ll_ops.keyslot_evict = dm_keyslot_evict;
	profile->max_dun_bytes_supported = UINT_MAX;
	memset(profile->modes_supported, 0xFF,
	       sizeof(profile->modes_supported));

	for (i = 0; i < t->num_targets; i++) {
		struct dm_target *ti = dm_table_get_target(t, i);

		if (!dm_target_passes_crypto(ti->type)) {
			blk_crypto_intersect_capabilities(profile, NULL);
			break;
		}
		if (!ti->type->iterate_devices)
			continue;
		ti->type->iterate_devices(ti,
					  device_intersect_crypto_capabilities,
					  profile);
	}

	if (t->md->queue &&
	    !blk_crypto_has_capabilities(profile,
					 t->md->queue->crypto_profile)) {
		DMERR("Inline encryption capabilities of new DM table were more restrictive than the old table's. This is not supported!");
		dm_destroy_crypto_profile(profile);
		return -EINVAL;
	}

	/*
	 * If the new profile doesn't actually support any crypto capabilities,
	 * we may as well represent it with a NULL profile.
	 */
	for (i = 0; i < ARRAY_SIZE(profile->modes_supported); i++) {
		if (profile->modes_supported[i]) {
			empty_profile = false;
			break;
		}
	}

	if (empty_profile) {
		dm_destroy_crypto_profile(profile);
		profile = NULL;
	}

	/*
	 * t->crypto_profile is only set temporarily while the table is being
	 * set up, and it gets set to NULL after the profile has been
	 * transferred to the request_queue.
	 */
	t->crypto_profile = profile;

	return 0;
}

static void dm_update_crypto_profile(struct request_queue *q,
				     struct dm_table *t)
{
	if (!t->crypto_profile)
		return;

	/* Make the crypto profile less restrictive. */
	if (!q->crypto_profile) {
		blk_crypto_register(t->crypto_profile, q);
	} else {
		blk_crypto_update_capabilities(q->crypto_profile,
					       t->crypto_profile);
		dm_destroy_crypto_profile(t->crypto_profile);
	}
	t->crypto_profile = NULL;
}

#else /* CONFIG_BLK_INLINE_ENCRYPTION */

static int dm_table_construct_crypto_profile(struct dm_table *t)
{
	return 0;
}

void dm_destroy_crypto_profile(struct blk_crypto_profile *profile)
{
}

static void dm_table_destroy_crypto_profile(struct dm_table *t)
{
}

static void dm_update_crypto_profile(struct request_queue *q,
				     struct dm_table *t)
{
}

#endif /* !CONFIG_BLK_INLINE_ENCRYPTION */

/*
 * Prepares the table for use by building the indices,
 * setting the type, and allocating mempools.
 */
int dm_table_complete(struct dm_table *t)
{
	int r;

	r = dm_table_determine_type(t);
	if (r) {
		DMERR("unable to determine table type");
		return r;
	}

	r = dm_table_build_index(t);
	if (r) {
		DMERR("unable to build btrees");
		return r;
	}

	r = dm_table_register_integrity(t);
	if (r) {
		DMERR("could not register integrity profile.");
		return r;
	}

	r = dm_table_construct_crypto_profile(t);
	if (r) {
		DMERR("could not construct crypto profile.");
		return r;
	}

	r = dm_table_alloc_md_mempools(t, t->md);
	if (r)
		DMERR("unable to allocate mempools");

	return r;
}

static DEFINE_MUTEX(_event_lock);
void dm_table_event_callback(struct dm_table *t,
			     void (*fn)(void *), void *context)
{
	mutex_lock(&_event_lock);
	t->event_fn = fn;
	t->event_context = context;
	mutex_unlock(&_event_lock);
}

void dm_table_event(struct dm_table *t)
{
	mutex_lock(&_event_lock);
	if (t->event_fn)
		t->event_fn(t->event_context);
	mutex_unlock(&_event_lock);
}
EXPORT_SYMBOL(dm_table_event);

inline sector_t dm_table_get_size(struct dm_table *t)
{
	return t->num_targets ? (t->highs[t->num_targets - 1] + 1) : 0;
}
EXPORT_SYMBOL(dm_table_get_size);

/*
 * Search the btree for the correct target.
 *
 * Caller should check returned pointer for NULL
 * to trap I/O beyond end of device.
 */
struct dm_target *dm_table_find_target(struct dm_table *t, sector_t sector)
{
	unsigned int l, n = 0, k = 0;
	sector_t *node;

	if (unlikely(sector >= dm_table_get_size(t)))
		return NULL;

	for (l = 0; l < t->depth; l++) {
		n = get_child(n, k);
		node = get_node(t, l, n);

		for (k = 0; k < KEYS_PER_NODE; k++)
			if (node[k] >= sector)
				break;
	}

	return &t->targets[(KEYS_PER_NODE * n) + k];
}

static int device_not_poll_capable(struct dm_target *ti, struct dm_dev *dev,
				   sector_t start, sector_t len, void *data)
{
	struct request_queue *q = bdev_get_queue(dev->bdev);

	return !test_bit(QUEUE_FLAG_POLL, &q->queue_flags);
}

/*
 * type->iterate_devices() should be called when the sanity check needs to
 * iterate and check all underlying data devices. iterate_devices() will
 * iterate all underlying data devices until it encounters a non-zero return
 * code, returned by whether the input iterate_devices_callout_fn, or
 * iterate_devices() itself internally.
 *
 * For some target type (e.g. dm-stripe), one call of iterate_devices() may
 * iterate multiple underlying devices internally, in which case a non-zero
 * return code returned by iterate_devices_callout_fn will stop the iteration
 * in advance.
 *
 * Cases requiring _any_ underlying device supporting some kind of attribute,
 * should use the iteration structure like dm_table_any_dev_attr(), or call
 * it directly. @func should handle semantics of positive examples, e.g.
 * capable of something.
 *
 * Cases requiring _all_ underlying devices supporting some kind of attribute,
 * should use the iteration structure like dm_table_supports_nowait() or
 * dm_table_supports_discards(). Or introduce dm_table_all_devs_attr() that
 * uses an @anti_func that handle semantics of counter examples, e.g. not
 * capable of something. So: return !dm_table_any_dev_attr(t, anti_func, data);
 */
static bool dm_table_any_dev_attr(struct dm_table *t,
				  iterate_devices_callout_fn func, void *data)
{
	for (unsigned int i = 0; i < t->num_targets; i++) {
		struct dm_target *ti = dm_table_get_target(t, i);

		if (ti->type->iterate_devices &&
		    ti->type->iterate_devices(ti, func, data))
			return true;
	}

	return false;
}

static int count_device(struct dm_target *ti, struct dm_dev *dev,
			sector_t start, sector_t len, void *data)
{
	unsigned int *num_devices = data;

	(*num_devices)++;

	return 0;
}

static bool dm_table_supports_poll(struct dm_table *t)
{
	for (unsigned int i = 0; i < t->num_targets; i++) {
		struct dm_target *ti = dm_table_get_target(t, i);

		if (!ti->type->iterate_devices ||
		    ti->type->iterate_devices(ti, device_not_poll_capable, NULL))
			return false;
	}

	return true;
}

/*
 * Check whether a table has no data devices attached using each
 * target's iterate_devices method.
 * Returns false if the result is unknown because a target doesn't
 * support iterate_devices.
 */
bool dm_table_has_no_data_devices(struct dm_table *t)
{
	for (unsigned int i = 0; i < t->num_targets; i++) {
		struct dm_target *ti = dm_table_get_target(t, i);
		unsigned int num_devices = 0;

		if (!ti->type->iterate_devices)
			return false;

		ti->type->iterate_devices(ti, count_device, &num_devices);
		if (num_devices)
			return false;
	}

	return true;
}

static int device_not_zoned(struct dm_target *ti, struct dm_dev *dev,
			    sector_t start, sector_t len, void *data)
{
	bool *zoned = data;
<<<<<<< HEAD

	return bdev_is_zoned(dev->bdev) != *zoned;
}

=======

	return bdev_is_zoned(dev->bdev) != *zoned;
}

>>>>>>> 0c383648
static int device_is_zoned_model(struct dm_target *ti, struct dm_dev *dev,
				 sector_t start, sector_t len, void *data)
{
	return bdev_is_zoned(dev->bdev);
}

/*
 * Check the device zoned model based on the target feature flag. If the target
 * has the DM_TARGET_ZONED_HM feature flag set, host-managed zoned devices are
 * also accepted but all devices must have the same zoned model. If the target
 * has the DM_TARGET_MIXED_ZONED_MODEL feature set, the devices can have any
 * zoned model with all zoned devices having the same zone size.
 */
static bool dm_table_supports_zoned(struct dm_table *t, bool zoned)
{
	for (unsigned int i = 0; i < t->num_targets; i++) {
		struct dm_target *ti = dm_table_get_target(t, i);

		/*
		 * For the wildcard target (dm-error), if we do not have a
		 * backing device, we must always return false. If we have a
		 * backing device, the result must depend on checking zoned
		 * model, like for any other target. So for this, check directly
		 * if the target backing device is zoned as we get "false" when
		 * dm-error was set without a backing device.
		 */
		if (dm_target_is_wildcard(ti->type) &&
		    !ti->type->iterate_devices(ti, device_is_zoned_model, NULL))
			return false;

		if (dm_target_supports_zoned_hm(ti->type)) {
			if (!ti->type->iterate_devices ||
			    ti->type->iterate_devices(ti, device_not_zoned,
						      &zoned))
				return false;
		} else if (!dm_target_supports_mixed_zoned_model(ti->type)) {
			if (zoned)
				return false;
		}
	}

	return true;
}

static int device_not_matches_zone_sectors(struct dm_target *ti, struct dm_dev *dev,
					   sector_t start, sector_t len, void *data)
{
	unsigned int *zone_sectors = data;

	if (!bdev_is_zoned(dev->bdev))
		return 0;
	return bdev_zone_sectors(dev->bdev) != *zone_sectors;
}

/*
 * Check consistency of zoned model and zone sectors across all targets. For
 * zone sectors, if the destination device is a zoned block device, it shall
 * have the specified zone_sectors.
 */
static int validate_hardware_zoned(struct dm_table *t, bool zoned,
				   unsigned int zone_sectors)
{
	if (!zoned)
		return 0;

	if (!dm_table_supports_zoned(t, zoned)) {
		DMERR("%s: zoned model is not consistent across all devices",
		      dm_device_name(t->md));
		return -EINVAL;
	}

	/* Check zone size validity and compatibility */
	if (!zone_sectors || !is_power_of_2(zone_sectors))
		return -EINVAL;

	if (dm_table_any_dev_attr(t, device_not_matches_zone_sectors, &zone_sectors)) {
		DMERR("%s: zone sectors is not consistent across all zoned devices",
		      dm_device_name(t->md));
		return -EINVAL;
	}

	return 0;
}

/*
 * Establish the new table's queue_limits and validate them.
 */
int dm_calculate_queue_limits(struct dm_table *t,
			      struct queue_limits *limits)
{
	struct queue_limits ti_limits;
	unsigned int zone_sectors = 0;
	bool zoned = false;

	blk_set_stacking_limits(limits);

	for (unsigned int i = 0; i < t->num_targets; i++) {
		struct dm_target *ti = dm_table_get_target(t, i);

		blk_set_stacking_limits(&ti_limits);

		if (!ti->type->iterate_devices) {
			/* Set I/O hints portion of queue limits */
			if (ti->type->io_hints)
				ti->type->io_hints(ti, &ti_limits);
			goto combine_limits;
		}

		/*
		 * Combine queue limits of all the devices this target uses.
		 */
		ti->type->iterate_devices(ti, dm_set_device_limits,
					  &ti_limits);

		if (!zoned && ti_limits.zoned) {
			/*
			 * After stacking all limits, validate all devices
			 * in table support this zoned model and zone sectors.
			 */
			zoned = ti_limits.zoned;
			zone_sectors = ti_limits.chunk_sectors;
		}

		/* Set I/O hints portion of queue limits */
		if (ti->type->io_hints)
			ti->type->io_hints(ti, &ti_limits);

		/*
		 * Check each device area is consistent with the target's
		 * overall queue limits.
		 */
		if (ti->type->iterate_devices(ti, device_area_is_invalid,
					      &ti_limits))
			return -EINVAL;

combine_limits:
		/*
		 * Merge this target's queue limits into the overall limits
		 * for the table.
		 */
		if (blk_stack_limits(limits, &ti_limits, 0) < 0)
			DMWARN("%s: adding target device (start sect %llu len %llu) "
			       "caused an alignment inconsistency",
			       dm_device_name(t->md),
			       (unsigned long long) ti->begin,
			       (unsigned long long) ti->len);
	}

	/*
	 * Verify that the zoned model and zone sectors, as determined before
	 * any .io_hints override, are the same across all devices in the table.
	 * - this is especially relevant if .io_hints is emulating a disk-managed
	 *   zoned model on host-managed zoned block devices.
	 * BUT...
	 */
	if (limits->zoned) {
		/*
		 * ...IF the above limits stacking determined a zoned model
		 * validate that all of the table's devices conform to it.
		 */
		zoned = limits->zoned;
		zone_sectors = limits->chunk_sectors;
	}
	if (validate_hardware_zoned(t, zoned, zone_sectors))
		return -EINVAL;

	return validate_hardware_logical_block_alignment(t, limits);
}

/*
 * Verify that all devices have an integrity profile that matches the
 * DM device's registered integrity profile.  If the profiles don't
 * match then unregister the DM device's integrity profile.
 */
static void dm_table_verify_integrity(struct dm_table *t)
{
	struct gendisk *template_disk = NULL;

	if (t->integrity_added)
		return;

	if (t->integrity_supported) {
		/*
		 * Verify that the original integrity profile
		 * matches all the devices in this table.
		 */
		template_disk = dm_table_get_integrity_disk(t);
		if (template_disk &&
		    blk_integrity_compare(dm_disk(t->md), template_disk) >= 0)
			return;
	}

	if (integrity_profile_exists(dm_disk(t->md))) {
		DMWARN("%s: unable to establish an integrity profile",
		       dm_device_name(t->md));
		blk_integrity_unregister(dm_disk(t->md));
	}
}

static int device_flush_capable(struct dm_target *ti, struct dm_dev *dev,
				sector_t start, sector_t len, void *data)
{
	unsigned long flush = (unsigned long) data;
	struct request_queue *q = bdev_get_queue(dev->bdev);

	return (q->queue_flags & flush);
}

static bool dm_table_supports_flush(struct dm_table *t, unsigned long flush)
{
	/*
	 * Require at least one underlying device to support flushes.
	 * t->devices includes internal dm devices such as mirror logs
	 * so we need to use iterate_devices here, which targets
	 * supporting flushes must provide.
	 */
	for (unsigned int i = 0; i < t->num_targets; i++) {
		struct dm_target *ti = dm_table_get_target(t, i);

		if (!ti->num_flush_bios)
			continue;

		if (ti->flush_supported)
			return true;

		if (ti->type->iterate_devices &&
		    ti->type->iterate_devices(ti, device_flush_capable, (void *) flush))
			return true;
	}

	return false;
}

static int device_dax_write_cache_enabled(struct dm_target *ti,
					  struct dm_dev *dev, sector_t start,
					  sector_t len, void *data)
{
	struct dax_device *dax_dev = dev->dax_dev;

	if (!dax_dev)
		return false;

	if (dax_write_cache_enabled(dax_dev))
		return true;
	return false;
}

static int device_is_rotational(struct dm_target *ti, struct dm_dev *dev,
				sector_t start, sector_t len, void *data)
{
	return !bdev_nonrot(dev->bdev);
}

static int device_is_not_random(struct dm_target *ti, struct dm_dev *dev,
			     sector_t start, sector_t len, void *data)
{
	struct request_queue *q = bdev_get_queue(dev->bdev);

	return !blk_queue_add_random(q);
}

static int device_not_write_zeroes_capable(struct dm_target *ti, struct dm_dev *dev,
					   sector_t start, sector_t len, void *data)
{
	struct request_queue *q = bdev_get_queue(dev->bdev);

	return !q->limits.max_write_zeroes_sectors;
}

static bool dm_table_supports_write_zeroes(struct dm_table *t)
{
	for (unsigned int i = 0; i < t->num_targets; i++) {
		struct dm_target *ti = dm_table_get_target(t, i);

		if (!ti->num_write_zeroes_bios)
			return false;

		if (!ti->type->iterate_devices ||
		    ti->type->iterate_devices(ti, device_not_write_zeroes_capable, NULL))
			return false;
	}

	return true;
}

static int device_not_nowait_capable(struct dm_target *ti, struct dm_dev *dev,
				     sector_t start, sector_t len, void *data)
{
	return !bdev_nowait(dev->bdev);
}

static bool dm_table_supports_nowait(struct dm_table *t)
{
	for (unsigned int i = 0; i < t->num_targets; i++) {
		struct dm_target *ti = dm_table_get_target(t, i);

		if (!dm_target_supports_nowait(ti->type))
			return false;

		if (!ti->type->iterate_devices ||
		    ti->type->iterate_devices(ti, device_not_nowait_capable, NULL))
			return false;
	}

	return true;
}

static int device_not_discard_capable(struct dm_target *ti, struct dm_dev *dev,
				      sector_t start, sector_t len, void *data)
{
	return !bdev_max_discard_sectors(dev->bdev);
}

static bool dm_table_supports_discards(struct dm_table *t)
{
	for (unsigned int i = 0; i < t->num_targets; i++) {
		struct dm_target *ti = dm_table_get_target(t, i);

		if (!ti->num_discard_bios)
			return false;

		/*
		 * Either the target provides discard support (as implied by setting
		 * 'discards_supported') or it relies on _all_ data devices having
		 * discard support.
		 */
		if (!ti->discards_supported &&
		    (!ti->type->iterate_devices ||
		     ti->type->iterate_devices(ti, device_not_discard_capable, NULL)))
			return false;
	}

	return true;
}

static int device_not_secure_erase_capable(struct dm_target *ti,
					   struct dm_dev *dev, sector_t start,
					   sector_t len, void *data)
{
	return !bdev_max_secure_erase_sectors(dev->bdev);
}

static bool dm_table_supports_secure_erase(struct dm_table *t)
{
	for (unsigned int i = 0; i < t->num_targets; i++) {
		struct dm_target *ti = dm_table_get_target(t, i);

		if (!ti->num_secure_erase_bios)
			return false;

		if (!ti->type->iterate_devices ||
		    ti->type->iterate_devices(ti, device_not_secure_erase_capable, NULL))
			return false;
	}

	return true;
}

static int device_requires_stable_pages(struct dm_target *ti,
					struct dm_dev *dev, sector_t start,
					sector_t len, void *data)
{
	return bdev_stable_writes(dev->bdev);
}

int dm_table_set_restrictions(struct dm_table *t, struct request_queue *q,
			      struct queue_limits *limits)
{
	bool wc = false, fua = false;
	int r;

	if (dm_table_supports_nowait(t))
		blk_queue_flag_set(QUEUE_FLAG_NOWAIT, q);
	else
		blk_queue_flag_clear(QUEUE_FLAG_NOWAIT, q);

	if (!dm_table_supports_discards(t)) {
		limits->max_hw_discard_sectors = 0;
		limits->discard_granularity = 0;
		limits->discard_alignment = 0;
		limits->discard_misaligned = 0;
	}

	if (!dm_table_supports_write_zeroes(t))
		limits->max_write_zeroes_sectors = 0;

	if (!dm_table_supports_secure_erase(t))
		limits->max_secure_erase_sectors = 0;

	if (dm_table_supports_flush(t, (1UL << QUEUE_FLAG_WC))) {
		wc = true;
		if (dm_table_supports_flush(t, (1UL << QUEUE_FLAG_FUA)))
			fua = true;
	}
	blk_queue_write_cache(q, wc, fua);

	if (dm_table_supports_dax(t, device_not_dax_capable)) {
		blk_queue_flag_set(QUEUE_FLAG_DAX, q);
		if (dm_table_supports_dax(t, device_not_dax_synchronous_capable))
			set_dax_synchronous(t->md->dax_dev);
	} else
		blk_queue_flag_clear(QUEUE_FLAG_DAX, q);

	if (dm_table_any_dev_attr(t, device_dax_write_cache_enabled, NULL))
		dax_write_cache(t->md->dax_dev, true);

	/* Ensure that all underlying devices are non-rotational. */
	if (dm_table_any_dev_attr(t, device_is_rotational, NULL))
		blk_queue_flag_clear(QUEUE_FLAG_NONROT, q);
	else
		blk_queue_flag_set(QUEUE_FLAG_NONROT, q);

	dm_table_verify_integrity(t);

	/*
	 * Some devices don't use blk_integrity but still want stable pages
	 * because they do their own checksumming.
	 * If any underlying device requires stable pages, a table must require
	 * them as well.  Only targets that support iterate_devices are considered:
	 * don't want error, zero, etc to require stable pages.
	 */
	if (dm_table_any_dev_attr(t, device_requires_stable_pages, NULL))
		blk_queue_flag_set(QUEUE_FLAG_STABLE_WRITES, q);
	else
		blk_queue_flag_clear(QUEUE_FLAG_STABLE_WRITES, q);

	/*
	 * Determine whether or not this queue's I/O timings contribute
	 * to the entropy pool, Only request-based targets use this.
	 * Clear QUEUE_FLAG_ADD_RANDOM if any underlying device does not
	 * have it set.
	 */
	if (blk_queue_add_random(q) &&
	    dm_table_any_dev_attr(t, device_is_not_random, NULL))
		blk_queue_flag_clear(QUEUE_FLAG_ADD_RANDOM, q);

	/*
	 * For a zoned target, setup the zones related queue attributes
	 * and resources necessary for zone append emulation if necessary.
	 */
	if (IS_ENABLED(CONFIG_BLK_DEV_ZONED) && limits->zoned) {
		r = dm_set_zones_restrictions(t, q, limits);
		if (r)
			return r;
	}

	r = queue_limits_set(q, limits);
	if (r)
		return r;

	dm_update_crypto_profile(q, t);

	/*
	 * Check for request-based device is left to
	 * dm_mq_init_request_queue()->blk_mq_init_allocated_queue().
	 *
	 * For bio-based device, only set QUEUE_FLAG_POLL when all
	 * underlying devices supporting polling.
	 */
	if (__table_type_bio_based(t->type)) {
		if (dm_table_supports_poll(t))
			blk_queue_flag_set(QUEUE_FLAG_POLL, q);
		else
			blk_queue_flag_clear(QUEUE_FLAG_POLL, q);
	}

	return 0;
}

struct list_head *dm_table_get_devices(struct dm_table *t)
{
	return &t->devices;
}

blk_mode_t dm_table_get_mode(struct dm_table *t)
{
	return t->mode;
}
EXPORT_SYMBOL(dm_table_get_mode);

enum suspend_mode {
	PRESUSPEND,
	PRESUSPEND_UNDO,
	POSTSUSPEND,
};

static void suspend_targets(struct dm_table *t, enum suspend_mode mode)
{
	lockdep_assert_held(&t->md->suspend_lock);

	for (unsigned int i = 0; i < t->num_targets; i++) {
		struct dm_target *ti = dm_table_get_target(t, i);

		switch (mode) {
		case PRESUSPEND:
			if (ti->type->presuspend)
				ti->type->presuspend(ti);
			break;
		case PRESUSPEND_UNDO:
			if (ti->type->presuspend_undo)
				ti->type->presuspend_undo(ti);
			break;
		case POSTSUSPEND:
			if (ti->type->postsuspend)
				ti->type->postsuspend(ti);
			break;
		}
	}
}

void dm_table_presuspend_targets(struct dm_table *t)
{
	if (!t)
		return;

	suspend_targets(t, PRESUSPEND);
}

void dm_table_presuspend_undo_targets(struct dm_table *t)
{
	if (!t)
		return;

	suspend_targets(t, PRESUSPEND_UNDO);
}

void dm_table_postsuspend_targets(struct dm_table *t)
{
	if (!t)
		return;

	suspend_targets(t, POSTSUSPEND);
}

int dm_table_resume_targets(struct dm_table *t)
{
	unsigned int i;
	int r = 0;

	lockdep_assert_held(&t->md->suspend_lock);

	for (i = 0; i < t->num_targets; i++) {
		struct dm_target *ti = dm_table_get_target(t, i);

		if (!ti->type->preresume)
			continue;

		r = ti->type->preresume(ti);
		if (r) {
			DMERR("%s: %s: preresume failed, error = %d",
			      dm_device_name(t->md), ti->type->name, r);
			return r;
		}
	}

	for (i = 0; i < t->num_targets; i++) {
		struct dm_target *ti = dm_table_get_target(t, i);

		if (ti->type->resume)
			ti->type->resume(ti);
	}

	return 0;
}

struct mapped_device *dm_table_get_md(struct dm_table *t)
{
	return t->md;
}
EXPORT_SYMBOL(dm_table_get_md);

const char *dm_table_device_name(struct dm_table *t)
{
	return dm_device_name(t->md);
}
EXPORT_SYMBOL_GPL(dm_table_device_name);

void dm_table_run_md_queue_async(struct dm_table *t)
{
	if (!dm_table_request_based(t))
		return;

	if (t->md->queue)
		blk_mq_run_hw_queues(t->md->queue, true);
}
EXPORT_SYMBOL(dm_table_run_md_queue_async);
<|MERGE_RESOLUTION|>--- conflicted
+++ resolved
@@ -1588,17 +1588,10 @@
 			    sector_t start, sector_t len, void *data)
 {
 	bool *zoned = data;
-<<<<<<< HEAD
 
 	return bdev_is_zoned(dev->bdev) != *zoned;
 }
 
-=======
-
-	return bdev_is_zoned(dev->bdev) != *zoned;
-}
-
->>>>>>> 0c383648
 static int device_is_zoned_model(struct dm_target *ti, struct dm_dev *dev,
 				 sector_t start, sector_t len, void *data)
 {
