--- conflicted
+++ resolved
@@ -227,12 +227,6 @@
 	DEF_MOD("vspd0",	830,	R8A779G0_CLK_VIOBUSD2),
 	DEF_MOD("vspd1",	831,	R8A779G0_CLK_VIOBUSD2),
 	DEF_MOD("wdt1:wdt0",	907,	R8A779G0_CLK_R),
-<<<<<<< HEAD
-	DEF_MOD("pfc0",		915,	R8A779G0_CLK_CL16M),
-	DEF_MOD("pfc1",		916,	R8A779G0_CLK_CL16M),
-	DEF_MOD("pfc2",		917,	R8A779G0_CLK_CL16M),
-	DEF_MOD("pfc3",		918,	R8A779G0_CLK_CL16M),
-=======
 	DEF_MOD("cmt0",		910,	R8A779G0_CLK_R),
 	DEF_MOD("cmt1",		911,	R8A779G0_CLK_R),
 	DEF_MOD("cmt2",		912,	R8A779G0_CLK_R),
@@ -241,7 +235,6 @@
 	DEF_MOD("pfc1",		916,	R8A779G0_CLK_CP),
 	DEF_MOD("pfc2",		917,	R8A779G0_CLK_CP),
 	DEF_MOD("pfc3",		918,	R8A779G0_CLK_CP),
->>>>>>> e5cd595e
 	DEF_MOD("tsc",		919,	R8A779G0_CLK_CL16M),
 	DEF_MOD("ssiu",		2926,	R8A779G0_CLK_S0D6_PER),
 	DEF_MOD("ssi",		2927,	R8A779G0_CLK_S0D6_PER),
