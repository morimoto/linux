/*
 * Copyright © 2008 Intel Corporation
 *             2014 Red Hat Inc.
 *
 * Permission is hereby granted, free of charge, to any person obtaining a
 * copy of this software and associated documentation files (the "Software"),
 * to deal in the Software without restriction, including without limitation
 * the rights to use, copy, modify, merge, publish, distribute, sublicense,
 * and/or sell copies of the Software, and to permit persons to whom the
 * Software is furnished to do so, subject to the following conditions:
 *
 * The above copyright notice and this permission notice (including the next
 * paragraph) shall be included in all copies or substantial portions of the
 * Software.
 *
 * THE SOFTWARE IS PROVIDED "AS IS", WITHOUT WARRANTY OF ANY KIND, EXPRESS OR
 * IMPLIED, INCLUDING BUT NOT LIMITED TO THE WARRANTIES OF MERCHANTABILITY,
 * FITNESS FOR A PARTICULAR PURPOSE AND NONINFRINGEMENT.  IN NO EVENT SHALL
 * THE AUTHORS OR COPYRIGHT HOLDERS BE LIABLE FOR ANY CLAIM, DAMAGES OR OTHER
 * LIABILITY, WHETHER IN AN ACTION OF CONTRACT, TORT OR OTHERWISE, ARISING
 * FROM, OUT OF OR IN CONNECTION WITH THE SOFTWARE OR THE USE OR OTHER DEALINGS
 * IN THE SOFTWARE.
 *
 */

#include <drm/drm_atomic.h>
#include <drm/drm_atomic_helper.h>
#include <drm/drm_edid.h>
#include <drm/drm_fixed.h>
#include <drm/drm_probe_helper.h>

#include "i915_drv.h"
#include "i915_reg.h"
#include "intel_atomic.h"
#include "intel_audio.h"
#include "intel_connector.h"
#include "intel_crtc.h"
#include "intel_ddi.h"
#include "intel_de.h"
#include "intel_display_driver.h"
#include "intel_display_types.h"
#include "intel_dp.h"
#include "intel_dp_hdcp.h"
#include "intel_dp_link_training.h"
#include "intel_dp_mst.h"
#include "intel_dp_test.h"
#include "intel_dp_tunnel.h"
#include "intel_dpio_phy.h"
#include "intel_hdcp.h"
#include "intel_hotplug.h"
#include "intel_link_bw.h"
#include "intel_psr.h"
#include "intel_vdsc.h"
#include "skl_scaler.h"

/*
 * DP MST (DisplayPort Multi-Stream Transport)
 *
 * MST support on the source depends on the platform and port. DP initialization
 * sets up MST for each MST capable encoder. This will become the primary
 * encoder for the port.
 *
 * MST initialization of each primary encoder creates MST stream encoders, one
 * per pipe, and initializes the MST topology manager. The MST stream encoders
 * are sometimes called "fake encoders", because they're virtual, not
 * physical. Thus there are (number of MST capable ports) x (number of pipes)
 * MST stream encoders in total.
 *
 * Decision to use MST for a sink happens at detect on the connector attached to
 * the primary encoder, and this will not change while the sink is connected. We
 * always use MST when possible, including for SST sinks with sideband messaging
 * support.
 *
 * The connectors for the MST streams are added and removed dynamically by the
 * topology manager. Their connection status is also determined by the topology
 * manager.
 *
 * On hardware, each transcoder may be associated with a single DDI
 * port. Multiple transcoders may be associated with the same DDI port only if
 * the port is in MST mode.
 *
 * On TGL+, all the transcoders streaming on the same DDI port will indicate a
 * primary transcoder; the TGL_DP_TP_CTL and TGL_DP_TP_STATUS registers are
 * relevant only on the primary transcoder. Prior to that, they are port
 * registers.
 */

/* From fake MST stream encoder to primary encoder */
static struct intel_encoder *to_primary_encoder(struct intel_encoder *encoder)
{
	struct intel_dp_mst_encoder *intel_mst = enc_to_mst(encoder);
	struct intel_digital_port *dig_port = intel_mst->primary;

	return &dig_port->base;
}

/* From fake MST stream encoder to primary DP */
static struct intel_dp *to_primary_dp(struct intel_encoder *encoder)
{
	struct intel_dp_mst_encoder *intel_mst = enc_to_mst(encoder);
	struct intel_digital_port *dig_port = intel_mst->primary;

	return &dig_port->dp;
}

static int intel_dp_mst_max_dpt_bpp(const struct intel_crtc_state *crtc_state,
				    bool dsc)
{
	struct intel_display *display = to_intel_display(crtc_state);
	const struct drm_display_mode *adjusted_mode =
		&crtc_state->hw.adjusted_mode;

	if (!intel_dp_is_uhbr(crtc_state) || DISPLAY_VER(display) >= 20 || !dsc)
		return INT_MAX;

	/*
	 * DSC->DPT interface width:
	 *   ICL-MTL: 72 bits (each branch has 72 bits, only left branch is used)
	 *   LNL+:    144 bits (not a bottleneck in any config)
	 *
	 * Bspec/49259 suggests that the FEC overhead needs to be
	 * applied here, though HW people claim that neither this FEC
	 * or any other overhead is applicable here (that is the actual
	 * available_bw is just symbol_clock * 72). However based on
	 * testing on MTL-P the
	 * - DELL U3224KBA display
	 * - Unigraf UCD-500 CTS test sink
	 * devices the
	 * - 5120x2880/995.59Mhz
	 * - 6016x3384/1357.23Mhz
	 * - 6144x3456/1413.39Mhz
	 * modes (all the ones having a DPT limit on the above devices),
	 * both the channel coding efficiency and an additional 3%
	 * overhead needs to be accounted for.
	 */
	return div64_u64(mul_u32_u32(intel_dp_link_symbol_clock(crtc_state->port_clock) * 72,
				     drm_dp_bw_channel_coding_efficiency(true)),
			 mul_u32_u32(adjusted_mode->crtc_clock, 1030000));
}

static int intel_dp_mst_bw_overhead(const struct intel_crtc_state *crtc_state,
				    const struct intel_connector *connector,
				    bool ssc, int dsc_slice_count, int bpp_x16)
{
	const struct drm_display_mode *adjusted_mode =
		&crtc_state->hw.adjusted_mode;
	unsigned long flags = DRM_DP_BW_OVERHEAD_MST;
	int overhead;

	flags |= intel_dp_is_uhbr(crtc_state) ? DRM_DP_BW_OVERHEAD_UHBR : 0;
	flags |= ssc ? DRM_DP_BW_OVERHEAD_SSC_REF_CLK : 0;
	flags |= crtc_state->fec_enable ? DRM_DP_BW_OVERHEAD_FEC : 0;

	if (dsc_slice_count)
		flags |= DRM_DP_BW_OVERHEAD_DSC;

	overhead = drm_dp_bw_overhead(crtc_state->lane_count,
				      adjusted_mode->hdisplay,
				      dsc_slice_count,
				      bpp_x16,
				      flags);

	/*
	 * TODO: clarify whether a minimum required by the fixed FEC overhead
	 * in the bspec audio programming sequence is required here.
	 */
	return max(overhead, intel_dp_bw_fec_overhead(crtc_state->fec_enable));
}

static void intel_dp_mst_compute_m_n(const struct intel_crtc_state *crtc_state,
				     const struct intel_connector *connector,
				     int overhead,
				     int bpp_x16,
				     struct intel_link_m_n *m_n)
{
	const struct drm_display_mode *adjusted_mode =
		&crtc_state->hw.adjusted_mode;

	/* TODO: Check WA 14013163432 to set data M/N for full BW utilization. */
	intel_link_compute_m_n(bpp_x16, crtc_state->lane_count,
			       adjusted_mode->crtc_clock,
			       crtc_state->port_clock,
			       overhead,
			       m_n);

	m_n->tu = DIV_ROUND_UP_ULL(mul_u32_u32(m_n->data_m, 64), m_n->data_n);
}

static int intel_dp_mst_calc_pbn(int pixel_clock, int bpp_x16, int bw_overhead)
{
	int effective_data_rate =
		intel_dp_effective_data_rate(pixel_clock, bpp_x16, bw_overhead);

	/*
	 * TODO: Use drm_dp_calc_pbn_mode() instead, once it's converted
	 * to calculate PBN with the BW overhead passed to it.
	 */
	return DIV_ROUND_UP(effective_data_rate * 64, 54 * 1000);
}

static int intel_dp_mst_dsc_get_slice_count(const struct intel_connector *connector,
					    const struct intel_crtc_state *crtc_state)
{
	const struct drm_display_mode *adjusted_mode =
		&crtc_state->hw.adjusted_mode;
	int num_joined_pipes = intel_crtc_num_joined_pipes(crtc_state);

	return intel_dp_dsc_get_slice_count(connector,
					    adjusted_mode->clock,
					    adjusted_mode->hdisplay,
					    num_joined_pipes);
}

static int mst_stream_find_vcpi_slots_for_bpp(struct intel_dp *intel_dp,
					      struct intel_crtc_state *crtc_state,
					      int max_bpp, int min_bpp,
					      struct link_config_limits *limits,
					      struct drm_connector_state *conn_state,
					      int step, bool dsc)
{
	struct intel_display *display = to_intel_display(intel_dp);
	struct drm_atomic_state *state = crtc_state->uapi.state;
	struct drm_dp_mst_topology_state *mst_state;
	struct intel_connector *connector =
		to_intel_connector(conn_state->connector);
	const struct drm_display_mode *adjusted_mode =
		&crtc_state->hw.adjusted_mode;
	int bpp, slots = -EINVAL;
	int dsc_slice_count = 0;
	int max_dpt_bpp;
	int ret = 0;

	mst_state = drm_atomic_get_mst_topology_state(state, &intel_dp->mst_mgr);
	if (IS_ERR(mst_state))
		return PTR_ERR(mst_state);

	crtc_state->lane_count = limits->max_lane_count;
	crtc_state->port_clock = limits->max_rate;

	if (dsc) {
		if (!intel_dp_supports_fec(intel_dp, connector, crtc_state))
			return -EINVAL;

		crtc_state->fec_enable = !intel_dp_is_uhbr(crtc_state);
	}

	mst_state->pbn_div = drm_dp_get_vc_payload_bw(&intel_dp->mst_mgr,
						      crtc_state->port_clock,
						      crtc_state->lane_count);

	max_dpt_bpp = intel_dp_mst_max_dpt_bpp(crtc_state, dsc);
	if (max_bpp > max_dpt_bpp) {
		drm_dbg_kms(display->drm, "Limiting bpp to max DPT bpp (%d -> %d)\n",
			    max_bpp, max_dpt_bpp);
		max_bpp = max_dpt_bpp;
	}

	drm_dbg_kms(display->drm, "Looking for slots in range min bpp %d max bpp %d\n",
		    min_bpp, max_bpp);

	if (dsc) {
		dsc_slice_count = intel_dp_mst_dsc_get_slice_count(connector, crtc_state);
		if (!dsc_slice_count) {
			drm_dbg_kms(display->drm, "Can't get valid DSC slice count\n");

			return -ENOSPC;
		}
	}

	for (bpp = max_bpp; bpp >= min_bpp; bpp -= step) {
		int local_bw_overhead;
		int remote_bw_overhead;
		int link_bpp_x16;
		int remote_tu;
		fixed20_12 pbn;

		drm_dbg_kms(display->drm, "Trying bpp %d\n", bpp);

		link_bpp_x16 = fxp_q4_from_int(dsc ? bpp :
					       intel_dp_output_bpp(crtc_state->output_format, bpp));

		local_bw_overhead = intel_dp_mst_bw_overhead(crtc_state, connector,
							     false, dsc_slice_count, link_bpp_x16);
		remote_bw_overhead = intel_dp_mst_bw_overhead(crtc_state, connector,
							      true, dsc_slice_count, link_bpp_x16);

		intel_dp_mst_compute_m_n(crtc_state, connector,
					 local_bw_overhead,
					 link_bpp_x16,
					 &crtc_state->dp_m_n);

		/*
		 * The TU size programmed to the HW determines which slots in
		 * an MTP frame are used for this stream, which needs to match
		 * the payload size programmed to the first downstream branch
		 * device's payload table.
		 *
		 * Note that atm the payload's PBN value DRM core sends via
		 * the ALLOCATE_PAYLOAD side-band message matches the payload
		 * size (which it calculates from the PBN value) it programs
		 * to the first branch device's payload table. The allocation
		 * in the payload table could be reduced though (to
		 * crtc_state->dp_m_n.tu), provided that the driver doesn't
		 * enable SSC on the corresponding link.
		 */
		pbn.full = dfixed_const(intel_dp_mst_calc_pbn(adjusted_mode->crtc_clock,
							      link_bpp_x16,
							      remote_bw_overhead));
		remote_tu = DIV_ROUND_UP(pbn.full, mst_state->pbn_div.full);

		/*
		 * Aligning the TUs ensures that symbols consisting of multiple
		 * (4) symbol cycles don't get split between two consecutive
		 * MTPs, as required by Bspec.
		 * TODO: remove the alignment restriction for 128b/132b links
		 * on some platforms, where Bspec allows this.
		 */
		remote_tu = ALIGN(remote_tu, 4 / crtc_state->lane_count);

		/*
		 * Also align PBNs accordingly, since MST core will derive its
		 * own copy of TU from the PBN in drm_dp_atomic_find_time_slots().
		 * The above comment about the difference between the PBN
		 * allocated for the whole path and the TUs allocated for the
		 * first branch device's link also applies here.
		 */
		pbn.full = remote_tu * mst_state->pbn_div.full;
		crtc_state->pbn = dfixed_trunc(pbn);

		drm_WARN_ON(display->drm, remote_tu < crtc_state->dp_m_n.tu);
		crtc_state->dp_m_n.tu = remote_tu;

		slots = drm_dp_atomic_find_time_slots(state, &intel_dp->mst_mgr,
						      connector->port,
						      crtc_state->pbn);
		if (slots == -EDEADLK)
			return slots;

		if (slots >= 0) {
			drm_WARN_ON(display->drm, slots != crtc_state->dp_m_n.tu);

			break;
		}
	}

	/* We failed to find a proper bpp/timeslots, return error */
	if (ret)
		slots = ret;

	if (slots < 0) {
		drm_dbg_kms(display->drm, "failed finding vcpi slots:%d\n",
			    slots);
	} else {
		if (!dsc)
			crtc_state->pipe_bpp = bpp;
		else
			crtc_state->dsc.compressed_bpp_x16 = fxp_q4_from_int(bpp);
		drm_dbg_kms(display->drm, "Got %d slots for pipe bpp %d dsc %d\n",
			    slots, bpp, dsc);
	}

	return slots;
}

static int mst_stream_compute_link_config(struct intel_dp *intel_dp,
					  struct intel_crtc_state *crtc_state,
					  struct drm_connector_state *conn_state,
					  struct link_config_limits *limits)
{
	int slots = -EINVAL;

	/*
	 * FIXME: allocate the BW according to link_bpp, which in the case of
	 * YUV420 is only half of the pipe bpp value.
	 */
	slots = mst_stream_find_vcpi_slots_for_bpp(intel_dp, crtc_state,
						   fxp_q4_to_int(limits->link.max_bpp_x16),
						   fxp_q4_to_int(limits->link.min_bpp_x16),
						   limits,
						   conn_state, 2 * 3, false);

	if (slots < 0)
		return slots;

	return 0;
}

static int mst_stream_dsc_compute_link_config(struct intel_dp *intel_dp,
					      struct intel_crtc_state *crtc_state,
					      struct drm_connector_state *conn_state,
					      struct link_config_limits *limits)
{
	struct intel_display *display = to_intel_display(intel_dp);
	struct intel_connector *connector = to_intel_connector(conn_state->connector);
	struct drm_i915_private *i915 = to_i915(connector->base.dev);
	int slots = -EINVAL;
	int i, num_bpc;
	u8 dsc_bpc[3] = {};
	int min_bpp, max_bpp, sink_min_bpp, sink_max_bpp;
	u8 dsc_max_bpc;
	int min_compressed_bpp, max_compressed_bpp;

	/* Max DSC Input BPC for ICL is 10 and for TGL+ is 12 */
	if (DISPLAY_VER(display) >= 12)
		dsc_max_bpc = min_t(u8, 12, conn_state->max_requested_bpc);
	else
		dsc_max_bpc = min_t(u8, 10, conn_state->max_requested_bpc);

	max_bpp = min_t(u8, dsc_max_bpc * 3, limits->pipe.max_bpp);
	min_bpp = limits->pipe.min_bpp;

	num_bpc = drm_dp_dsc_sink_supported_input_bpcs(connector->dp.dsc_dpcd,
						       dsc_bpc);

	drm_dbg_kms(display->drm, "DSC Source supported min bpp %d max bpp %d\n",
		    min_bpp, max_bpp);

	sink_max_bpp = dsc_bpc[0] * 3;
	sink_min_bpp = sink_max_bpp;

	for (i = 1; i < num_bpc; i++) {
		if (sink_min_bpp > dsc_bpc[i] * 3)
			sink_min_bpp = dsc_bpc[i] * 3;
		if (sink_max_bpp < dsc_bpc[i] * 3)
			sink_max_bpp = dsc_bpc[i] * 3;
	}

	drm_dbg_kms(display->drm, "DSC Sink supported min bpp %d max bpp %d\n",
		    sink_min_bpp, sink_max_bpp);

	if (min_bpp < sink_min_bpp)
		min_bpp = sink_min_bpp;

	if (max_bpp > sink_max_bpp)
		max_bpp = sink_max_bpp;

	crtc_state->pipe_bpp = max_bpp;

	max_compressed_bpp = intel_dp_dsc_sink_max_compressed_bpp(connector,
								  crtc_state,
								  max_bpp / 3);
	max_compressed_bpp = min(max_compressed_bpp,
				 fxp_q4_to_int(limits->link.max_bpp_x16));

	min_compressed_bpp = intel_dp_dsc_sink_min_compressed_bpp(crtc_state);
	min_compressed_bpp = max(min_compressed_bpp,
				 fxp_q4_to_int_roundup(limits->link.min_bpp_x16));

	drm_dbg_kms(display->drm, "DSC Sink supported compressed min bpp %d compressed max bpp %d\n",
		    min_compressed_bpp, max_compressed_bpp);

	/* Align compressed bpps according to our own constraints */
	max_compressed_bpp = intel_dp_dsc_nearest_valid_bpp(i915, max_compressed_bpp,
							    crtc_state->pipe_bpp);
	min_compressed_bpp = intel_dp_dsc_nearest_valid_bpp(i915, min_compressed_bpp,
							    crtc_state->pipe_bpp);

	slots = mst_stream_find_vcpi_slots_for_bpp(intel_dp, crtc_state, max_compressed_bpp,
						   min_compressed_bpp, limits,
						   conn_state, 1, true);

	if (slots < 0)
		return slots;

	return 0;
}

static int mst_stream_update_slots(struct intel_dp *intel_dp,
				   struct intel_crtc_state *crtc_state,
				   struct drm_connector_state *conn_state)
{
	struct intel_display *display = to_intel_display(intel_dp);
	struct drm_dp_mst_topology_mgr *mgr = &intel_dp->mst_mgr;
	struct drm_dp_mst_topology_state *topology_state;
	u8 link_coding_cap = intel_dp_is_uhbr(crtc_state) ?
		DP_CAP_ANSI_128B132B : DP_CAP_ANSI_8B10B;

	topology_state = drm_atomic_get_mst_topology_state(conn_state->state, mgr);
	if (IS_ERR(topology_state)) {
		drm_dbg_kms(display->drm, "slot update failed\n");
		return PTR_ERR(topology_state);
	}

	drm_dp_mst_update_slots(topology_state, link_coding_cap);

	return 0;
}

static int mode_hblank_period_ns(const struct drm_display_mode *mode)
{
	return DIV_ROUND_CLOSEST_ULL(mul_u32_u32(mode->htotal - mode->hdisplay,
						 NSEC_PER_SEC / 1000),
				     mode->crtc_clock);
}

static bool
hblank_expansion_quirk_needs_dsc(const struct intel_connector *connector,
				 const struct intel_crtc_state *crtc_state,
				 const struct link_config_limits *limits)
{
	const struct drm_display_mode *adjusted_mode =
		&crtc_state->hw.adjusted_mode;
	bool is_uhbr_sink = connector->mst_port &&
			    drm_dp_128b132b_supported(connector->mst_port->dpcd);
	int hblank_limit = is_uhbr_sink ? 500 : 300;

	if (!connector->dp.dsc_hblank_expansion_quirk)
		return false;

	if (is_uhbr_sink && !drm_dp_is_uhbr_rate(limits->max_rate))
		return false;

	if (mode_hblank_period_ns(adjusted_mode) > hblank_limit)
		return false;

	if (!intel_dp_mst_dsc_get_slice_count(connector, crtc_state))
		return false;

	return true;
}

static bool
adjust_limits_for_dsc_hblank_expansion_quirk(const struct intel_connector *connector,
					     const struct intel_crtc_state *crtc_state,
					     struct link_config_limits *limits,
					     bool dsc)
{
	struct intel_display *display = to_intel_display(connector);
	const struct intel_crtc *crtc = to_intel_crtc(crtc_state->uapi.crtc);
	int min_bpp_x16 = limits->link.min_bpp_x16;

	if (!hblank_expansion_quirk_needs_dsc(connector, crtc_state, limits))
		return true;

	if (!dsc) {
		if (intel_dp_supports_dsc(connector, crtc_state)) {
			drm_dbg_kms(display->drm,
				    "[CRTC:%d:%s][CONNECTOR:%d:%s] DSC needed by hblank expansion quirk\n",
				    crtc->base.base.id, crtc->base.name,
				    connector->base.base.id, connector->base.name);
			return false;
		}

		drm_dbg_kms(display->drm,
			    "[CRTC:%d:%s][CONNECTOR:%d:%s] Increasing link min bpp to 24 due to hblank expansion quirk\n",
			    crtc->base.base.id, crtc->base.name,
			    connector->base.base.id, connector->base.name);

		if (limits->link.max_bpp_x16 < fxp_q4_from_int(24))
			return false;

		limits->link.min_bpp_x16 = fxp_q4_from_int(24);

		return true;
	}

	drm_WARN_ON(display->drm, limits->min_rate != limits->max_rate);

	if (limits->max_rate < 540000)
		min_bpp_x16 = fxp_q4_from_int(13);
	else if (limits->max_rate < 810000)
		min_bpp_x16 = fxp_q4_from_int(10);

	if (limits->link.min_bpp_x16 >= min_bpp_x16)
		return true;

	drm_dbg_kms(display->drm,
		    "[CRTC:%d:%s][CONNECTOR:%d:%s] Increasing link min bpp to " FXP_Q4_FMT " in DSC mode due to hblank expansion quirk\n",
		    crtc->base.base.id, crtc->base.name,
		    connector->base.base.id, connector->base.name,
		    FXP_Q4_ARGS(min_bpp_x16));

	if (limits->link.max_bpp_x16 < min_bpp_x16)
		return false;

	limits->link.min_bpp_x16 = min_bpp_x16;

	return true;
}

static bool
mst_stream_compute_config_limits(struct intel_dp *intel_dp,
				 const struct intel_connector *connector,
				 struct intel_crtc_state *crtc_state,
				 bool dsc,
				 struct link_config_limits *limits)
{
	/*
	 * for MST we always configure max link bw - the spec doesn't
	 * seem to suggest we should do otherwise.
	 */
	limits->min_rate = limits->max_rate =
		intel_dp_max_link_rate(intel_dp);

	limits->min_lane_count = limits->max_lane_count =
		intel_dp_max_lane_count(intel_dp);

	limits->pipe.min_bpp = intel_dp_min_bpp(crtc_state->output_format);
	/*
	 * FIXME: If all the streams can't fit into the link with
	 * their current pipe_bpp we should reduce pipe_bpp across
	 * the board until things start to fit. Until then we
	 * limit to <= 8bpc since that's what was hardcoded for all
	 * MST streams previously. This hack should be removed once
	 * we have the proper retry logic in place.
	 */
	limits->pipe.max_bpp = min(crtc_state->pipe_bpp, 24);

	intel_dp_test_compute_config(intel_dp, crtc_state, limits);

	if (!intel_dp_compute_config_link_bpp_limits(intel_dp,
						     crtc_state,
						     dsc,
						     limits))
		return false;

	return adjust_limits_for_dsc_hblank_expansion_quirk(connector,
							    crtc_state,
							    limits,
							    dsc);
}

static int mst_stream_compute_config(struct intel_encoder *encoder,
				     struct intel_crtc_state *pipe_config,
				     struct drm_connector_state *conn_state)
{
	struct intel_display *display = to_intel_display(encoder);
	struct drm_i915_private *dev_priv = to_i915(encoder->base.dev);
	struct intel_atomic_state *state = to_intel_atomic_state(conn_state->state);
	struct intel_crtc *crtc = to_intel_crtc(pipe_config->uapi.crtc);
	struct intel_dp *intel_dp = to_primary_dp(encoder);
	struct intel_connector *connector =
		to_intel_connector(conn_state->connector);
	const struct drm_display_mode *adjusted_mode =
		&pipe_config->hw.adjusted_mode;
	struct link_config_limits limits;
	bool dsc_needed, joiner_needs_dsc;
	int num_joined_pipes;
	int ret = 0;

	if (pipe_config->fec_enable &&
	    !intel_dp_supports_fec(intel_dp, connector, pipe_config))
		return -EINVAL;

	if (adjusted_mode->flags & DRM_MODE_FLAG_DBLSCAN)
		return -EINVAL;

	num_joined_pipes = intel_dp_num_joined_pipes(intel_dp, connector,
						     adjusted_mode->crtc_hdisplay,
						     adjusted_mode->crtc_clock);
	if (num_joined_pipes > 1)
		pipe_config->joiner_pipes = GENMASK(crtc->pipe + num_joined_pipes - 1, crtc->pipe);

	pipe_config->sink_format = INTEL_OUTPUT_FORMAT_RGB;
	pipe_config->output_format = INTEL_OUTPUT_FORMAT_RGB;
	pipe_config->has_pch_encoder = false;

	joiner_needs_dsc = intel_dp_joiner_needs_dsc(dev_priv, num_joined_pipes);

	dsc_needed = joiner_needs_dsc || intel_dp->force_dsc_en ||
		!mst_stream_compute_config_limits(intel_dp, connector,
						  pipe_config, false, &limits);

	if (!dsc_needed) {
		ret = mst_stream_compute_link_config(intel_dp, pipe_config,
						     conn_state, &limits);

		if (ret == -EDEADLK)
			return ret;

		if (ret)
			dsc_needed = true;
	}

	/* enable compression if the mode doesn't fit available BW */
	if (dsc_needed) {
		drm_dbg_kms(display->drm, "Try DSC (fallback=%s, joiner=%s, force=%s)\n",
			    str_yes_no(ret), str_yes_no(joiner_needs_dsc),
			    str_yes_no(intel_dp->force_dsc_en));

		if (!intel_dp_supports_dsc(connector, pipe_config))
			return -EINVAL;

		if (!mst_stream_compute_config_limits(intel_dp, connector,
						      pipe_config, true,
						      &limits))
			return -EINVAL;

		/*
		 * FIXME: As bpc is hardcoded to 8, as mentioned above,
		 * WARN and ignore the debug flag force_dsc_bpc for now.
		 */
		drm_WARN(display->drm, intel_dp->force_dsc_bpc,
			 "Cannot Force BPC for MST\n");
		/*
		 * Try to get at least some timeslots and then see, if
		 * we can fit there with DSC.
		 */
		drm_dbg_kms(display->drm, "Trying to find VCPI slots in DSC mode\n");

		ret = mst_stream_dsc_compute_link_config(intel_dp, pipe_config,
							 conn_state, &limits);
		if (ret < 0)
			return ret;

		ret = intel_dp_dsc_compute_config(intel_dp, pipe_config,
						  conn_state, &limits,
						  pipe_config->dp_m_n.tu, false);
	}

	if (ret)
		return ret;

	ret = mst_stream_update_slots(intel_dp, pipe_config, conn_state);
	if (ret)
		return ret;

	pipe_config->limited_color_range =
		intel_dp_limited_color_range(pipe_config, conn_state);

	if (display->platform.geminilake || display->platform.broxton)
		pipe_config->lane_lat_optim_mask =
			bxt_dpio_phy_calc_lane_lat_optim_mask(pipe_config->lane_count);

	intel_dp_audio_compute_config(encoder, pipe_config, conn_state);

	intel_ddi_compute_min_voltage_level(pipe_config);

	intel_psr_compute_config(intel_dp, pipe_config, conn_state);

	return intel_dp_tunnel_atomic_compute_stream_bw(state, intel_dp, connector,
							pipe_config);
}

/*
 * Iterate over all connectors and return a mask of
 * all CPU transcoders streaming over the same DP link.
 */
static unsigned int
intel_dp_mst_transcoder_mask(struct intel_atomic_state *state,
			     struct intel_dp *mst_port)
{
	struct intel_display *display = to_intel_display(state);
	const struct intel_digital_connector_state *conn_state;
	struct intel_connector *connector;
	u8 transcoders = 0;
	int i;

	if (DISPLAY_VER(display) < 12)
		return 0;

	for_each_new_intel_connector_in_state(state, connector, conn_state, i) {
		const struct intel_crtc_state *crtc_state;
		struct intel_crtc *crtc;

		if (connector->mst_port != mst_port || !conn_state->base.crtc)
			continue;

		crtc = to_intel_crtc(conn_state->base.crtc);
		crtc_state = intel_atomic_get_new_crtc_state(state, crtc);

		if (!crtc_state->hw.active)
			continue;

		transcoders |= BIT(crtc_state->cpu_transcoder);
	}

	return transcoders;
}

static u8 get_pipes_downstream_of_mst_port(struct intel_atomic_state *state,
					   struct drm_dp_mst_topology_mgr *mst_mgr,
					   struct drm_dp_mst_port *parent_port)
{
	const struct intel_digital_connector_state *conn_state;
	struct intel_connector *connector;
	u8 mask = 0;
	int i;

	for_each_new_intel_connector_in_state(state, connector, conn_state, i) {
		if (!conn_state->base.crtc)
			continue;

		if (&connector->mst_port->mst_mgr != mst_mgr)
			continue;

		if (connector->port != parent_port &&
		    !drm_dp_mst_port_downstream_of_parent(mst_mgr,
							  connector->port,
							  parent_port))
			continue;

		mask |= BIT(to_intel_crtc(conn_state->base.crtc)->pipe);
	}

	return mask;
}

static int intel_dp_mst_check_fec_change(struct intel_atomic_state *state,
					 struct drm_dp_mst_topology_mgr *mst_mgr,
					 struct intel_link_bw_limits *limits)
{
	struct intel_display *display = to_intel_display(state);
	struct intel_crtc *crtc;
	u8 mst_pipe_mask;
	u8 fec_pipe_mask = 0;
	int ret;

	mst_pipe_mask = get_pipes_downstream_of_mst_port(state, mst_mgr, NULL);

	for_each_intel_crtc_in_pipe_mask(display->drm, crtc, mst_pipe_mask) {
		struct intel_crtc_state *crtc_state =
			intel_atomic_get_new_crtc_state(state, crtc);

		/* Atomic connector check should've added all the MST CRTCs. */
		if (drm_WARN_ON(display->drm, !crtc_state))
			return -EINVAL;

		if (crtc_state->fec_enable)
			fec_pipe_mask |= BIT(crtc->pipe);
	}

	if (!fec_pipe_mask || mst_pipe_mask == fec_pipe_mask)
		return 0;

	limits->force_fec_pipes |= mst_pipe_mask;

	ret = intel_modeset_pipes_in_mask_early(state, "MST FEC",
						mst_pipe_mask);

	return ret ? : -EAGAIN;
}

static int intel_dp_mst_check_bw(struct intel_atomic_state *state,
				 struct drm_dp_mst_topology_mgr *mst_mgr,
				 struct drm_dp_mst_topology_state *mst_state,
				 struct intel_link_bw_limits *limits)
{
	struct drm_dp_mst_port *mst_port;
	u8 mst_port_pipes;
	int ret;

	ret = drm_dp_mst_atomic_check_mgr(&state->base, mst_mgr, mst_state, &mst_port);
	if (ret != -ENOSPC)
		return ret;

	mst_port_pipes = get_pipes_downstream_of_mst_port(state, mst_mgr, mst_port);

	ret = intel_link_bw_reduce_bpp(state, limits,
				       mst_port_pipes, "MST link BW");

	return ret ? : -EAGAIN;
}

/**
 * intel_dp_mst_atomic_check_link - check all modeset MST link configuration
 * @state: intel atomic state
 * @limits: link BW limits
 *
 * Check the link configuration for all modeset MST outputs. If the
 * configuration is invalid @limits will be updated if possible to
 * reduce the total BW, after which the configuration for all CRTCs in
 * @state must be recomputed with the updated @limits.
 *
 * Returns:
 *   - 0 if the confugration is valid
 *   - %-EAGAIN, if the configuration is invalid and @limits got updated
 *     with fallback values with which the configuration of all CRTCs in
 *     @state must be recomputed
 *   - Other negative error, if the configuration is invalid without a
 *     fallback possibility, or the check failed for another reason
 */
int intel_dp_mst_atomic_check_link(struct intel_atomic_state *state,
				   struct intel_link_bw_limits *limits)
{
	struct drm_dp_mst_topology_mgr *mgr;
	struct drm_dp_mst_topology_state *mst_state;
	int ret;
	int i;

	for_each_new_mst_mgr_in_state(&state->base, mgr, mst_state, i) {
		ret = intel_dp_mst_check_fec_change(state, mgr, limits);
		if (ret)
			return ret;

		ret = intel_dp_mst_check_bw(state, mgr, mst_state,
					    limits);
		if (ret)
			return ret;
	}

	return 0;
}

static int mst_stream_compute_config_late(struct intel_encoder *encoder,
					  struct intel_crtc_state *crtc_state,
					  struct drm_connector_state *conn_state)
{
	struct intel_atomic_state *state = to_intel_atomic_state(conn_state->state);
	struct intel_dp *intel_dp = to_primary_dp(encoder);

	/* lowest numbered transcoder will be designated master */
	crtc_state->mst_master_transcoder =
		ffs(intel_dp_mst_transcoder_mask(state, intel_dp)) - 1;

	return 0;
}

/*
 * If one of the connectors in a MST stream needs a modeset, mark all CRTCs
 * that shares the same MST stream as mode changed,
 * intel_modeset_pipe_config()+intel_crtc_check_fastset() will take care to do
 * a fastset when possible.
 *
 * On TGL+ this is required since each stream go through a master transcoder,
 * so if the master transcoder needs modeset, all other streams in the
 * topology need a modeset. All platforms need to add the atomic state
 * for all streams in the topology, since a modeset on one may require
 * changing the MST link BW usage of the others, which in turn needs a
 * recomputation of the corresponding CRTC states.
 */
static int
mst_connector_atomic_topology_check(struct intel_connector *connector,
				    struct intel_atomic_state *state)
{
	struct intel_display *display = to_intel_display(connector);
	struct drm_connector_list_iter connector_list_iter;
	struct intel_connector *connector_iter;
	int ret = 0;

	if (!intel_connector_needs_modeset(state, &connector->base))
		return 0;

	drm_connector_list_iter_begin(display->drm, &connector_list_iter);
	for_each_intel_connector_iter(connector_iter, &connector_list_iter) {
		struct intel_digital_connector_state *conn_iter_state;
		struct intel_crtc_state *crtc_state;
		struct intel_crtc *crtc;

		if (connector_iter->mst_port != connector->mst_port ||
		    connector_iter == connector)
			continue;

		conn_iter_state = intel_atomic_get_digital_connector_state(state,
									   connector_iter);
		if (IS_ERR(conn_iter_state)) {
			ret = PTR_ERR(conn_iter_state);
			break;
		}

		if (!conn_iter_state->base.crtc)
			continue;

		crtc = to_intel_crtc(conn_iter_state->base.crtc);
		crtc_state = intel_atomic_get_crtc_state(&state->base, crtc);
		if (IS_ERR(crtc_state)) {
			ret = PTR_ERR(crtc_state);
			break;
		}

		ret = drm_atomic_add_affected_planes(&state->base, &crtc->base);
		if (ret)
			break;
		crtc_state->uapi.mode_changed = true;
	}
	drm_connector_list_iter_end(&connector_list_iter);

	return ret;
}

static int
mst_connector_atomic_check(struct drm_connector *connector,
			   struct drm_atomic_state *_state)
{
	struct intel_atomic_state *state = to_intel_atomic_state(_state);
	struct intel_connector *intel_connector =
		to_intel_connector(connector);
	int ret;

	ret = intel_digital_connector_atomic_check(connector, &state->base);
	if (ret)
		return ret;

	ret = mst_connector_atomic_topology_check(intel_connector, state);
	if (ret)
		return ret;

	if (intel_connector_needs_modeset(state, connector)) {
		ret = intel_dp_tunnel_atomic_check_state(state,
							 intel_connector->mst_port,
							 intel_connector);
		if (ret)
			return ret;
	}

	return drm_dp_atomic_release_time_slots(&state->base,
						&intel_connector->mst_port->mst_mgr,
						intel_connector->port);
}

static void mst_stream_disable(struct intel_atomic_state *state,
			       struct intel_encoder *encoder,
			       const struct intel_crtc_state *old_crtc_state,
			       const struct drm_connector_state *old_conn_state)
{
	struct intel_display *display = to_intel_display(state);
	struct intel_dp_mst_encoder *intel_mst = enc_to_mst(encoder);
	struct intel_dp *intel_dp = to_primary_dp(encoder);
	struct intel_connector *connector =
		to_intel_connector(old_conn_state->connector);

	drm_dbg_kms(display->drm, "active links %d\n",
		    intel_dp->active_mst_links);

	if (intel_dp->active_mst_links == 1)
		intel_dp->link_trained = false;

	intel_hdcp_disable(intel_mst->connector);

	intel_dp_sink_disable_decompression(state, connector, old_crtc_state);
}

static void mst_stream_post_disable(struct intel_atomic_state *state,
				    struct intel_encoder *encoder,
				    const struct intel_crtc_state *old_crtc_state,
				    const struct drm_connector_state *old_conn_state)
{
	struct intel_display *display = to_intel_display(encoder);
	struct intel_dp_mst_encoder *intel_mst = enc_to_mst(encoder);
	struct intel_encoder *primary_encoder = to_primary_encoder(encoder);
	struct intel_dp *intel_dp = to_primary_dp(encoder);
	struct intel_connector *connector =
		to_intel_connector(old_conn_state->connector);
	struct drm_dp_mst_topology_state *old_mst_state =
		drm_atomic_get_old_mst_topology_state(&state->base, &intel_dp->mst_mgr);
	struct drm_dp_mst_topology_state *new_mst_state =
		drm_atomic_get_new_mst_topology_state(&state->base, &intel_dp->mst_mgr);
	const struct drm_dp_mst_atomic_payload *old_payload =
		drm_atomic_get_mst_payload_state(old_mst_state, connector->port);
	struct drm_dp_mst_atomic_payload *new_payload =
		drm_atomic_get_mst_payload_state(new_mst_state, connector->port);
	struct intel_crtc *pipe_crtc;
	bool last_mst_stream;
	int i;

	intel_dp->active_mst_links--;
	last_mst_stream = intel_dp->active_mst_links == 0;
	drm_WARN_ON(display->drm, DISPLAY_VER(display) >= 12 && last_mst_stream &&
		    !intel_dp_mst_is_master_trans(old_crtc_state));

	for_each_pipe_crtc_modeset_disable(display, pipe_crtc, old_crtc_state, i) {
		const struct intel_crtc_state *old_pipe_crtc_state =
			intel_atomic_get_old_crtc_state(state, pipe_crtc);

		intel_crtc_vblank_off(old_pipe_crtc_state);
	}

	intel_disable_transcoder(old_crtc_state);

	drm_dp_remove_payload_part1(&intel_dp->mst_mgr, new_mst_state, new_payload);

	intel_ddi_clear_act_sent(encoder, old_crtc_state);

	intel_de_rmw(display,
		     TRANS_DDI_FUNC_CTL(display, old_crtc_state->cpu_transcoder),
		     TRANS_DDI_DP_VC_PAYLOAD_ALLOC, 0);

	intel_ddi_wait_for_act_sent(encoder, old_crtc_state);
	drm_dp_check_act_status(&intel_dp->mst_mgr);

	drm_dp_remove_payload_part2(&intel_dp->mst_mgr, new_mst_state,
				    old_payload, new_payload);

	intel_ddi_disable_transcoder_func(old_crtc_state);

	for_each_pipe_crtc_modeset_disable(display, pipe_crtc, old_crtc_state, i) {
		const struct intel_crtc_state *old_pipe_crtc_state =
			intel_atomic_get_old_crtc_state(state, pipe_crtc);

		intel_dsc_disable(old_pipe_crtc_state);

		if (DISPLAY_VER(display) >= 9)
			skl_scaler_disable(old_pipe_crtc_state);
		else
			ilk_pfit_disable(old_pipe_crtc_state);
	}

	/*
	 * Power down mst path before disabling the port, otherwise we end
	 * up getting interrupts from the sink upon detecting link loss.
	 */
	drm_dp_send_power_updown_phy(&intel_dp->mst_mgr, connector->port,
				     false);

	/*
	 * BSpec 4287: disable DIP after the transcoder is disabled and before
	 * the transcoder clock select is set to none.
	 */
	intel_dp_set_infoframes(primary_encoder, false, old_crtc_state, NULL);
	/*
	 * From TGL spec: "If multi-stream slave transcoder: Configure
	 * Transcoder Clock Select to direct no clock to the transcoder"
	 *
	 * From older GENs spec: "Configure Transcoder Clock Select to direct
	 * no clock to the transcoder"
	 */
	if (DISPLAY_VER(display) < 12 || !last_mst_stream)
		intel_ddi_disable_transcoder_clock(old_crtc_state);


	intel_mst->connector = NULL;
	if (last_mst_stream)
		primary_encoder->post_disable(state, primary_encoder,
					      old_crtc_state, NULL);

	drm_dbg_kms(display->drm, "active links %d\n",
		    intel_dp->active_mst_links);
}

static void mst_stream_post_pll_disable(struct intel_atomic_state *state,
					struct intel_encoder *encoder,
					const struct intel_crtc_state *old_crtc_state,
					const struct drm_connector_state *old_conn_state)
{
	struct intel_encoder *primary_encoder = to_primary_encoder(encoder);
	struct intel_dp *intel_dp = to_primary_dp(encoder);

	if (intel_dp->active_mst_links == 0 &&
	    primary_encoder->post_pll_disable)
		primary_encoder->post_pll_disable(state, primary_encoder, old_crtc_state, old_conn_state);
}

static void mst_stream_pre_pll_enable(struct intel_atomic_state *state,
				      struct intel_encoder *encoder,
				      const struct intel_crtc_state *pipe_config,
				      const struct drm_connector_state *conn_state)
{
	struct intel_encoder *primary_encoder = to_primary_encoder(encoder);
	struct intel_dp *intel_dp = to_primary_dp(encoder);

	if (intel_dp->active_mst_links == 0)
		primary_encoder->pre_pll_enable(state, primary_encoder,
						pipe_config, NULL);
	else
		/*
		 * The port PLL state needs to get updated for secondary
		 * streams as for the primary stream.
		 */
		intel_ddi_update_active_dpll(state, primary_encoder,
					     to_intel_crtc(pipe_config->uapi.crtc));
}

static bool intel_mst_probed_link_params_valid(struct intel_dp *intel_dp,
					       int link_rate, int lane_count)
{
	return intel_dp->link.mst_probed_rate == link_rate &&
		intel_dp->link.mst_probed_lane_count == lane_count;
}

static void intel_mst_set_probed_link_params(struct intel_dp *intel_dp,
					     int link_rate, int lane_count)
{
	intel_dp->link.mst_probed_rate = link_rate;
	intel_dp->link.mst_probed_lane_count = lane_count;
}

static void intel_mst_reprobe_topology(struct intel_dp *intel_dp,
				       const struct intel_crtc_state *crtc_state)
{
	if (intel_mst_probed_link_params_valid(intel_dp,
					       crtc_state->port_clock, crtc_state->lane_count))
		return;

	drm_dp_mst_topology_queue_probe(&intel_dp->mst_mgr);

	intel_mst_set_probed_link_params(intel_dp,
					 crtc_state->port_clock, crtc_state->lane_count);
}

static void mst_stream_pre_enable(struct intel_atomic_state *state,
				  struct intel_encoder *encoder,
				  const struct intel_crtc_state *pipe_config,
				  const struct drm_connector_state *conn_state)
{
	struct intel_display *display = to_intel_display(state);
	struct intel_dp_mst_encoder *intel_mst = enc_to_mst(encoder);
	struct intel_encoder *primary_encoder = to_primary_encoder(encoder);
	struct intel_dp *intel_dp = to_primary_dp(encoder);
	struct intel_connector *connector =
		to_intel_connector(conn_state->connector);
	struct drm_dp_mst_topology_state *mst_state =
		drm_atomic_get_new_mst_topology_state(&state->base, &intel_dp->mst_mgr);
	int ret;
	bool first_mst_stream;

	/* MST encoders are bound to a crtc, not to a connector,
	 * force the mapping here for get_hw_state.
	 */
	connector->encoder = encoder;
	intel_mst->connector = connector;
	first_mst_stream = intel_dp->active_mst_links == 0;
	drm_WARN_ON(display->drm, DISPLAY_VER(display) >= 12 && first_mst_stream &&
		    !intel_dp_mst_is_master_trans(pipe_config));

	drm_dbg_kms(display->drm, "active links %d\n",
		    intel_dp->active_mst_links);

	if (first_mst_stream)
		intel_dp_set_power(intel_dp, DP_SET_POWER_D0);

	drm_dp_send_power_updown_phy(&intel_dp->mst_mgr, connector->port, true);

	intel_dp_sink_enable_decompression(state, connector, pipe_config);

	if (first_mst_stream) {
		primary_encoder->pre_enable(state, primary_encoder,
					    pipe_config, NULL);

		intel_mst_reprobe_topology(intel_dp, pipe_config);
	}

	intel_dp->active_mst_links++;

	ret = drm_dp_add_payload_part1(&intel_dp->mst_mgr, mst_state,
				       drm_atomic_get_mst_payload_state(mst_state, connector->port));
	if (ret < 0)
		intel_dp_queue_modeset_retry_for_link(state, primary_encoder, pipe_config);

	/*
	 * Before Gen 12 this is not done as part of
	 * primary_encoder->pre_enable() and should be done here. For
	 * Gen 12+ the step in which this should be done is different for the
	 * first MST stream, so it's done on the DDI for the first stream and
	 * here for the following ones.
	 */
	if (DISPLAY_VER(display) < 12 || !first_mst_stream)
		intel_ddi_enable_transcoder_clock(encoder, pipe_config);

	if (DISPLAY_VER(display) >= 13 && !first_mst_stream)
		intel_ddi_config_transcoder_func(encoder, pipe_config);

	intel_dsc_dp_pps_write(primary_encoder, pipe_config);
	intel_ddi_set_dp_msa(pipe_config, conn_state);
}

static void enable_bs_jitter_was(const struct intel_crtc_state *crtc_state)
{
	struct intel_display *display = to_intel_display(crtc_state);
	struct drm_i915_private *i915 = to_i915(crtc_state->uapi.crtc->dev);
	u32 clear = 0;
	u32 set = 0;

	if (!IS_ALDERLAKE_P(i915))
		return;

	if (!IS_DISPLAY_STEP(display, STEP_D0, STEP_FOREVER))
		return;

	/* Wa_14013163432:adlp */
	if (crtc_state->fec_enable || intel_dp_is_uhbr(crtc_state))
		set |= DP_MST_FEC_BS_JITTER_WA(crtc_state->cpu_transcoder);

	/* Wa_14014143976:adlp */
	if (IS_DISPLAY_STEP(display, STEP_E0, STEP_FOREVER)) {
		if (intel_dp_is_uhbr(crtc_state))
			set |= DP_MST_SHORT_HBLANK_WA(crtc_state->cpu_transcoder);
		else if (crtc_state->fec_enable)
			clear |= DP_MST_SHORT_HBLANK_WA(crtc_state->cpu_transcoder);

		if (crtc_state->fec_enable || intel_dp_is_uhbr(crtc_state))
			set |= DP_MST_DPT_DPTP_ALIGN_WA(crtc_state->cpu_transcoder);
	}

	if (!clear && !set)
		return;

	intel_de_rmw(display, CHICKEN_MISC_3, clear, set);
}

static void mst_stream_enable(struct intel_atomic_state *state,
			      struct intel_encoder *encoder,
			      const struct intel_crtc_state *pipe_config,
			      const struct drm_connector_state *conn_state)
{
	struct intel_display *display = to_intel_display(encoder);
	struct intel_encoder *primary_encoder = to_primary_encoder(encoder);
	struct intel_dp *intel_dp = to_primary_dp(encoder);
	struct intel_connector *connector = to_intel_connector(conn_state->connector);
	struct drm_dp_mst_topology_state *mst_state =
		drm_atomic_get_new_mst_topology_state(&state->base, &intel_dp->mst_mgr);
	enum transcoder trans = pipe_config->cpu_transcoder;
	bool first_mst_stream = intel_dp->active_mst_links == 1;
	struct intel_crtc *pipe_crtc;
	int ret, i;

	drm_WARN_ON(display->drm, pipe_config->has_pch_encoder);

	if (intel_dp_is_uhbr(pipe_config)) {
		const struct drm_display_mode *adjusted_mode =
			&pipe_config->hw.adjusted_mode;
		u64 crtc_clock_hz = KHz(adjusted_mode->crtc_clock);

		intel_de_write(display, TRANS_DP2_VFREQHIGH(pipe_config->cpu_transcoder),
			       TRANS_DP2_VFREQ_PIXEL_CLOCK(crtc_clock_hz >> 24));
		intel_de_write(display, TRANS_DP2_VFREQLOW(pipe_config->cpu_transcoder),
			       TRANS_DP2_VFREQ_PIXEL_CLOCK(crtc_clock_hz & 0xffffff));
	}

	enable_bs_jitter_was(pipe_config);

	intel_ddi_enable_transcoder_func(encoder, pipe_config);

	intel_ddi_clear_act_sent(encoder, pipe_config);

	intel_de_rmw(display, TRANS_DDI_FUNC_CTL(display, trans), 0,
		     TRANS_DDI_DP_VC_PAYLOAD_ALLOC);

	drm_dbg_kms(display->drm, "active links %d\n",
		    intel_dp->active_mst_links);

	intel_ddi_wait_for_act_sent(encoder, pipe_config);
	drm_dp_check_act_status(&intel_dp->mst_mgr);

	if (first_mst_stream)
		intel_ddi_wait_for_fec_status(encoder, pipe_config, true);

	ret = drm_dp_add_payload_part2(&intel_dp->mst_mgr,
				       drm_atomic_get_mst_payload_state(mst_state,
									connector->port));
	if (ret < 0)
		intel_dp_queue_modeset_retry_for_link(state, primary_encoder, pipe_config);

	if (DISPLAY_VER(display) >= 12)
		intel_de_rmw(display, CHICKEN_TRANS(display, trans),
			     FECSTALL_DIS_DPTSTREAM_DPTTG,
			     pipe_config->fec_enable ? FECSTALL_DIS_DPTSTREAM_DPTTG : 0);

	intel_audio_sdp_split_update(pipe_config);

	intel_enable_transcoder(pipe_config);

	for_each_pipe_crtc_modeset_enable(display, pipe_crtc, pipe_config, i) {
		const struct intel_crtc_state *pipe_crtc_state =
			intel_atomic_get_new_crtc_state(state, pipe_crtc);

		intel_crtc_vblank_on(pipe_crtc_state);
	}

	intel_hdcp_enable(state, encoder, pipe_config, conn_state);
}

static bool mst_stream_get_hw_state(struct intel_encoder *encoder,
				    enum pipe *pipe)
{
	struct intel_dp_mst_encoder *intel_mst = enc_to_mst(encoder);
	*pipe = intel_mst->pipe;
	if (intel_mst->connector)
		return true;
	return false;
}

static void mst_stream_get_config(struct intel_encoder *encoder,
				  struct intel_crtc_state *pipe_config)
{
	struct intel_encoder *primary_encoder = to_primary_encoder(encoder);

	primary_encoder->get_config(primary_encoder, pipe_config);
}

static bool mst_stream_initial_fastset_check(struct intel_encoder *encoder,
					     struct intel_crtc_state *crtc_state)
{
	struct intel_encoder *primary_encoder = to_primary_encoder(encoder);

	return intel_dp_initial_fastset_check(primary_encoder, crtc_state);
}

static int mst_connector_get_ddc_modes(struct drm_connector *connector)
{
	struct intel_display *display = to_intel_display(connector->dev);
	struct intel_connector *intel_connector = to_intel_connector(connector);
	struct intel_dp *intel_dp = intel_connector->mst_port;
	const struct drm_edid *drm_edid;
	int ret;

	if (drm_connector_is_unregistered(connector))
		return intel_connector_update_modes(connector, NULL);

	if (!intel_display_driver_check_access(display))
		return drm_edid_connector_add_modes(connector);

	drm_edid = drm_dp_mst_edid_read(connector, &intel_dp->mst_mgr, intel_connector->port);

	ret = intel_connector_update_modes(connector, drm_edid);

	drm_edid_free(drm_edid);

	return ret;
}

static int
mst_connector_late_register(struct drm_connector *connector)
{
	struct intel_connector *intel_connector = to_intel_connector(connector);
	int ret;

	ret = drm_dp_mst_connector_late_register(connector,
						 intel_connector->port);
	if (ret < 0)
		return ret;

	ret = intel_connector_register(connector);
	if (ret < 0)
		drm_dp_mst_connector_early_unregister(connector,
						      intel_connector->port);

	return ret;
}

static void
mst_connector_early_unregister(struct drm_connector *connector)
{
	struct intel_connector *intel_connector = to_intel_connector(connector);

	intel_connector_unregister(connector);
	drm_dp_mst_connector_early_unregister(connector,
					      intel_connector->port);
}

static const struct drm_connector_funcs mst_connector_funcs = {
	.fill_modes = drm_helper_probe_single_connector_modes,
	.atomic_get_property = intel_digital_connector_atomic_get_property,
	.atomic_set_property = intel_digital_connector_atomic_set_property,
	.late_register = mst_connector_late_register,
	.early_unregister = mst_connector_early_unregister,
	.destroy = intel_connector_destroy,
	.atomic_destroy_state = drm_atomic_helper_connector_destroy_state,
	.atomic_duplicate_state = intel_digital_connector_duplicate_state,
};

static int mst_connector_get_modes(struct drm_connector *connector)
{
	return mst_connector_get_ddc_modes(connector);
}

static int
mst_connector_mode_valid_ctx(struct drm_connector *connector,
			     struct drm_display_mode *mode,
			     struct drm_modeset_acquire_ctx *ctx,
			     enum drm_mode_status *status)
{
	struct intel_display *display = to_intel_display(connector->dev);
	struct drm_i915_private *dev_priv = to_i915(connector->dev);
	struct intel_connector *intel_connector = to_intel_connector(connector);
	struct intel_dp *intel_dp = intel_connector->mst_port;
	struct drm_dp_mst_topology_mgr *mgr = &intel_dp->mst_mgr;
	struct drm_dp_mst_port *port = intel_connector->port;
	const int min_bpp = 18;
	int max_dotclk = display->cdclk.max_dotclk_freq;
	int max_rate, mode_rate, max_lanes, max_link_clock;
	int ret;
	bool dsc = false;
	u16 dsc_max_compressed_bpp = 0;
	u8 dsc_slice_count = 0;
	int target_clock = mode->clock;
	int num_joined_pipes;

	if (drm_connector_is_unregistered(connector)) {
		*status = MODE_ERROR;
		return 0;
	}

	*status = intel_cpu_transcoder_mode_valid(dev_priv, mode);
	if (*status != MODE_OK)
		return 0;

	if (mode->flags & DRM_MODE_FLAG_DBLCLK) {
		*status = MODE_H_ILLEGAL;
		return 0;
	}

	if (mode->clock < 10000) {
		*status = MODE_CLOCK_LOW;
		return 0;
	}

	max_link_clock = intel_dp_max_link_rate(intel_dp);
	max_lanes = intel_dp_max_lane_count(intel_dp);

	max_rate = intel_dp_max_link_data_rate(intel_dp,
					       max_link_clock, max_lanes);
	mode_rate = intel_dp_link_required(mode->clock, min_bpp);

	/*
	 * TODO:
	 * - Also check if compression would allow for the mode
	 * - Calculate the overhead using drm_dp_bw_overhead() /
	 *   drm_dp_bw_channel_coding_efficiency(), similarly to the
	 *   compute config code, as drm_dp_calc_pbn_mode() doesn't
	 *   account with all the overheads.
	 * - Check here and during compute config the BW reported by
	 *   DFP_Link_Available_Payload_Bandwidth_Number (or the
	 *   corresponding link capabilities of the sink) in case the
	 *   stream is uncompressed for it by the last branch device.
	 */
	num_joined_pipes = intel_dp_num_joined_pipes(intel_dp, intel_connector,
						     mode->hdisplay, target_clock);
	max_dotclk *= num_joined_pipes;

	ret = drm_modeset_lock(&mgr->base.lock, ctx);
	if (ret)
		return ret;

	if (mode_rate > max_rate || mode->clock > max_dotclk ||
	    drm_dp_calc_pbn_mode(mode->clock, min_bpp << 4) > port->full_pbn) {
		*status = MODE_CLOCK_HIGH;
		return 0;
	}

	if (intel_dp_has_dsc(intel_connector)) {
		/*
		 * TBD pass the connector BPC,
		 * for now U8_MAX so that max BPC on that platform would be picked
		 */
		int pipe_bpp = intel_dp_dsc_compute_max_bpp(intel_connector, U8_MAX);

		if (drm_dp_sink_supports_fec(intel_connector->dp.fec_capability)) {
			dsc_max_compressed_bpp =
				intel_dp_dsc_get_max_compressed_bpp(dev_priv,
								    max_link_clock,
								    max_lanes,
								    target_clock,
								    mode->hdisplay,
								    num_joined_pipes,
								    INTEL_OUTPUT_FORMAT_RGB,
								    pipe_bpp, 64);
			dsc_slice_count =
				intel_dp_dsc_get_slice_count(intel_connector,
							     target_clock,
							     mode->hdisplay,
							     num_joined_pipes);
		}

		dsc = dsc_max_compressed_bpp && dsc_slice_count;
	}

	if (intel_dp_joiner_needs_dsc(dev_priv, num_joined_pipes) && !dsc) {
		*status = MODE_CLOCK_HIGH;
		return 0;
	}

	if (mode_rate > max_rate && !dsc) {
		*status = MODE_CLOCK_HIGH;
		return 0;
	}

	*status = intel_mode_valid_max_plane_size(dev_priv, mode, num_joined_pipes);
	return 0;
}

static struct drm_encoder *
mst_connector_atomic_best_encoder(struct drm_connector *connector,
				  struct drm_atomic_state *state)
{
	struct drm_connector_state *connector_state = drm_atomic_get_new_connector_state(state,
											 connector);
	struct intel_connector *intel_connector = to_intel_connector(connector);
	struct intel_dp *intel_dp = intel_connector->mst_port;
	struct intel_crtc *crtc = to_intel_crtc(connector_state->crtc);

	return &intel_dp->mst_encoders[crtc->pipe]->base.base;
}

static int
mst_connector_detect_ctx(struct drm_connector *connector,
			 struct drm_modeset_acquire_ctx *ctx, bool force)
{
	struct intel_display *display = to_intel_display(connector->dev);
	struct intel_connector *intel_connector = to_intel_connector(connector);
	struct intel_dp *intel_dp = intel_connector->mst_port;

	if (!intel_display_device_enabled(display))
		return connector_status_disconnected;

	if (drm_connector_is_unregistered(connector))
		return connector_status_disconnected;

	if (!intel_display_driver_check_access(display))
		return connector->status;

	intel_dp_flush_connector_commits(intel_connector);

	return drm_dp_mst_detect_port(connector, ctx, &intel_dp->mst_mgr,
				      intel_connector->port);
}

static const struct drm_connector_helper_funcs mst_connector_helper_funcs = {
	.get_modes = mst_connector_get_modes,
	.mode_valid_ctx = mst_connector_mode_valid_ctx,
	.atomic_best_encoder = mst_connector_atomic_best_encoder,
	.atomic_check = mst_connector_atomic_check,
	.detect_ctx = mst_connector_detect_ctx,
};

static void mst_stream_encoder_destroy(struct drm_encoder *encoder)
{
	struct intel_dp_mst_encoder *intel_mst = enc_to_mst(to_intel_encoder(encoder));

	drm_encoder_cleanup(encoder);
	kfree(intel_mst);
}

static const struct drm_encoder_funcs mst_stream_encoder_funcs = {
	.destroy = mst_stream_encoder_destroy,
};

static bool mst_connector_get_hw_state(struct intel_connector *connector)
{
	/* This is the MST stream encoder set in ->pre_enable, if any */
	struct intel_encoder *encoder = intel_attached_encoder(connector);
	enum pipe pipe;

	if (!encoder || !connector->base.state->crtc)
		return false;

	return encoder->get_hw_state(encoder, &pipe);
}

static int mst_topology_add_connector_properties(struct intel_dp *intel_dp,
						 struct drm_connector *connector,
						 const char *pathprop)
{
	struct intel_display *display = to_intel_display(intel_dp);

	drm_object_attach_property(&connector->base,
				   display->drm->mode_config.path_property, 0);
	drm_object_attach_property(&connector->base,
				   display->drm->mode_config.tile_property, 0);

	intel_attach_force_audio_property(connector);
	intel_attach_broadcast_rgb_property(connector);

	/*
	 * Reuse the prop from the SST connector because we're
	 * not allowed to create new props after device registration.
	 */
	connector->max_bpc_property =
		intel_dp->attached_connector->base.max_bpc_property;
	if (connector->max_bpc_property)
		drm_connector_attach_max_bpc_property(connector, 6, 12);

	return drm_connector_set_path_property(connector, pathprop);
}

static void
intel_dp_mst_read_decompression_port_dsc_caps(struct intel_dp *intel_dp,
					      struct intel_connector *connector)
{
	u8 dpcd_caps[DP_RECEIVER_CAP_SIZE];

	if (!connector->dp.dsc_decompression_aux)
		return;

	if (drm_dp_read_dpcd_caps(connector->dp.dsc_decompression_aux, dpcd_caps) < 0)
		return;

	intel_dp_get_dsc_sink_cap(dpcd_caps[DP_DPCD_REV], connector);
}

static bool detect_dsc_hblank_expansion_quirk(const struct intel_connector *connector)
{
	struct intel_display *display = to_intel_display(connector);
	struct drm_dp_aux *aux = connector->dp.dsc_decompression_aux;
	struct drm_dp_desc desc;
	u8 dpcd[DP_RECEIVER_CAP_SIZE];

	if (!aux)
		return false;

	/*
	 * A logical port's OUI (at least for affected sinks) is all 0, so
	 * instead of that the parent port's OUI is used for identification.
	 */
	if (drm_dp_mst_port_is_logical(connector->port)) {
		aux = drm_dp_mst_aux_for_parent(connector->port);
		if (!aux)
			aux = &connector->mst_port->aux;
	}

	if (drm_dp_read_dpcd_caps(aux, dpcd) < 0)
		return false;

	if (drm_dp_read_desc(aux, &desc, drm_dp_is_branch(dpcd)) < 0)
		return false;

	if (!drm_dp_has_quirk(&desc,
			      DP_DPCD_QUIRK_HBLANK_EXPANSION_REQUIRES_DSC))
		return false;

	/*
	 * UHBR (MST sink) devices requiring this quirk don't advertise the
	 * HBLANK expansion support. Presuming that they perform HBLANK
	 * expansion internally, or are affected by this issue on modes with a
	 * short HBLANK for other reasons.
	 */
	if (!drm_dp_128b132b_supported(dpcd) &&
	    !(dpcd[DP_RECEIVE_PORT_0_CAP_0] & DP_HBLANK_EXPANSION_CAPABLE))
		return false;

	drm_dbg_kms(display->drm,
		    "[CONNECTOR:%d:%s] DSC HBLANK expansion quirk detected\n",
		    connector->base.base.id, connector->base.name);

	return true;
}

static struct drm_connector *
mst_topology_add_connector(struct drm_dp_mst_topology_mgr *mgr,
			   struct drm_dp_mst_port *port,
			   const char *pathprop)
{
	struct intel_dp *intel_dp = container_of(mgr, struct intel_dp, mst_mgr);
	struct intel_display *display = to_intel_display(intel_dp);
	struct intel_digital_port *dig_port = dp_to_dig_port(intel_dp);
	struct intel_connector *intel_connector;
	struct drm_connector *connector;
	enum pipe pipe;
	int ret;

	intel_connector = intel_connector_alloc();
	if (!intel_connector)
		return NULL;

<<<<<<< HEAD
	connector = &intel_connector->base;

	intel_connector->get_hw_state = intel_dp_mst_get_hw_state;
=======
	intel_connector->get_hw_state = mst_connector_get_hw_state;
>>>>>>> e7f0a3a6
	intel_connector->sync_state = intel_dp_connector_sync_state;
	intel_connector->mst_port = intel_dp;
	intel_connector->port = port;
	drm_dp_mst_get_port_malloc(port);

	intel_dp_init_modeset_retry_work(intel_connector);

<<<<<<< HEAD
	ret = drm_connector_dynamic_init(&dev_priv->drm, connector, &intel_dp_mst_connector_funcs,
					 DRM_MODE_CONNECTOR_DisplayPort, NULL);
=======
	/*
	 * TODO: The following drm_connector specific initialization belongs
	 * to DRM core, however it happens atm too late in
	 * drm_connector_init(). That function will also expose the connector
	 * to in-kernel users, so it can't be called until the connector is
	 * sufficiently initialized; init the device pointer used by the
	 * following DSC setup, until a fix moving this to DRM core.
	 */
	intel_connector->base.dev = mgr->dev;

	intel_connector->dp.dsc_decompression_aux = drm_dp_mst_dsc_aux_for_port(port);
	intel_dp_mst_read_decompression_port_dsc_caps(intel_dp, intel_connector);
	intel_connector->dp.dsc_hblank_expansion_quirk =
		detect_dsc_hblank_expansion_quirk(intel_connector);

	connector = &intel_connector->base;
	ret = drm_connector_init(display->drm, connector, &mst_connector_funcs,
				 DRM_MODE_CONNECTOR_DisplayPort);
>>>>>>> e7f0a3a6
	if (ret) {
		drm_dp_mst_put_port_malloc(port);
		intel_connector_free(intel_connector);
		return NULL;
	}

<<<<<<< HEAD
	intel_connector->dp.dsc_decompression_aux = drm_dp_mst_dsc_aux_for_port(port);
	intel_dp_mst_read_decompression_port_dsc_caps(intel_dp, intel_connector);
	intel_connector->dp.dsc_hblank_expansion_quirk =
		detect_dsc_hblank_expansion_quirk(intel_connector);

	drm_connector_helper_add(connector, &intel_dp_mst_connector_helper_funcs);
=======
	drm_connector_helper_add(connector, &mst_connector_helper_funcs);
>>>>>>> e7f0a3a6

	for_each_pipe(display, pipe) {
		struct drm_encoder *enc =
			&intel_dp->mst_encoders[pipe]->base.base;

		ret = drm_connector_attach_encoder(&intel_connector->base, enc);
		if (ret)
			goto err;
	}

	ret = mst_topology_add_connector_properties(intel_dp, connector, pathprop);
	if (ret)
		goto err;

	ret = intel_dp_hdcp_init(dig_port, intel_connector);
	if (ret)
		drm_dbg_kms(display->drm, "[%s:%d] HDCP MST init failed, skipping.\n",
			    connector->name, connector->base.id);

	return connector;

err:
	drm_connector_cleanup(connector);
	return NULL;
}

static void
mst_topology_poll_hpd_irq(struct drm_dp_mst_topology_mgr *mgr)
{
	struct intel_dp *intel_dp = container_of(mgr, struct intel_dp, mst_mgr);

	intel_hpd_trigger_irq(dp_to_dig_port(intel_dp));
}

static const struct drm_dp_mst_topology_cbs mst_topology_cbs = {
	.add_connector = mst_topology_add_connector,
	.poll_hpd_irq = mst_topology_poll_hpd_irq,
};

/* Create a fake encoder for an individual MST stream */
static struct intel_dp_mst_encoder *
mst_stream_encoder_create(struct intel_digital_port *dig_port, enum pipe pipe)
{
	struct intel_display *display = to_intel_display(dig_port);
	struct intel_encoder *primary_encoder = &dig_port->base;
	struct intel_dp_mst_encoder *intel_mst;
	struct intel_encoder *encoder;

	intel_mst = kzalloc(sizeof(*intel_mst), GFP_KERNEL);

	if (!intel_mst)
		return NULL;

	intel_mst->pipe = pipe;
	encoder = &intel_mst->base;
	intel_mst->primary = dig_port;

	drm_encoder_init(display->drm, &encoder->base, &mst_stream_encoder_funcs,
			 DRM_MODE_ENCODER_DPMST, "DP-MST %c", pipe_name(pipe));

	encoder->type = INTEL_OUTPUT_DP_MST;
	encoder->power_domain = primary_encoder->power_domain;
	encoder->port = primary_encoder->port;
	encoder->cloneable = 0;
	/*
	 * This is wrong, but broken userspace uses the intersection
	 * of possible_crtcs of all the encoders of a given connector
	 * to figure out which crtcs can drive said connector. What
	 * should be used instead is the union of possible_crtcs.
	 * To keep such userspace functioning we must misconfigure
	 * this to make sure the intersection is not empty :(
	 */
	encoder->pipe_mask = ~0;

	encoder->compute_config = mst_stream_compute_config;
	encoder->compute_config_late = mst_stream_compute_config_late;
	encoder->disable = mst_stream_disable;
	encoder->post_disable = mst_stream_post_disable;
	encoder->post_pll_disable = mst_stream_post_pll_disable;
	encoder->update_pipe = intel_ddi_update_pipe;
	encoder->pre_pll_enable = mst_stream_pre_pll_enable;
	encoder->pre_enable = mst_stream_pre_enable;
	encoder->enable = mst_stream_enable;
	encoder->audio_enable = intel_audio_codec_enable;
	encoder->audio_disable = intel_audio_codec_disable;
	encoder->get_hw_state = mst_stream_get_hw_state;
	encoder->get_config = mst_stream_get_config;
	encoder->initial_fastset_check = mst_stream_initial_fastset_check;

	return intel_mst;

}

/* Create the fake encoders for MST streams */
static bool
mst_stream_encoders_create(struct intel_digital_port *dig_port)
{
	struct intel_display *display = to_intel_display(dig_port);
	struct intel_dp *intel_dp = &dig_port->dp;
	enum pipe pipe;

	for_each_pipe(display, pipe)
		intel_dp->mst_encoders[pipe] = mst_stream_encoder_create(dig_port, pipe);
	return true;
}

int
intel_dp_mst_encoder_active_links(struct intel_digital_port *dig_port)
{
	return dig_port->dp.active_mst_links;
}

int
intel_dp_mst_encoder_init(struct intel_digital_port *dig_port, int conn_base_id)
{
	struct intel_display *display = to_intel_display(dig_port);
	struct intel_dp *intel_dp = &dig_port->dp;
	enum port port = dig_port->base.port;
	int ret;

	if (!HAS_DP_MST(display) || intel_dp_is_edp(intel_dp))
		return 0;

	if (DISPLAY_VER(display) < 12 && port == PORT_A)
		return 0;

	if (DISPLAY_VER(display) < 11 && port == PORT_E)
		return 0;

	intel_dp->mst_mgr.cbs = &mst_topology_cbs;

	/* create encoders */
	mst_stream_encoders_create(dig_port);
	ret = drm_dp_mst_topology_mgr_init(&intel_dp->mst_mgr, display->drm,
					   &intel_dp->aux, 16, 3, conn_base_id);
	if (ret) {
		intel_dp->mst_mgr.cbs = NULL;
		return ret;
	}

	return 0;
}

bool intel_dp_mst_source_support(struct intel_dp *intel_dp)
{
	return intel_dp->mst_mgr.cbs;
}

void
intel_dp_mst_encoder_cleanup(struct intel_digital_port *dig_port)
{
	struct intel_dp *intel_dp = &dig_port->dp;

	if (!intel_dp_mst_source_support(intel_dp))
		return;

	drm_dp_mst_topology_mgr_destroy(&intel_dp->mst_mgr);
	/* encoders will get killed by normal cleanup */

	intel_dp->mst_mgr.cbs = NULL;
}

bool intel_dp_mst_is_master_trans(const struct intel_crtc_state *crtc_state)
{
	return crtc_state->mst_master_transcoder == crtc_state->cpu_transcoder;
}

bool intel_dp_mst_is_slave_trans(const struct intel_crtc_state *crtc_state)
{
	return crtc_state->mst_master_transcoder != INVALID_TRANSCODER &&
	       crtc_state->mst_master_transcoder != crtc_state->cpu_transcoder;
}

/**
 * intel_dp_mst_add_topology_state_for_connector - add MST topology state for a connector
 * @state: atomic state
 * @connector: connector to add the state for
 * @crtc: the CRTC @connector is attached to
 *
 * Add the MST topology state for @connector to @state.
 *
 * Returns 0 on success, negative error code on failure.
 */
static int
intel_dp_mst_add_topology_state_for_connector(struct intel_atomic_state *state,
					      struct intel_connector *connector,
					      struct intel_crtc *crtc)
{
	struct drm_dp_mst_topology_state *mst_state;

	if (!connector->mst_port)
		return 0;

	mst_state = drm_atomic_get_mst_topology_state(&state->base,
						      &connector->mst_port->mst_mgr);
	if (IS_ERR(mst_state))
		return PTR_ERR(mst_state);

	mst_state->pending_crtc_mask |= drm_crtc_mask(&crtc->base);

	return 0;
}

/**
 * intel_dp_mst_add_topology_state_for_crtc - add MST topology state for a CRTC
 * @state: atomic state
 * @crtc: CRTC to add the state for
 *
 * Add the MST topology state for @crtc to @state.
 *
 * Returns 0 on success, negative error code on failure.
 */
int intel_dp_mst_add_topology_state_for_crtc(struct intel_atomic_state *state,
					     struct intel_crtc *crtc)
{
	struct drm_connector *_connector;
	struct drm_connector_state *conn_state;
	int i;

	for_each_new_connector_in_state(&state->base, _connector, conn_state, i) {
		struct intel_connector *connector = to_intel_connector(_connector);
		int ret;

		if (conn_state->crtc != &crtc->base)
			continue;

		ret = intel_dp_mst_add_topology_state_for_connector(state, connector, crtc);
		if (ret)
			return ret;
	}

	return 0;
}

static struct intel_connector *
get_connector_in_state_for_crtc(struct intel_atomic_state *state,
				const struct intel_crtc *crtc)
{
	struct drm_connector_state *old_conn_state;
	struct drm_connector_state *new_conn_state;
	struct drm_connector *_connector;
	int i;

	for_each_oldnew_connector_in_state(&state->base, _connector,
					   old_conn_state, new_conn_state, i) {
		struct intel_connector *connector =
			to_intel_connector(_connector);

		if (old_conn_state->crtc == &crtc->base ||
		    new_conn_state->crtc == &crtc->base)
			return connector;
	}

	return NULL;
}

/**
 * intel_dp_mst_crtc_needs_modeset - check if changes in topology need to modeset the given CRTC
 * @state: atomic state
 * @crtc: CRTC for which to check the modeset requirement
 *
 * Check if any change in a MST topology requires a forced modeset on @crtc in
 * this topology. One such change is enabling/disabling the DSC decompression
 * state in the first branch device's UFP DPCD as required by one CRTC, while
 * the other @crtc in the same topology is still active, requiring a full modeset
 * on @crtc.
 */
bool intel_dp_mst_crtc_needs_modeset(struct intel_atomic_state *state,
				     struct intel_crtc *crtc)
{
	const struct intel_connector *crtc_connector;
	const struct drm_connector_state *conn_state;
	const struct drm_connector *_connector;
	int i;

	if (!intel_crtc_has_type(intel_atomic_get_new_crtc_state(state, crtc),
				 INTEL_OUTPUT_DP_MST))
		return false;

	crtc_connector = get_connector_in_state_for_crtc(state, crtc);

	if (!crtc_connector)
		/* None of the connectors in the topology needs modeset */
		return false;

	for_each_new_connector_in_state(&state->base, _connector, conn_state, i) {
		const struct intel_connector *connector =
			to_intel_connector(_connector);
		const struct intel_crtc_state *new_crtc_state;
		const struct intel_crtc_state *old_crtc_state;
		struct intel_crtc *crtc_iter;

		if (connector->mst_port != crtc_connector->mst_port ||
		    !conn_state->crtc)
			continue;

		crtc_iter = to_intel_crtc(conn_state->crtc);

		new_crtc_state = intel_atomic_get_new_crtc_state(state, crtc_iter);
		old_crtc_state = intel_atomic_get_old_crtc_state(state, crtc_iter);

		if (!intel_crtc_needs_modeset(new_crtc_state))
			continue;

		if (old_crtc_state->dsc.compression_enable ==
		    new_crtc_state->dsc.compression_enable)
			continue;
		/*
		 * Toggling the decompression flag because of this stream in
		 * the first downstream branch device's UFP DPCD may reset the
		 * whole branch device. To avoid the reset while other streams
		 * are also active modeset the whole MST topology in this
		 * case.
		 */
		if (connector->dp.dsc_decompression_aux ==
		    &connector->mst_port->aux)
			return true;
	}

	return false;
}

/**
 * intel_dp_mst_prepare_probe - Prepare an MST link for topology probing
 * @intel_dp: DP port object
 *
 * Prepare an MST link for topology probing, programming the target
 * link parameters to DPCD. This step is a requirement of the enumaration
 * of path resources during probing.
 */
void intel_dp_mst_prepare_probe(struct intel_dp *intel_dp)
{
	int link_rate = intel_dp_max_link_rate(intel_dp);
	int lane_count = intel_dp_max_lane_count(intel_dp);
	u8 rate_select;
	u8 link_bw;

	if (intel_dp->link_trained)
		return;

	if (intel_mst_probed_link_params_valid(intel_dp, link_rate, lane_count))
		return;

	intel_dp_compute_rate(intel_dp, link_rate, &link_bw, &rate_select);

	intel_dp_link_training_set_mode(intel_dp, link_rate, false);
	intel_dp_link_training_set_bw(intel_dp, link_bw, rate_select, lane_count,
				      drm_dp_enhanced_frame_cap(intel_dp->dpcd));

	intel_mst_set_probed_link_params(intel_dp, link_rate, lane_count);
}

/*
 * intel_dp_mst_verify_dpcd_state - verify the MST SW enabled state wrt. the DPCD
 * @intel_dp: DP port object
 *
 * Verify if @intel_dp's MST enabled SW state matches the corresponding DPCD
 * state. A long HPD pulse - not long enough to be detected as a disconnected
 * state - could've reset the DPCD state, which requires tearing
 * down/recreating the MST topology.
 *
 * Returns %true if the SW MST enabled and DPCD states match, %false
 * otherwise.
 */
bool intel_dp_mst_verify_dpcd_state(struct intel_dp *intel_dp)
{
	struct intel_display *display = to_intel_display(intel_dp);
	struct intel_connector *connector = intel_dp->attached_connector;
	struct intel_digital_port *dig_port = dp_to_dig_port(intel_dp);
	struct intel_encoder *encoder = &dig_port->base;
	int ret;
	u8 val;

	if (!intel_dp->is_mst)
		return true;

	ret = drm_dp_dpcd_readb(intel_dp->mst_mgr.aux, DP_MSTM_CTRL, &val);

	/* Adjust the expected register value for SST + SideBand. */
	if (ret < 0 || val != (DP_MST_EN | DP_UP_REQ_EN | DP_UPSTREAM_IS_SRC)) {
		drm_dbg_kms(display->drm,
			    "[CONNECTOR:%d:%s][ENCODER:%d:%s] MST mode got reset, removing topology (ret=%d, ctrl=0x%02x)\n",
			    connector->base.base.id, connector->base.name,
			    encoder->base.base.id, encoder->base.name,
			    ret, val);

		return false;
	}

	return true;
}<|MERGE_RESOLUTION|>--- conflicted
+++ resolved
@@ -1731,13 +1731,9 @@
 	if (!intel_connector)
 		return NULL;
 
-<<<<<<< HEAD
 	connector = &intel_connector->base;
 
-	intel_connector->get_hw_state = intel_dp_mst_get_hw_state;
-=======
 	intel_connector->get_hw_state = mst_connector_get_hw_state;
->>>>>>> e7f0a3a6
 	intel_connector->sync_state = intel_dp_connector_sync_state;
 	intel_connector->mst_port = intel_dp;
 	intel_connector->port = port;
@@ -1745,45 +1741,20 @@
 
 	intel_dp_init_modeset_retry_work(intel_connector);
 
-<<<<<<< HEAD
-	ret = drm_connector_dynamic_init(&dev_priv->drm, connector, &intel_dp_mst_connector_funcs,
+	ret = drm_connector_dynamic_init(display->drm, connector, &mst_connector_funcs,
 					 DRM_MODE_CONNECTOR_DisplayPort, NULL);
-=======
-	/*
-	 * TODO: The following drm_connector specific initialization belongs
-	 * to DRM core, however it happens atm too late in
-	 * drm_connector_init(). That function will also expose the connector
-	 * to in-kernel users, so it can't be called until the connector is
-	 * sufficiently initialized; init the device pointer used by the
-	 * following DSC setup, until a fix moving this to DRM core.
-	 */
-	intel_connector->base.dev = mgr->dev;
+	if (ret) {
+		drm_dp_mst_put_port_malloc(port);
+		intel_connector_free(intel_connector);
+		return NULL;
+	}
 
 	intel_connector->dp.dsc_decompression_aux = drm_dp_mst_dsc_aux_for_port(port);
 	intel_dp_mst_read_decompression_port_dsc_caps(intel_dp, intel_connector);
 	intel_connector->dp.dsc_hblank_expansion_quirk =
 		detect_dsc_hblank_expansion_quirk(intel_connector);
 
-	connector = &intel_connector->base;
-	ret = drm_connector_init(display->drm, connector, &mst_connector_funcs,
-				 DRM_MODE_CONNECTOR_DisplayPort);
->>>>>>> e7f0a3a6
-	if (ret) {
-		drm_dp_mst_put_port_malloc(port);
-		intel_connector_free(intel_connector);
-		return NULL;
-	}
-
-<<<<<<< HEAD
-	intel_connector->dp.dsc_decompression_aux = drm_dp_mst_dsc_aux_for_port(port);
-	intel_dp_mst_read_decompression_port_dsc_caps(intel_dp, intel_connector);
-	intel_connector->dp.dsc_hblank_expansion_quirk =
-		detect_dsc_hblank_expansion_quirk(intel_connector);
-
-	drm_connector_helper_add(connector, &intel_dp_mst_connector_helper_funcs);
-=======
 	drm_connector_helper_add(connector, &mst_connector_helper_funcs);
->>>>>>> e7f0a3a6
 
 	for_each_pipe(display, pipe) {
 		struct drm_encoder *enc =
