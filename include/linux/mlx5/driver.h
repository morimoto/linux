/*
 * Copyright (c) 2013, Mellanox Technologies inc.  All rights reserved.
 *
 * This software is available to you under a choice of one of two
 * licenses.  You may choose to be licensed under the terms of the GNU
 * General Public License (GPL) Version 2, available from the file
 * COPYING in the main directory of this source tree, or the
 * OpenIB.org BSD license below:
 *
 *     Redistribution and use in source and binary forms, with or
 *     without modification, are permitted provided that the following
 *     conditions are met:
 *
 *      - Redistributions of source code must retain the above
 *        copyright notice, this list of conditions and the following
 *        disclaimer.
 *
 *      - Redistributions in binary form must reproduce the above
 *        copyright notice, this list of conditions and the following
 *        disclaimer in the documentation and/or other materials
 *        provided with the distribution.
 *
 * THE SOFTWARE IS PROVIDED "AS IS", WITHOUT WARRANTY OF ANY KIND,
 * EXPRESS OR IMPLIED, INCLUDING BUT NOT LIMITED TO THE WARRANTIES OF
 * MERCHANTABILITY, FITNESS FOR A PARTICULAR PURPOSE AND
 * NONINFRINGEMENT. IN NO EVENT SHALL THE AUTHORS OR COPYRIGHT HOLDERS
 * BE LIABLE FOR ANY CLAIM, DAMAGES OR OTHER LIABILITY, WHETHER IN AN
 * ACTION OF CONTRACT, TORT OR OTHERWISE, ARISING FROM, OUT OF OR IN
 * CONNECTION WITH THE SOFTWARE OR THE USE OR OTHER DEALINGS IN THE
 * SOFTWARE.
 */

#ifndef MLX5_DRIVER_H
#define MLX5_DRIVER_H

#include <linux/kernel.h>
#include <linux/completion.h>
#include <linux/pci.h>
#include <linux/spinlock_types.h>
#include <linux/semaphore.h>
#include <linux/vmalloc.h>
#include <linux/radix-tree.h>
#include <linux/mlx5/device.h>
#include <linux/mlx5/doorbell.h>

enum {
	MLX5_BOARD_ID_LEN = 64,
	MLX5_MAX_NAME_LEN = 16,
};

enum {
	/* one minute for the sake of bringup. Generally, commands must always
	 * complete and we may need to increase this timeout value
	 */
	MLX5_CMD_TIMEOUT_MSEC	= 7200 * 1000,
	MLX5_CMD_WQ_MAX_NAME	= 32,
};

enum {
	CMD_OWNER_SW		= 0x0,
	CMD_OWNER_HW		= 0x1,
	CMD_STATUS_SUCCESS	= 0,
};

enum mlx5_sqp_t {
	MLX5_SQP_SMI		= 0,
	MLX5_SQP_GSI		= 1,
	MLX5_SQP_IEEE_1588	= 2,
	MLX5_SQP_SNIFFER	= 3,
	MLX5_SQP_SYNC_UMR	= 4,
};

enum {
	MLX5_MAX_PORTS	= 2,
};

enum {
	MLX5_EQ_VEC_PAGES	 = 0,
	MLX5_EQ_VEC_CMD		 = 1,
	MLX5_EQ_VEC_ASYNC	 = 2,
	MLX5_EQ_VEC_COMP_BASE,
};

enum {
	MLX5_MAX_EQ_NAME	= 20
};

enum {
	MLX5_ATOMIC_MODE_IB_COMP	= 1 << 16,
	MLX5_ATOMIC_MODE_CX		= 2 << 16,
	MLX5_ATOMIC_MODE_8B		= 3 << 16,
	MLX5_ATOMIC_MODE_16B		= 4 << 16,
	MLX5_ATOMIC_MODE_32B		= 5 << 16,
	MLX5_ATOMIC_MODE_64B		= 6 << 16,
	MLX5_ATOMIC_MODE_128B		= 7 << 16,
	MLX5_ATOMIC_MODE_256B		= 8 << 16,
};

enum {
	MLX5_CMD_OP_QUERY_HCA_CAP		= 0x100,
	MLX5_CMD_OP_QUERY_ADAPTER		= 0x101,
	MLX5_CMD_OP_INIT_HCA			= 0x102,
	MLX5_CMD_OP_TEARDOWN_HCA		= 0x103,
	MLX5_CMD_OP_ENABLE_HCA			= 0x104,
	MLX5_CMD_OP_DISABLE_HCA			= 0x105,
	MLX5_CMD_OP_QUERY_PAGES			= 0x107,
	MLX5_CMD_OP_MANAGE_PAGES		= 0x108,
	MLX5_CMD_OP_SET_HCA_CAP			= 0x109,

	MLX5_CMD_OP_CREATE_MKEY			= 0x200,
	MLX5_CMD_OP_QUERY_MKEY			= 0x201,
	MLX5_CMD_OP_DESTROY_MKEY		= 0x202,
	MLX5_CMD_OP_QUERY_SPECIAL_CONTEXTS	= 0x203,

	MLX5_CMD_OP_CREATE_EQ			= 0x301,
	MLX5_CMD_OP_DESTROY_EQ			= 0x302,
	MLX5_CMD_OP_QUERY_EQ			= 0x303,

	MLX5_CMD_OP_CREATE_CQ			= 0x400,
	MLX5_CMD_OP_DESTROY_CQ			= 0x401,
	MLX5_CMD_OP_QUERY_CQ			= 0x402,
	MLX5_CMD_OP_MODIFY_CQ			= 0x403,

	MLX5_CMD_OP_CREATE_QP			= 0x500,
	MLX5_CMD_OP_DESTROY_QP			= 0x501,
	MLX5_CMD_OP_RST2INIT_QP			= 0x502,
	MLX5_CMD_OP_INIT2RTR_QP			= 0x503,
	MLX5_CMD_OP_RTR2RTS_QP			= 0x504,
	MLX5_CMD_OP_RTS2RTS_QP			= 0x505,
	MLX5_CMD_OP_SQERR2RTS_QP		= 0x506,
	MLX5_CMD_OP_2ERR_QP			= 0x507,
	MLX5_CMD_OP_RTS2SQD_QP			= 0x508,
	MLX5_CMD_OP_SQD2RTS_QP			= 0x509,
	MLX5_CMD_OP_2RST_QP			= 0x50a,
	MLX5_CMD_OP_QUERY_QP			= 0x50b,
	MLX5_CMD_OP_CONF_SQP			= 0x50c,
	MLX5_CMD_OP_MAD_IFC			= 0x50d,
	MLX5_CMD_OP_INIT2INIT_QP		= 0x50e,
	MLX5_CMD_OP_SUSPEND_QP			= 0x50f,
	MLX5_CMD_OP_UNSUSPEND_QP		= 0x510,
	MLX5_CMD_OP_SQD2SQD_QP			= 0x511,
	MLX5_CMD_OP_ALLOC_QP_COUNTER_SET	= 0x512,
	MLX5_CMD_OP_DEALLOC_QP_COUNTER_SET	= 0x513,
	MLX5_CMD_OP_QUERY_QP_COUNTER_SET	= 0x514,

	MLX5_CMD_OP_CREATE_PSV			= 0x600,
	MLX5_CMD_OP_DESTROY_PSV			= 0x601,
	MLX5_CMD_OP_QUERY_PSV			= 0x602,
	MLX5_CMD_OP_QUERY_SIG_RULE_TABLE	= 0x603,
	MLX5_CMD_OP_QUERY_BLOCK_SIZE_TABLE	= 0x604,

	MLX5_CMD_OP_CREATE_SRQ			= 0x700,
	MLX5_CMD_OP_DESTROY_SRQ			= 0x701,
	MLX5_CMD_OP_QUERY_SRQ			= 0x702,
	MLX5_CMD_OP_ARM_RQ			= 0x703,
	MLX5_CMD_OP_RESIZE_SRQ			= 0x704,

	MLX5_CMD_OP_ALLOC_PD			= 0x800,
	MLX5_CMD_OP_DEALLOC_PD			= 0x801,
	MLX5_CMD_OP_ALLOC_UAR			= 0x802,
	MLX5_CMD_OP_DEALLOC_UAR			= 0x803,

	MLX5_CMD_OP_ATTACH_TO_MCG		= 0x806,
	MLX5_CMD_OP_DETACH_FROM_MCG		= 0x807,


	MLX5_CMD_OP_ALLOC_XRCD			= 0x80e,
	MLX5_CMD_OP_DEALLOC_XRCD		= 0x80f,

	MLX5_CMD_OP_ACCESS_REG			= 0x805,
	MLX5_CMD_OP_MAX				= 0x810,
};

enum {
	MLX5_REG_PCAP		 = 0x5001,
	MLX5_REG_PMTU		 = 0x5003,
	MLX5_REG_PTYS		 = 0x5004,
	MLX5_REG_PAOS		 = 0x5006,
	MLX5_REG_PMAOS		 = 0x5012,
	MLX5_REG_PUDE		 = 0x5009,
	MLX5_REG_PMPE		 = 0x5010,
	MLX5_REG_PELC		 = 0x500e,
	MLX5_REG_PMLP		 = 0, /* TBD */
	MLX5_REG_NODE_DESC	 = 0x6001,
	MLX5_REG_HOST_ENDIANNESS = 0x7004,
};

enum dbg_rsc_type {
	MLX5_DBG_RSC_QP,
	MLX5_DBG_RSC_EQ,
	MLX5_DBG_RSC_CQ,
};

struct mlx5_field_desc {
	struct dentry	       *dent;
	int			i;
};

struct mlx5_rsc_debug {
	struct mlx5_core_dev   *dev;
	void		       *object;
	enum dbg_rsc_type	type;
	struct dentry	       *root;
	struct mlx5_field_desc	fields[0];
};

enum mlx5_dev_event {
	MLX5_DEV_EVENT_SYS_ERROR,
	MLX5_DEV_EVENT_PORT_UP,
	MLX5_DEV_EVENT_PORT_DOWN,
	MLX5_DEV_EVENT_PORT_INITIALIZED,
	MLX5_DEV_EVENT_LID_CHANGE,
	MLX5_DEV_EVENT_PKEY_CHANGE,
	MLX5_DEV_EVENT_GUID_CHANGE,
	MLX5_DEV_EVENT_CLIENT_REREG,
};

struct mlx5_uuar_info {
	struct mlx5_uar	       *uars;
	int			num_uars;
	int			num_low_latency_uuars;
	unsigned long	       *bitmap;
	unsigned int	       *count;
	struct mlx5_bf	       *bfs;

	/*
	 * protect uuar allocation data structs
	 */
	struct mutex		lock;
};

struct mlx5_bf {
	void __iomem	       *reg;
	void __iomem	       *regreg;
	int			buf_size;
	struct mlx5_uar	       *uar;
	unsigned long		offset;
	int			need_lock;
	/* protect blue flame buffer selection when needed
	 */
	spinlock_t		lock;

	/* serialize 64 bit writes when done as two 32 bit accesses
	 */
	spinlock_t		lock32;
	int			uuarn;
};

struct mlx5_cmd_first {
	__be32		data[4];
};

struct mlx5_cmd_msg {
	struct list_head		list;
	struct cache_ent	       *cache;
	u32				len;
	struct mlx5_cmd_first		first;
	struct mlx5_cmd_mailbox	       *next;
};

struct mlx5_cmd_debug {
	struct dentry	       *dbg_root;
	struct dentry	       *dbg_in;
	struct dentry	       *dbg_out;
	struct dentry	       *dbg_outlen;
	struct dentry	       *dbg_status;
	struct dentry	       *dbg_run;
	void		       *in_msg;
	void		       *out_msg;
	u8			status;
	u16			inlen;
	u16			outlen;
};

struct cache_ent {
	/* protect block chain allocations
	 */
	spinlock_t		lock;
	struct list_head	head;
};

struct cmd_msg_cache {
	struct cache_ent	large;
	struct cache_ent	med;

};

struct mlx5_cmd_stats {
	u64		sum;
	u64		n;
	struct dentry  *root;
	struct dentry  *avg;
	struct dentry  *count;
	/* protect command average calculations */
	spinlock_t	lock;
};

struct mlx5_cmd {
	void	       *cmd_buf;
	dma_addr_t	dma;
	u16		cmdif_rev;
	u8		log_sz;
	u8		log_stride;
	int		max_reg_cmds;
	int		events;
	u32 __iomem    *vector;

	/* protect command queue allocations
	 */
	spinlock_t	alloc_lock;

	/* protect token allocations
	 */
	spinlock_t	token_lock;
	u8		token;
	unsigned long	bitmask;
	char		wq_name[MLX5_CMD_WQ_MAX_NAME];
	struct workqueue_struct *wq;
	struct semaphore sem;
	struct semaphore pages_sem;
	int	mode;
	struct mlx5_cmd_work_ent *ent_arr[MLX5_MAX_COMMANDS];
	struct pci_pool *pool;
	struct mlx5_cmd_debug dbg;
	struct cmd_msg_cache cache;
	int checksum_disabled;
	struct mlx5_cmd_stats stats[MLX5_CMD_OP_MAX];
};

struct mlx5_port_caps {
	int	gid_table_len;
	int	pkey_table_len;
};

struct mlx5_caps {
	u8	log_max_eq;
	u8	log_max_cq;
	u8	log_max_qp;
	u8	log_max_mkey;
	u8	log_max_pd;
	u8	log_max_srq;
	u32	max_cqes;
	int	max_wqes;
	int	max_sq_desc_sz;
	int	max_rq_desc_sz;
	u64	flags;
	u16	stat_rate_support;
	int	log_max_msg;
	int	num_ports;
	int	max_ra_res_qp;
	int	max_ra_req_qp;
	int	max_srq_wqes;
	int	bf_reg_size;
	int	bf_regs_per_page;
	struct mlx5_port_caps	port[MLX5_MAX_PORTS];
	u8			ext_port_cap[MLX5_MAX_PORTS];
	int	max_vf;
	u32	reserved_lkey;
	u8	local_ca_ack_delay;
	u8	log_max_mcg;
	u32	max_qp_mcg;
	int	min_page_sz;
};

struct mlx5_cmd_mailbox {
	void	       *buf;
	dma_addr_t	dma;
	struct mlx5_cmd_mailbox *next;
};

struct mlx5_buf_list {
	void		       *buf;
	dma_addr_t		map;
};

struct mlx5_buf {
	struct mlx5_buf_list	direct;
	struct mlx5_buf_list   *page_list;
	int			nbufs;
	int			npages;
	int			page_shift;
	int			size;
};

struct mlx5_eq {
	struct mlx5_core_dev   *dev;
	__be32 __iomem	       *doorbell;
	u32			cons_index;
	struct mlx5_buf		buf;
	int			size;
	u8			irqn;
	u8			eqn;
	int			nent;
	u64			mask;
	char			name[MLX5_MAX_EQ_NAME];
	struct list_head	list;
	int			index;
	struct mlx5_rsc_debug	*dbg;
};


struct mlx5_core_mr {
	u64			iova;
	u64			size;
	u32			key;
	u32			pd;
	u32			access;
};

struct mlx5_core_srq {
	u32		srqn;
	int		max;
	int		max_gs;
	int		max_avail_gather;
	int		wqe_shift;
	void (*event)	(struct mlx5_core_srq *, enum mlx5_event);

	atomic_t		refcount;
	struct completion	free;
};

struct mlx5_eq_table {
	void __iomem	       *update_ci;
	void __iomem	       *update_arm_ci;
	struct list_head       *comp_eq_head;
	struct mlx5_eq		pages_eq;
	struct mlx5_eq		async_eq;
	struct mlx5_eq		cmd_eq;
	struct msix_entry	*msix_arr;
	int			num_comp_vectors;
	/* protect EQs list
	 */
	spinlock_t		lock;
};

struct mlx5_uar {
	u32			index;
	struct list_head	bf_list;
	unsigned		free_bf_bmap;
	void __iomem	       *wc_map;
	void __iomem	       *map;
};


struct mlx5_core_health {
	struct health_buffer __iomem   *health;
	__be32 __iomem		       *health_counter;
	struct timer_list		timer;
	struct list_head		list;
	u32				prev;
	int				miss_counter;
};

struct mlx5_cq_table {
	/* protect radix tree
	 */
	spinlock_t		lock;
	struct radix_tree_root	tree;
};

struct mlx5_qp_table {
	/* protect radix tree
	 */
	spinlock_t		lock;
	struct radix_tree_root	tree;
};

struct mlx5_srq_table {
	/* protect radix tree
	 */
	spinlock_t		lock;
	struct radix_tree_root	tree;
};

struct mlx5_priv {
	char			name[MLX5_MAX_NAME_LEN];
	struct mlx5_eq_table	eq_table;
	struct mlx5_uuar_info	uuari;
	MLX5_DECLARE_DOORBELL_LOCK(cq_uar_lock);

	/* pages stuff */
	struct workqueue_struct *pg_wq;
	struct rb_root		page_root;
	int			fw_pages;
	int			reg_pages;

	struct mlx5_core_health health;

	struct mlx5_srq_table	srq_table;

	/* start: qp staff */
	struct mlx5_qp_table	qp_table;
	struct dentry	       *qp_debugfs;
	struct dentry	       *eq_debugfs;
	struct dentry	       *cq_debugfs;
	struct dentry	       *cmdif_debugfs;
	/* end: qp staff */

	/* start: cq staff */
	struct mlx5_cq_table	cq_table;
	/* end: cq staff */

	/* start: alloc staff */
	struct mutex            pgdir_mutex;
	struct list_head        pgdir_list;
	/* end: alloc staff */
	struct dentry	       *dbg_root;

	/* protect mkey key part */
	spinlock_t		mkey_lock;
	u8			mkey_key;
};

struct mlx5_core_dev {
	struct pci_dev	       *pdev;
	u8			rev_id;
	char			board_id[MLX5_BOARD_ID_LEN];
	struct mlx5_cmd		cmd;
	struct mlx5_caps	caps;
	phys_addr_t		iseg_base;
	struct mlx5_init_seg __iomem *iseg;
	void			(*event) (struct mlx5_core_dev *dev,
					  enum mlx5_dev_event event,
					  void *data);
	struct mlx5_priv	priv;
	struct mlx5_profile	*profile;
	atomic_t		num_qps;
};

struct mlx5_db {
	__be32			*db;
	union {
		struct mlx5_db_pgdir		*pgdir;
		struct mlx5_ib_user_db_page	*user_page;
	}			u;
	dma_addr_t		dma;
	int			index;
};

enum {
	MLX5_DB_PER_PAGE = PAGE_SIZE / L1_CACHE_BYTES,
};

enum {
	MLX5_COMP_EQ_SIZE = 1024,
};

struct mlx5_db_pgdir {
	struct list_head	list;
	DECLARE_BITMAP(bitmap, MLX5_DB_PER_PAGE);
	__be32		       *db_page;
	dma_addr_t		db_dma;
};

typedef void (*mlx5_cmd_cbk_t)(int status, void *context);

struct mlx5_cmd_work_ent {
	struct mlx5_cmd_msg    *in;
	struct mlx5_cmd_msg    *out;
	mlx5_cmd_cbk_t		callback;
	void		       *context;
	int idx;
	struct completion	done;
	struct mlx5_cmd        *cmd;
	struct work_struct	work;
	struct mlx5_cmd_layout *lay;
	int			ret;
	int			page_queue;
	u8			status;
	u8			token;
	struct timespec		ts1;
	struct timespec		ts2;
};

struct mlx5_pas {
	u64	pa;
	u8	log_sz;
};

static inline void *mlx5_buf_offset(struct mlx5_buf *buf, int offset)
{
	if (likely(BITS_PER_LONG == 64 || buf->nbufs == 1))
		return buf->direct.buf + offset;
	else
		return buf->page_list[offset >> PAGE_SHIFT].buf +
			(offset & (PAGE_SIZE - 1));
}

extern struct workqueue_struct *mlx5_core_wq;

#define STRUCT_FIELD(header, field) \
	.struct_offset_bytes = offsetof(struct ib_unpacked_ ## header, field),      \
	.struct_size_bytes   = sizeof((struct ib_unpacked_ ## header *)0)->field

struct ib_field {
	size_t struct_offset_bytes;
	size_t struct_size_bytes;
	int    offset_bits;
	int    size_bits;
};

static inline struct mlx5_core_dev *pci2mlx5_core_dev(struct pci_dev *pdev)
{
	return pci_get_drvdata(pdev);
}

extern struct dentry *mlx5_debugfs_root;

static inline u16 fw_rev_maj(struct mlx5_core_dev *dev)
{
	return ioread32be(&dev->iseg->fw_rev) & 0xffff;
}

static inline u16 fw_rev_min(struct mlx5_core_dev *dev)
{
	return ioread32be(&dev->iseg->fw_rev) >> 16;
}

static inline u16 fw_rev_sub(struct mlx5_core_dev *dev)
{
	return ioread32be(&dev->iseg->cmdif_rev_fw_sub) & 0xffff;
}

static inline u16 cmdif_rev(struct mlx5_core_dev *dev)
{
	return ioread32be(&dev->iseg->cmdif_rev_fw_sub) >> 16;
}

static inline void *mlx5_vzalloc(unsigned long size)
{
	void *rtn;

	rtn = kzalloc(size, GFP_KERNEL | __GFP_NOWARN);
	if (!rtn)
		rtn = vzalloc(size);
	return rtn;
}

static inline void mlx5_vfree(const void *addr)
{
	if (addr && is_vmalloc_addr(addr))
		vfree(addr);
	else
		kfree(addr);
}

int mlx5_dev_init(struct mlx5_core_dev *dev, struct pci_dev *pdev);
void mlx5_dev_cleanup(struct mlx5_core_dev *dev);
int mlx5_cmd_init(struct mlx5_core_dev *dev);
void mlx5_cmd_cleanup(struct mlx5_core_dev *dev);
void mlx5_cmd_use_events(struct mlx5_core_dev *dev);
void mlx5_cmd_use_polling(struct mlx5_core_dev *dev);
int mlx5_cmd_status_to_err(struct mlx5_outbox_hdr *hdr);
int mlx5_cmd_exec(struct mlx5_core_dev *dev, void *in, int in_size, void *out,
		  int out_size);
int mlx5_cmd_alloc_uar(struct mlx5_core_dev *dev, u32 *uarn);
int mlx5_cmd_free_uar(struct mlx5_core_dev *dev, u32 uarn);
int mlx5_alloc_uuars(struct mlx5_core_dev *dev, struct mlx5_uuar_info *uuari);
int mlx5_free_uuars(struct mlx5_core_dev *dev, struct mlx5_uuar_info *uuari);
void mlx5_health_cleanup(void);
void  __init mlx5_health_init(void);
void mlx5_start_health_poll(struct mlx5_core_dev *dev);
void mlx5_stop_health_poll(struct mlx5_core_dev *dev);
int mlx5_buf_alloc(struct mlx5_core_dev *dev, int size, int max_direct,
		   struct mlx5_buf *buf);
void mlx5_buf_free(struct mlx5_core_dev *dev, struct mlx5_buf *buf);
struct mlx5_cmd_mailbox *mlx5_alloc_cmd_mailbox_chain(struct mlx5_core_dev *dev,
						      gfp_t flags, int npages);
void mlx5_free_cmd_mailbox_chain(struct mlx5_core_dev *dev,
				 struct mlx5_cmd_mailbox *head);
int mlx5_core_create_srq(struct mlx5_core_dev *dev, struct mlx5_core_srq *srq,
			 struct mlx5_create_srq_mbox_in *in, int inlen);
int mlx5_core_destroy_srq(struct mlx5_core_dev *dev, struct mlx5_core_srq *srq);
int mlx5_core_query_srq(struct mlx5_core_dev *dev, struct mlx5_core_srq *srq,
			struct mlx5_query_srq_mbox_out *out);
int mlx5_core_arm_srq(struct mlx5_core_dev *dev, struct mlx5_core_srq *srq,
		      u16 lwm, int is_srq);
int mlx5_core_create_mkey(struct mlx5_core_dev *dev, struct mlx5_core_mr *mr,
			  struct mlx5_create_mkey_mbox_in *in, int inlen);
int mlx5_core_destroy_mkey(struct mlx5_core_dev *dev, struct mlx5_core_mr *mr);
int mlx5_core_query_mkey(struct mlx5_core_dev *dev, struct mlx5_core_mr *mr,
			 struct mlx5_query_mkey_mbox_out *out, int outlen);
int mlx5_core_dump_fill_mkey(struct mlx5_core_dev *dev, struct mlx5_core_mr *mr,
			     u32 *mkey);
int mlx5_core_alloc_pd(struct mlx5_core_dev *dev, u32 *pdn);
int mlx5_core_dealloc_pd(struct mlx5_core_dev *dev, u32 pdn);
int mlx5_core_mad_ifc(struct mlx5_core_dev *dev, void *inb, void *outb,
		      u16 opmod, int port);
void mlx5_pagealloc_init(struct mlx5_core_dev *dev);
void mlx5_pagealloc_cleanup(struct mlx5_core_dev *dev);
int mlx5_pagealloc_start(struct mlx5_core_dev *dev);
void mlx5_pagealloc_stop(struct mlx5_core_dev *dev);
void mlx5_core_req_pages_handler(struct mlx5_core_dev *dev, u16 func_id,
<<<<<<< HEAD
				 s16 npages);
=======
				 s32 npages);
>>>>>>> 0f7dd1aa
int mlx5_satisfy_startup_pages(struct mlx5_core_dev *dev, int boot);
int mlx5_reclaim_startup_pages(struct mlx5_core_dev *dev);
void mlx5_register_debugfs(void);
void mlx5_unregister_debugfs(void);
int mlx5_eq_init(struct mlx5_core_dev *dev);
void mlx5_eq_cleanup(struct mlx5_core_dev *dev);
void mlx5_fill_page_array(struct mlx5_buf *buf, __be64 *pas);
void mlx5_cq_completion(struct mlx5_core_dev *dev, u32 cqn);
void mlx5_qp_event(struct mlx5_core_dev *dev, u32 qpn, int event_type);
void mlx5_srq_event(struct mlx5_core_dev *dev, u32 srqn, int event_type);
struct mlx5_core_srq *mlx5_core_get_srq(struct mlx5_core_dev *dev, u32 srqn);
void mlx5_cmd_comp_handler(struct mlx5_core_dev *dev, unsigned long vector);
void mlx5_cq_event(struct mlx5_core_dev *dev, u32 cqn, int event_type);
int mlx5_create_map_eq(struct mlx5_core_dev *dev, struct mlx5_eq *eq, u8 vecidx,
		       int nent, u64 mask, const char *name, struct mlx5_uar *uar);
int mlx5_destroy_unmap_eq(struct mlx5_core_dev *dev, struct mlx5_eq *eq);
int mlx5_start_eqs(struct mlx5_core_dev *dev);
int mlx5_stop_eqs(struct mlx5_core_dev *dev);
int mlx5_core_attach_mcg(struct mlx5_core_dev *dev, union ib_gid *mgid, u32 qpn);
int mlx5_core_detach_mcg(struct mlx5_core_dev *dev, union ib_gid *mgid, u32 qpn);

int mlx5_qp_debugfs_init(struct mlx5_core_dev *dev);
void mlx5_qp_debugfs_cleanup(struct mlx5_core_dev *dev);
int mlx5_core_access_reg(struct mlx5_core_dev *dev, void *data_in,
			 int size_in, void *data_out, int size_out,
			 u16 reg_num, int arg, int write);
int mlx5_set_port_caps(struct mlx5_core_dev *dev, int port_num, u32 caps);

int mlx5_debug_eq_add(struct mlx5_core_dev *dev, struct mlx5_eq *eq);
void mlx5_debug_eq_remove(struct mlx5_core_dev *dev, struct mlx5_eq *eq);
int mlx5_core_eq_query(struct mlx5_core_dev *dev, struct mlx5_eq *eq,
		       struct mlx5_query_eq_mbox_out *out, int outlen);
int mlx5_eq_debugfs_init(struct mlx5_core_dev *dev);
void mlx5_eq_debugfs_cleanup(struct mlx5_core_dev *dev);
int mlx5_cq_debugfs_init(struct mlx5_core_dev *dev);
void mlx5_cq_debugfs_cleanup(struct mlx5_core_dev *dev);
int mlx5_db_alloc(struct mlx5_core_dev *dev, struct mlx5_db *db);
void mlx5_db_free(struct mlx5_core_dev *dev, struct mlx5_db *db);

const char *mlx5_command_str(int command);
int mlx5_cmdif_debugfs_init(struct mlx5_core_dev *dev);
void mlx5_cmdif_debugfs_cleanup(struct mlx5_core_dev *dev);

static inline u32 mlx5_mkey_to_idx(u32 mkey)
{
	return mkey >> 8;
}

static inline u32 mlx5_idx_to_mkey(u32 mkey_idx)
{
	return mkey_idx << 8;
}

enum {
	MLX5_PROF_MASK_QP_SIZE		= (u64)1 << 0,
	MLX5_PROF_MASK_CMDIF_CSUM	= (u64)1 << 1,
	MLX5_PROF_MASK_MR_CACHE		= (u64)1 << 2,
};

enum {
	MAX_MR_CACHE_ENTRIES    = 16,
};

struct mlx5_profile {
	u64	mask;
	u32	log_max_qp;
	int	cmdif_csum;
	struct {
		int	size;
		int	limit;
	} mr_cache[MAX_MR_CACHE_ENTRIES];
};

#endif /* MLX5_DRIVER_H */<|MERGE_RESOLUTION|>--- conflicted
+++ resolved
@@ -691,11 +691,7 @@
 int mlx5_pagealloc_start(struct mlx5_core_dev *dev);
 void mlx5_pagealloc_stop(struct mlx5_core_dev *dev);
 void mlx5_core_req_pages_handler(struct mlx5_core_dev *dev, u16 func_id,
-<<<<<<< HEAD
-				 s16 npages);
-=======
 				 s32 npages);
->>>>>>> 0f7dd1aa
 int mlx5_satisfy_startup_pages(struct mlx5_core_dev *dev, int boot);
 int mlx5_reclaim_startup_pages(struct mlx5_core_dev *dev);
 void mlx5_register_debugfs(void);
