--- conflicted
+++ resolved
@@ -8,14 +8,11 @@
 #define PIPE_BUF_FLAG_ATOMIC	0x02	/* was atomically mapped */
 #define PIPE_BUF_FLAG_GIFT	0x04	/* page is a gift */
 #define PIPE_BUF_FLAG_PACKET	0x08	/* read() as a packet */
-<<<<<<< HEAD
 #define PIPE_BUF_FLAG_CAN_MERGE	0x10	/* can merge buffers */
-=======
-#define PIPE_BUF_FLAG_WHOLE	0x10	/* read() must return entire buffer or error */
-#ifdef CONFIG_WATCH_QUEUE
-#define PIPE_BUF_FLAG_LOSS	0x20	/* Message loss happened after this buffer */
-#endif
->>>>>>> a8478a60
+#define PIPE_BUF_FLAG_WHOLE	0x20	/* read() must return entire buffer or error */
+#ifdef CONFIG_WATCH_QUEUE
+#define PIPE_BUF_FLAG_LOSS	0x40	/* Message loss happened after this buffer */
+#endif
 
 /**
  *	struct pipe_buffer - a linux kernel pipe buffer
