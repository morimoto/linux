/* SPDX-License-Identifier: GPL-2.0 */
/*
 * linux/include/linux/sunrpc/svc.h
 *
 * RPC server declarations.
 *
 * Copyright (C) 1995, 1996 Olaf Kirch <okir@monad.swb.de>
 */


#ifndef SUNRPC_SVC_H
#define SUNRPC_SVC_H

#include <linux/in.h>
#include <linux/in6.h>
#include <linux/sunrpc/types.h>
#include <linux/sunrpc/xdr.h>
#include <linux/sunrpc/auth.h>
#include <linux/sunrpc/svcauth.h>
#include <linux/wait.h>
#include <linux/mm.h>
#include <linux/pagevec.h>

/* statistics for svc_pool structures */
struct svc_pool_stats {
	atomic_long_t	packets;
	unsigned long	sockets_queued;
	atomic_long_t	threads_woken;
	atomic_long_t	threads_timedout;
};

/*
 *
 * RPC service thread pool.
 *
 * Pool of threads and temporary sockets.  Generally there is only
 * a single one of these per RPC service, but on NUMA machines those
 * services that can benefit from it (i.e. nfs but not lockd) will
 * have one pool per NUMA node.  This optimisation reduces cross-
 * node traffic on multi-node NUMA NFS servers.
 */
struct svc_pool {
	unsigned int		sp_id;	    	/* pool id; also node id on NUMA */
	spinlock_t		sp_lock;	/* protects all fields */
	struct list_head	sp_sockets;	/* pending sockets */
	unsigned int		sp_nrthreads;	/* # of threads in pool */
	struct list_head	sp_all_threads;	/* all server threads */
	struct svc_pool_stats	sp_stats;	/* statistics on pool operation */
#define	SP_TASK_PENDING		(0)		/* still work to do even if no
						 * xprt is queued. */
#define SP_CONGESTED		(1)
	unsigned long		sp_flags;
} ____cacheline_aligned_in_smp;

<<<<<<< HEAD
struct svc_serv;

struct svc_serv_ops {
	/* Callback to use when last thread exits. */
	void		(*svo_shutdown)(struct svc_serv *, struct net *);

	/* function for service threads to run */
	int		(*svo_function)(void *);

	/* queue up a transport for servicing */
	void		(*svo_enqueue_xprt)(struct svc_xprt *);

	/* optional module to count when adding threads.
	 * Thread function must call module_put_and_kthread_exit() to exit.
	 */
	struct module	*svo_module;
};

=======
>>>>>>> 95cd2cdc
/*
 * RPC service.
 *
 * An RPC service is a ``daemon,'' possibly multithreaded, which
 * receives and processes incoming RPC messages.
 * It has one or more transport sockets associated with it, and maintains
 * a list of idle threads waiting for input.
 *
 * We currently do not support more than one RPC program per daemon.
 */
struct svc_serv {
	struct svc_program *	sv_program;	/* RPC program */
	struct svc_stat *	sv_stats;	/* RPC statistics */
	spinlock_t		sv_lock;
	struct kref		sv_refcnt;
	unsigned int		sv_nrthreads;	/* # of server threads */
	unsigned int		sv_maxconn;	/* max connections allowed or
						 * '0' causing max to be based
						 * on number of threads. */

	unsigned int		sv_max_payload;	/* datagram payload size */
	unsigned int		sv_max_mesg;	/* max_payload + 1 page for overheads */
	unsigned int		sv_xdrsize;	/* XDR buffer size */
	struct list_head	sv_permsocks;	/* all permanent sockets */
	struct list_head	sv_tempsocks;	/* all temporary sockets */
	int			sv_tmpcnt;	/* count of temporary sockets */
	struct timer_list	sv_temptimer;	/* timer for aging temporary sockets */

	char *			sv_name;	/* service name */

	unsigned int		sv_nrpools;	/* number of thread pools */
	struct svc_pool *	sv_pools;	/* array of thread pools */
	int			(*sv_threadfn)(void *data);

#if defined(CONFIG_SUNRPC_BACKCHANNEL)
	struct list_head	sv_cb_list;	/* queue for callback requests
						 * that arrive over the same
						 * connection */
	spinlock_t		sv_cb_lock;	/* protects the svc_cb_list */
	wait_queue_head_t	sv_cb_waitq;	/* sleep here if there are no
						 * entries in the svc_cb_list */
	bool			sv_bc_enabled;	/* service uses backchannel */
#endif /* CONFIG_SUNRPC_BACKCHANNEL */
};

/**
 * svc_get() - increment reference count on a SUNRPC serv
 * @serv:  the svc_serv to have count incremented
 *
 * Returns: the svc_serv that was passed in.
<<<<<<< HEAD
 */
static inline struct svc_serv *svc_get(struct svc_serv *serv)
{
	kref_get(&serv->sv_refcnt);
	return serv;
}

void svc_destroy(struct kref *);

/**
 * svc_put - decrement reference count on a SUNRPC serv
 * @serv:  the svc_serv to have count decremented
 *
 * When the reference count reaches zero, svc_destroy()
 * is called to clean up and free the serv.
 */
static inline void svc_put(struct svc_serv *serv)
{
	kref_put(&serv->sv_refcnt, svc_destroy);
}

/**
 * svc_put_not_last - decrement non-final reference count on SUNRPC serv
 * @serv:  the svc_serv to have count decremented
 *
 * Returns: %true is refcount was decremented.
 *
 * If the refcount is 1, it is not decremented and instead failure is reported.
 */
static inline bool svc_put_not_last(struct svc_serv *serv)
{
=======
 */
static inline struct svc_serv *svc_get(struct svc_serv *serv)
{
	kref_get(&serv->sv_refcnt);
	return serv;
}

void svc_destroy(struct kref *);

/**
 * svc_put - decrement reference count on a SUNRPC serv
 * @serv:  the svc_serv to have count decremented
 *
 * When the reference count reaches zero, svc_destroy()
 * is called to clean up and free the serv.
 */
static inline void svc_put(struct svc_serv *serv)
{
	kref_put(&serv->sv_refcnt, svc_destroy);
}

/**
 * svc_put_not_last - decrement non-final reference count on SUNRPC serv
 * @serv:  the svc_serv to have count decremented
 *
 * Returns: %true is refcount was decremented.
 *
 * If the refcount is 1, it is not decremented and instead failure is reported.
 */
static inline bool svc_put_not_last(struct svc_serv *serv)
{
>>>>>>> 95cd2cdc
	return refcount_dec_not_one(&serv->sv_refcnt.refcount);
}

/*
 * Maximum payload size supported by a kernel RPC server.
 * This is use to determine the max number of pages nfsd is
 * willing to return in a single READ operation.
 *
 * These happen to all be powers of 2, which is not strictly
 * necessary but helps enforce the real limitation, which is
 * that they should be multiples of PAGE_SIZE.
 *
 * For UDP transports, a block plus NFS,RPC, and UDP headers
 * has to fit into the IP datagram limit of 64K.  The largest
 * feasible number for all known page sizes is probably 48K,
 * but we choose 32K here.  This is the same as the historical
 * Linux limit; someone who cares more about NFS/UDP performance
 * can test a larger number.
 *
 * For TCP transports we have more freedom.  A size of 1MB is
 * chosen to match the client limit.  Other OSes are known to
 * have larger limits, but those numbers are probably beyond
 * the point of diminishing returns.
 */
#define RPCSVC_MAXPAYLOAD	(1*1024*1024u)
#define RPCSVC_MAXPAYLOAD_TCP	RPCSVC_MAXPAYLOAD
#define RPCSVC_MAXPAYLOAD_UDP	(32*1024u)

extern u32 svc_max_payload(const struct svc_rqst *rqstp);

/*
 * RPC Requsts and replies are stored in one or more pages.
 * We maintain an array of pages for each server thread.
 * Requests are copied into these pages as they arrive.  Remaining
 * pages are available to write the reply into.
 *
 * Pages are sent using ->sendpage so each server thread needs to
 * allocate more to replace those used in sending.  To help keep track
 * of these pages we have a receive list where all pages initialy live,
 * and a send list where pages are moved to when there are to be part
 * of a reply.
 *
 * We use xdr_buf for holding responses as it fits well with NFS
 * read responses (that have a header, and some data pages, and possibly
 * a tail) and means we can share some client side routines.
 *
 * The xdr_buf.head kvec always points to the first page in the rq_*pages
 * list.  The xdr_buf.pages pointer points to the second page on that
 * list.  xdr_buf.tail points to the end of the first page.
 * This assumes that the non-page part of an rpc reply will fit
 * in a page - NFSd ensures this.  lockd also has no trouble.
 *
 * Each request/reply pair can have at most one "payload", plus two pages,
 * one for the request, and one for the reply.
 * We using ->sendfile to return read data, we might need one extra page
 * if the request is not page-aligned.  So add another '1'.
 */
#define RPCSVC_MAXPAGES		((RPCSVC_MAXPAYLOAD+PAGE_SIZE-1)/PAGE_SIZE \
				+ 2 + 1)

static inline u32 svc_getnl(struct kvec *iov)
{
	__be32 val, *vp;
	vp = iov->iov_base;
	val = *vp++;
	iov->iov_base = (void*)vp;
	iov->iov_len -= sizeof(__be32);
	return ntohl(val);
}

static inline void svc_putnl(struct kvec *iov, u32 val)
{
	__be32 *vp = iov->iov_base + iov->iov_len;
	*vp = htonl(val);
	iov->iov_len += sizeof(__be32);
}

static inline __be32 svc_getu32(struct kvec *iov)
{
	__be32 val, *vp;
	vp = iov->iov_base;
	val = *vp++;
	iov->iov_base = (void*)vp;
	iov->iov_len -= sizeof(__be32);
	return val;
}

static inline void svc_ungetu32(struct kvec *iov)
{
	__be32 *vp = (__be32 *)iov->iov_base;
	iov->iov_base = (void *)(vp - 1);
	iov->iov_len += sizeof(*vp);
}

static inline void svc_putu32(struct kvec *iov, __be32 val)
{
	__be32 *vp = iov->iov_base + iov->iov_len;
	*vp = val;
	iov->iov_len += sizeof(__be32);
}

/*
 * The context of a single thread, including the request currently being
 * processed.
 */
struct svc_rqst {
	struct list_head	rq_all;		/* all threads list */
	struct rcu_head		rq_rcu_head;	/* for RCU deferred kfree */
	struct svc_xprt *	rq_xprt;	/* transport ptr */

	struct sockaddr_storage	rq_addr;	/* peer address */
	size_t			rq_addrlen;
	struct sockaddr_storage	rq_daddr;	/* dest addr of request
						 *  - reply from here */
	size_t			rq_daddrlen;

	struct svc_serv *	rq_server;	/* RPC service definition */
	struct svc_pool *	rq_pool;	/* thread pool */
	const struct svc_procedure *rq_procinfo;/* procedure info */
	struct auth_ops *	rq_authop;	/* authentication flavour */
	struct svc_cred		rq_cred;	/* auth info */
	void *			rq_xprt_ctxt;	/* transport specific context ptr */
	struct svc_deferred_req*rq_deferred;	/* deferred request we are replaying */

	size_t			rq_xprt_hlen;	/* xprt header len */
	struct xdr_buf		rq_arg;
	struct xdr_stream	rq_arg_stream;
	struct xdr_stream	rq_res_stream;
	struct page		*rq_scratch_page;
	struct xdr_buf		rq_res;
	struct page		*rq_pages[RPCSVC_MAXPAGES + 1];
	struct page *		*rq_respages;	/* points into rq_pages */
	struct page *		*rq_next_page; /* next reply page to use */
	struct page *		*rq_page_end;  /* one past the last page */

	struct pagevec		rq_pvec;
	struct kvec		rq_vec[RPCSVC_MAXPAGES]; /* generally useful.. */
	struct bio_vec		rq_bvec[RPCSVC_MAXPAGES];

	__be32			rq_xid;		/* transmission id */
	u32			rq_prog;	/* program number */
	u32			rq_vers;	/* program version */
	u32			rq_proc;	/* procedure number */
	u32			rq_prot;	/* IP protocol */
	int			rq_cachetype;	/* catering to nfsd */
#define	RQ_SECURE	(0)			/* secure port */
#define	RQ_LOCAL	(1)			/* local request */
#define	RQ_USEDEFERRAL	(2)			/* use deferral */
#define	RQ_DROPME	(3)			/* drop current reply */
#define	RQ_SPLICE_OK	(4)			/* turned off in gss privacy
						 * to prevent encrypting page
						 * cache pages */
#define	RQ_VICTIM	(5)			/* about to be shut down */
#define	RQ_BUSY		(6)			/* request is busy */
#define	RQ_DATA		(7)			/* request has data */
	unsigned long		rq_flags;	/* flags field */
	ktime_t			rq_qtime;	/* enqueue time */

	void *			rq_argp;	/* decoded arguments */
	void *			rq_resp;	/* xdr'd results */
	void *			rq_auth_data;	/* flavor-specific data */
	__be32			rq_auth_stat;	/* authentication status */
	int			rq_auth_slack;	/* extra space xdr code
						 * should leave in head
						 * for krb5i, krb5p.
						 */
	int			rq_reserved;	/* space on socket outq
						 * reserved for this request
						 */
	ktime_t			rq_stime;	/* start time */

	struct cache_req	rq_chandle;	/* handle passed to caches for 
						 * request delaying 
						 */
	/* Catering to nfsd */
	struct auth_domain *	rq_client;	/* RPC peer info */
	struct auth_domain *	rq_gssclient;	/* "gss/"-style peer info */
	struct svc_cacherep *	rq_cacherep;	/* cache info */
	struct task_struct	*rq_task;	/* service thread */
	spinlock_t		rq_lock;	/* per-request lock */
	struct net		*rq_bc_net;	/* pointer to backchannel's
						 * net namespace
						 */
	void **			rq_lease_breaker; /* The v4 client breaking a lease */
};

#define SVC_NET(rqst) (rqst->rq_xprt ? rqst->rq_xprt->xpt_net : rqst->rq_bc_net)

/*
 * Rigorous type checking on sockaddr type conversions
 */
static inline struct sockaddr_in *svc_addr_in(const struct svc_rqst *rqst)
{
	return (struct sockaddr_in *) &rqst->rq_addr;
}

static inline struct sockaddr_in6 *svc_addr_in6(const struct svc_rqst *rqst)
{
	return (struct sockaddr_in6 *) &rqst->rq_addr;
}

static inline struct sockaddr *svc_addr(const struct svc_rqst *rqst)
{
	return (struct sockaddr *) &rqst->rq_addr;
}

static inline struct sockaddr_in *svc_daddr_in(const struct svc_rqst *rqst)
{
	return (struct sockaddr_in *) &rqst->rq_daddr;
}

static inline struct sockaddr_in6 *svc_daddr_in6(const struct svc_rqst *rqst)
{
	return (struct sockaddr_in6 *) &rqst->rq_daddr;
}

static inline struct sockaddr *svc_daddr(const struct svc_rqst *rqst)
{
	return (struct sockaddr *) &rqst->rq_daddr;
}

/*
 * Check buffer bounds after decoding arguments
 */
static inline int
xdr_argsize_check(struct svc_rqst *rqstp, __be32 *p)
{
	char *cp = (char *)p;
	struct kvec *vec = &rqstp->rq_arg.head[0];
	return cp >= (char*)vec->iov_base
		&& cp <= (char*)vec->iov_base + vec->iov_len;
}

static inline int
xdr_ressize_check(struct svc_rqst *rqstp, __be32 *p)
{
	struct kvec *vec = &rqstp->rq_res.head[0];
	char *cp = (char*)p;

	vec->iov_len = cp - (char*)vec->iov_base;

	return vec->iov_len <= PAGE_SIZE;
}

static inline void svc_free_res_pages(struct svc_rqst *rqstp)
{
	while (rqstp->rq_next_page != rqstp->rq_respages) {
		struct page **pp = --rqstp->rq_next_page;
		if (*pp) {
			put_page(*pp);
			*pp = NULL;
		}
	}
}

struct svc_deferred_req {
	u32			prot;	/* protocol (UDP or TCP) */
	struct svc_xprt		*xprt;
	struct sockaddr_storage	addr;	/* where reply must go */
	size_t			addrlen;
	struct sockaddr_storage	daddr;	/* where reply must come from */
	size_t			daddrlen;
	struct cache_deferred_req handle;
	size_t			xprt_hlen;
	int			argslen;
	__be32			args[];
};

struct svc_process_info {
	union {
		int  (*dispatch)(struct svc_rqst *, __be32 *);
		struct {
			unsigned int lovers;
			unsigned int hivers;
		} mismatch;
	};
};

/*
 * List of RPC programs on the same transport endpoint
 */
struct svc_program {
	struct svc_program *	pg_next;	/* other programs (same xprt) */
	u32			pg_prog;	/* program number */
	unsigned int		pg_lovers;	/* lowest version */
	unsigned int		pg_hivers;	/* highest version */
	unsigned int		pg_nvers;	/* number of versions */
	const struct svc_version **pg_vers;	/* version array */
	char *			pg_name;	/* service name */
	char *			pg_class;	/* class name: services sharing authentication */
	struct svc_stat *	pg_stats;	/* rpc statistics */
	int			(*pg_authenticate)(struct svc_rqst *);
	__be32			(*pg_init_request)(struct svc_rqst *,
						   const struct svc_program *,
						   struct svc_process_info *);
	int			(*pg_rpcbind_set)(struct net *net,
						  const struct svc_program *,
						  u32 version, int family,
						  unsigned short proto,
						  unsigned short port);
};

/*
 * RPC program version
 */
struct svc_version {
	u32			vs_vers;	/* version number */
	u32			vs_nproc;	/* number of procedures */
	const struct svc_procedure *vs_proc;	/* per-procedure info */
	unsigned int		*vs_count;	/* call counts */
	u32			vs_xdrsize;	/* xdrsize needed for this version */

	/* Don't register with rpcbind */
	bool			vs_hidden;

	/* Don't care if the rpcbind registration fails */
	bool			vs_rpcb_optnl;

	/* Need xprt with congestion control */
	bool			vs_need_cong_ctrl;

	/* Dispatch function */
	int			(*vs_dispatch)(struct svc_rqst *, __be32 *);
};

/*
 * RPC procedure info
 */
struct svc_procedure {
	/* process the request: */
	__be32			(*pc_func)(struct svc_rqst *);
	/* XDR decode args: */
	bool			(*pc_decode)(struct svc_rqst *rqstp,
					     struct xdr_stream *xdr);
	/* XDR encode result: */
	bool			(*pc_encode)(struct svc_rqst *rqstp,
					     struct xdr_stream *xdr);
	/* XDR free result: */
	void			(*pc_release)(struct svc_rqst *);
	unsigned int		pc_argsize;	/* argument struct size */
	unsigned int		pc_ressize;	/* result struct size */
	unsigned int		pc_cachetype;	/* cache info (NFS) */
	unsigned int		pc_xdrressize;	/* maximum size of XDR reply */
	const char *		pc_name;	/* for display */
};

/*
 * Function prototypes.
 */
int svc_rpcb_setup(struct svc_serv *serv, struct net *net);
void svc_rpcb_cleanup(struct svc_serv *serv, struct net *net);
int svc_bind(struct svc_serv *serv, struct net *net);
struct svc_serv *svc_create(struct svc_program *, unsigned int,
			    int (*threadfn)(void *data));
struct svc_rqst *svc_rqst_alloc(struct svc_serv *serv,
					struct svc_pool *pool, int node);
void		   svc_rqst_replace_page(struct svc_rqst *rqstp,
					 struct page *page);
void		   svc_rqst_free(struct svc_rqst *);
void		   svc_exit_thread(struct svc_rqst *);
struct svc_serv *  svc_create_pooled(struct svc_program *, unsigned int,
				     int (*threadfn)(void *data));
int		   svc_set_num_threads(struct svc_serv *, struct svc_pool *, int);
int		   svc_pool_stats_open(struct svc_serv *serv, struct file *file);
<<<<<<< HEAD
void		   svc_shutdown_net(struct svc_serv *, struct net *);
=======
>>>>>>> 95cd2cdc
int		   svc_process(struct svc_rqst *);
int		   bc_svc_process(struct svc_serv *, struct rpc_rqst *,
			struct svc_rqst *);
int		   svc_register(const struct svc_serv *, struct net *, const int,
				const unsigned short, const unsigned short);

void		   svc_wake_up(struct svc_serv *);
void		   svc_reserve(struct svc_rqst *rqstp, int space);
struct svc_pool *  svc_pool_for_cpu(struct svc_serv *serv, int cpu);
char *		   svc_print_addr(struct svc_rqst *, char *, size_t);
const char *	   svc_proc_name(const struct svc_rqst *rqstp);
int		   svc_encode_result_payload(struct svc_rqst *rqstp,
					     unsigned int offset,
					     unsigned int length);
unsigned int	   svc_fill_write_vector(struct svc_rqst *rqstp,
					 struct xdr_buf *payload);
char		  *svc_fill_symlink_pathname(struct svc_rqst *rqstp,
					     struct kvec *first, void *p,
					     size_t total);
__be32		   svc_generic_init_request(struct svc_rqst *rqstp,
					    const struct svc_program *progp,
					    struct svc_process_info *procinfo);
int		   svc_generic_rpcbind_set(struct net *net,
					   const struct svc_program *progp,
					   u32 version, int family,
					   unsigned short proto,
					   unsigned short port);
int		   svc_rpcbind_set_version(struct net *net,
					   const struct svc_program *progp,
					   u32 version, int family,
					   unsigned short proto,
					   unsigned short port);

#define	RPC_MAX_ADDRBUFLEN	(63U)

/*
 * When we want to reduce the size of the reserved space in the response
 * buffer, we need to take into account the size of any checksum data that
 * may be at the end of the packet. This is difficult to determine exactly
 * for all cases without actually generating the checksum, so we just use a
 * static value.
 */
static inline void svc_reserve_auth(struct svc_rqst *rqstp, int space)
{
	svc_reserve(rqstp, space + rqstp->rq_auth_slack);
}

/**
 * svcxdr_init_decode - Prepare an xdr_stream for svc Call decoding
 * @rqstp: controlling server RPC transaction context
 *
 */
static inline void svcxdr_init_decode(struct svc_rqst *rqstp)
{
	struct xdr_stream *xdr = &rqstp->rq_arg_stream;
	struct kvec *argv = rqstp->rq_arg.head;

	xdr_init_decode(xdr, &rqstp->rq_arg, argv->iov_base, NULL);
	xdr_set_scratch_page(xdr, rqstp->rq_scratch_page);
}

/**
 * svcxdr_init_encode - Prepare an xdr_stream for svc Reply encoding
 * @rqstp: controlling server RPC transaction context
 *
 */
static inline void svcxdr_init_encode(struct svc_rqst *rqstp)
{
	struct xdr_stream *xdr = &rqstp->rq_res_stream;
	struct xdr_buf *buf = &rqstp->rq_res;
	struct kvec *resv = buf->head;

	xdr_reset_scratch_buffer(xdr);

	xdr->buf = buf;
	xdr->iov = resv;
	xdr->p   = resv->iov_base + resv->iov_len;
	xdr->end = resv->iov_base + PAGE_SIZE - rqstp->rq_auth_slack;
	buf->len = resv->iov_len;
	xdr->page_ptr = buf->pages - 1;
	buf->buflen = PAGE_SIZE * (1 + rqstp->rq_page_end - buf->pages);
	buf->buflen -= rqstp->rq_auth_slack;
	xdr->rqst = NULL;
}

#endif /* SUNRPC_SVC_H */<|MERGE_RESOLUTION|>--- conflicted
+++ resolved
@@ -52,27 +52,6 @@
 	unsigned long		sp_flags;
 } ____cacheline_aligned_in_smp;
 
-<<<<<<< HEAD
-struct svc_serv;
-
-struct svc_serv_ops {
-	/* Callback to use when last thread exits. */
-	void		(*svo_shutdown)(struct svc_serv *, struct net *);
-
-	/* function for service threads to run */
-	int		(*svo_function)(void *);
-
-	/* queue up a transport for servicing */
-	void		(*svo_enqueue_xprt)(struct svc_xprt *);
-
-	/* optional module to count when adding threads.
-	 * Thread function must call module_put_and_kthread_exit() to exit.
-	 */
-	struct module	*svo_module;
-};
-
-=======
->>>>>>> 95cd2cdc
 /*
  * RPC service.
  *
@@ -123,7 +102,6 @@
  * @serv:  the svc_serv to have count incremented
  *
  * Returns: the svc_serv that was passed in.
-<<<<<<< HEAD
  */
 static inline struct svc_serv *svc_get(struct svc_serv *serv)
 {
@@ -155,39 +133,6 @@
  */
 static inline bool svc_put_not_last(struct svc_serv *serv)
 {
-=======
- */
-static inline struct svc_serv *svc_get(struct svc_serv *serv)
-{
-	kref_get(&serv->sv_refcnt);
-	return serv;
-}
-
-void svc_destroy(struct kref *);
-
-/**
- * svc_put - decrement reference count on a SUNRPC serv
- * @serv:  the svc_serv to have count decremented
- *
- * When the reference count reaches zero, svc_destroy()
- * is called to clean up and free the serv.
- */
-static inline void svc_put(struct svc_serv *serv)
-{
-	kref_put(&serv->sv_refcnt, svc_destroy);
-}
-
-/**
- * svc_put_not_last - decrement non-final reference count on SUNRPC serv
- * @serv:  the svc_serv to have count decremented
- *
- * Returns: %true is refcount was decremented.
- *
- * If the refcount is 1, it is not decremented and instead failure is reported.
- */
-static inline bool svc_put_not_last(struct svc_serv *serv)
-{
->>>>>>> 95cd2cdc
 	return refcount_dec_not_one(&serv->sv_refcnt.refcount);
 }
 
@@ -552,10 +497,6 @@
 				     int (*threadfn)(void *data));
 int		   svc_set_num_threads(struct svc_serv *, struct svc_pool *, int);
 int		   svc_pool_stats_open(struct svc_serv *serv, struct file *file);
-<<<<<<< HEAD
-void		   svc_shutdown_net(struct svc_serv *, struct net *);
-=======
->>>>>>> 95cd2cdc
 int		   svc_process(struct svc_rqst *);
 int		   bc_svc_process(struct svc_serv *, struct rpc_rqst *,
 			struct svc_rqst *);
