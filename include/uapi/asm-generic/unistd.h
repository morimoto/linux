--- conflicted
+++ resolved
@@ -844,11 +844,6 @@
 __SYSCALL(__NR_fsmount, sys_fsmount)
 #define __NR_fspick 433
 __SYSCALL(__NR_fspick, sys_fspick)
-<<<<<<< HEAD
-
-#undef __NR_syscalls
-#define __NR_syscalls 434
-=======
 #define __NR_pidfd_open 434
 __SYSCALL(__NR_pidfd_open, sys_pidfd_open)
 #define __NR_clone3 435
@@ -856,7 +851,6 @@
 
 #undef __NR_syscalls
 #define __NR_syscalls 436
->>>>>>> 4ff96fb5
 
 /*
  * 32 bit systems traditionally used different
