--- conflicted
+++ resolved
@@ -221,7 +221,6 @@
 #define IORING_ASYNC_CANCEL_ANY	(1U << 2)
 
 /*
-<<<<<<< HEAD
  * send/sendmsg and recv/recvmsg flags (sqe->addr2)
  *
  * IORING_RECVSEND_POLL_FIRST	If set, instead of first attempting to send
@@ -232,8 +231,6 @@
 #define IORING_RECVSEND_POLL_FIRST	(1U << 0)
 
 /*
-=======
->>>>>>> f548a12e
  * IO completion data structure (Completion Queue Entry)
  */
 struct io_uring_cqe {
