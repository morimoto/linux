--- conflicted
+++ resolved
@@ -72,22 +72,6 @@
 	struct device *dev;
 	void __iomem *dirmap;
 	size_t size;
-<<<<<<< HEAD
-	const struct rpcif_info *info;
-	enum rpcif_data_dir dir;
-	u8 bus_size;
-	u8 xfer_size;
-	void *buffer;
-	u32 xferlen;
-	u32 smcr;
-	u32 smadr;
-	u32 command;		/* DRCMR or SMCMR */
-	u32 option;		/* DROPR or SMOPR */
-	u32 enable;		/* DRENR or SMENR */
-	u32 dummy;		/* DRDMCR or SMDMCR */
-	u32 ddr;		/* DRDRENR or SMDRENR */
-=======
->>>>>>> 1cc3fcf6
 };
 
 int rpcif_sw_init(struct rpcif *rpc, struct device *dev);
