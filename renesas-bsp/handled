dcc1adc74565 ALSA: Convert strlcpy to strscpy when return value is unused
088ab87d5b16 ASoC: rsnd: add debugfs support
388c72b20ef0 ASoC: rsnd: add null CLOCKIN support
a4260e80aa78 ASoC: rsnd: add rsnd_ssi_busif_err_irq_enable/disable()
12d1fb68feaf ASoC: rsnd: add rsnd_ssi_busif_err_status_clear()
ce7428b1e58c ASoC: rsnd: add usage for SRC
6955c8a0047a ASoC: rsnd: adg: check return value for rsnd_adg_get_clkin/out()
dd17c7be740a ASoC: rsnd: adg: clearly handle clock error / NULL case
dc58a046f371 ASoC: rsnd: adg: supply __printf(x, y) formatting for dbg_msg()
928985469372 ASoC: rsnd: adg: tidyup rsnd_adg_get_clkin/out() parameter
633d5f8cd2cf ASoC: rsnd: adg: use more simple method for null_clk
96a260e5ead5 ASoC: rsnd: adjust disabled module
1eb1e5d19afb ASoC: rsnd: attach SSIU when SSI was DMA mode
0887c9ba4eb9 ASoC: rsnd: call unregister for null_hw when removed
e9fb55e0c329 ASoC: rsnd: care default case on rsnd_ssiu_busif_err_irq_ctrl()
d1d361016dc7 ASoC: rsnd: care default case on rsnd_ssiu_busif_err_status_clear()
ad92cceb10b9 ASoC: rsnd: check BUIF error everytime
2431cf29e460 ASoC: rsnd: check for zero node count
0203b59fd8c9 ASoC: rsnd: cleanup ppcheck warning for adg.c
5231757858a2 ASoC: rsnd: cleanup ppcheck warning for cmd.c
21d5d81e7c3f ASoC: rsnd: cleanup ppcheck warning for core.c
8e74c65db901 ASoC: rsnd: cleanup ppcheck warning for ssi.c
f155dfb0bf47 ASoC: rsnd: cleanup ppcheck warning for ssiu.c
3d4b9d856994 ASoC: rsnd: don't call clk_disable_unprepare() if can't use
7333aca5850c ASoC: rsnd: ignore runtime NULL case at rsnd_runtime_channel_original_with_params()
ad21d5aca954 ASoC: rsnd: implement BUSIF related code in ssiu.c
9272944edd89 ASoC: rsnd: incidate irq error message
fc364d9fcc05 ASoC: rsnd: indicate unknown error at rsnd_dai_call()
d11d9a682653 ASoC: rsnd: protect mod->status
46edc9a7d6f7 ASoC: rsnd: tidyup __rsnd_mod_xxx macro comments
12062139af77 ASoC: rsnd: tidyup rsnd_dma_request_channel()
e3e3670946b5 ASoC: rsnd: tidyup rsnd_parse_connect_common()
3d8204d93bc8 ASoC: rsnd: tidyup rsnd_parse_connect_xxx()
9a8baa8b7f55 ASoC: rsnd: tidyup rsnd_ssiu_busif_err_irq_ctrl()
58bc7dd0c8c8 ASoC: rsnd: tidyup rsnd_ssiu_busif_err_status_clear()
5ab52cdf0d87 ASoC: sh: rcar: align function prototypes
83ca675b9419 ASoC: sh: rcar: ctu: add missing error check
09f3d9db9efb ASoC: sh: rcar: simplify return
c141f43ad077 ASoC: sh: rcar: ssi: remove redundant assignment
091cf0a87ec7 ASoC: soc-component: Add snd_soc_pcm_component_ack
fe9312af0aea PCI: Avoid PCI device removing/rescanning through sysfs triggers a deadlock
01dca5edf230 PCI: pcie-rcar: Add the initialization of PCIe link in resume_noirq
4a1d0851e182 PCI: pcie-rcar: Support runtime PM, link state L1 handling
97120fd32aa9 Revert "[WIP] arm64: dts: renesas: r8a779g0: Disable cluster1 CPU cores"
68a3629f587a Revert "[WIP] media: vsp1: Add YCbCr422 10bit color space"
81acd11e094b Revert "arch: arm64: dts: renesas: r8a779g0: Add gPTP support for RTSN"
481d8ea8c95e Revert "arm64: dts: renesas: r8a77980-v3hsk: Disable MMC"
2c74bc876dc5 Revert "arm64: dts: renesas: r8a77980: Add SYSTEMRAM UIO devices"
f2f24d7608d5 Revert "arm64: dts: renesas: r8a779g0: Add IMP UIO devices"
537151a5cd31 Revert "arm64: dts: renesas: r8a779g0: Add ISP UIO devices"
0abd50f7454a Revert "arm64: dts: renesas: r8a779g0: Add VISIONIP UIO devices"
f549e5744db6 Revert "arm64: dts: renesas: r8a779g0: Fix AVB registers range"
9c5882e7997f Revert "arm64: dts: renesas: r8a779g0: Update IO/range AESACC UIO devices"
f54c85a35ee8 Revert "arm64: dts: renesas: r8a779g0: add R-Car Sound support"
05f37160a35d Revert "arm64: dts: renesas: r8a779g0: whitehawk: add R-Car Sound"
7953f3734ab6 Revert "drm: rcar-du: Add DSI device for R8A779G0"
40255fb5556e Revert "media: vsp1: Add IP VERSION for R8A779G0"
2ec9efee9d42 Revert "media: vsp1: Add VSP device for Gen4"
1901df3c4c65 Revert "media: vsp1: Add setting for Gen4 devices"
760f61867499 [WIP] arm64: dts: renesas: r8a779g0: Disable cluster1 CPU cores
7490f1bb3ec1 arch: arm64: dts: renesas: r8a779g0: Add gPTP support for RTSN
54eaa9cd5aae arm64: boot: dts: rcar-gen3: Fix MLP IRQ order
6f38af88e475 arm64: boot: dts: renesas: ulcb-kf: pcm3168a add TDM mode
089534842fe7 arm64: defconfig: Add CANFD enable in defconfig
d32569da6b22 arm64: defconfig: Add USB3.0 phy driver
3425791f4264 arm64: defconfig: Change R-Car PWM to built-in
76b327e38b6e arm64: defconfig: Disable 4K Sector size by default
b566f76315fc arm64: defconfig: Enable DEVFREQ configuration
4e6ee9d90812 arm64: defconfig: Enable DMA Test client as module
34d8807b3abc arm64: defconfig: Enable Display driver related configuration
3c5c1d95969d arm64: defconfig: Enable JFFS2 support by default
c4d35f8eb2bd arm64: defconfig: Enable Marvell 10G PHY
5a635dcb4468 arm64: defconfig: Enable R-Car DSI Driver in defconfigs
e5253817f3bc arm64: defconfig: Enable R-Car PWM-TPU by default
fc3669707bf2 arm64: defconfig: Enable R8A779G0 SoC
77fce7defe0f arm64: defconfig: Enable RPC-IF SPI driver by default
fd74885341cd arm64: defconfig: Enable Renesas VMSA-compatible IPMMU support
5eaf12fcfc3c arm64: defconfig: Enable SN65DSI86 configuration
12f55f40cee1 arm64: defconfig: Enable UIO support
016c1442bece arm64: defconfig: Enable USBHS configs
e5f699b37daf arm64: defconfig: Enable VIN driver related configuraiton
4a778de7829e arm64: defconfig: Enable rcar sound support
337235fcb63b arm64: defconfig: Enable usb-dmac driver
d4f31e1a412c arm64: defconfig: Select power allocator as default governor
d431cc52fd60 arm64: defconfig: add UFS Config.
1c1a022dfc2a arm64: defconfig: enable R8A779A0 SoC
cf66de64a0ed arm64: defconfig: enable R8A779F0 SoC
5673615f84fe arm64: dts: r8a77961: Add CAN-FD support
73e2a441cb8a arm64: dts: r8a779a0-falcon: Add CANFD support
88a6ca4f83a4 arm64: dts: r8a779a0-falcon: Add DSI's connector and bridge for Falcon board
49c28ee5dd26 arm64: dts: r8a779a0-falcon: Enable Display Module (DU)
11567a0363e8 arm64: dts: r8a779a0-falcon: Enable capture module
2ea3656818d1 arm64: dts: r8a779a0: Add CANFD device node
e07aaa9f66c7 arm64: dts: r8a779a0: Add DU and DSI Modules
13987fbb56ce arm64: dts: r8a779a0: Add capture module
d0ae50ec421f arm64: dts: r8a779a0: Delete ipmmu in mmc node
ea05ba1a2c0d arm64: dts: renesas: Add Renesas WhiteHawk boards support
3634ad7ca60e arm64: dts: renesas: Add port@0 node for all CSI-2 nodes to dtsi
ff03b8c2da19 arm64: dts: renesas: Align GPIO hog names with dtschema
9d05794cc4bc arm64: dts: renesas: Consolidate Salvator-X(S) HDMI0 handling
05a47c0a177e arm64: dts: renesas: Disable SD functions for plain eMMC
261c8a8138c3 arm64: dts: renesas: Disable UFS dirver
729325dc38f7 arm64: dts: renesas: Fix syntax error for RWDT node
bbee5d6eec4c arm64: dts: renesas: Group tuples in pin control properties
aa74db93aa12 arm64: dts: renesas: Group tuples in playback and capture properties
3f7272a84567 arm64: dts: renesas: Support R8A779M{1, 3, 5} board
c21a7c590f7b arm64: dts: renesas: condor: switch eMMC bus to 1V8
0f79f5ba32f1 arm64: dts: renesas: eagle: Add x1 clock
af0c9598707e arm64: dts: renesas: falcon-cpu: Add GP LEDs
55d5bd5f192f arm64: dts: renesas: falcon: Add CSI/DSI sub-board
6f632e6a70c8 arm64: dts: renesas: falcon: Add Ethernet sub-board
15e7f7e9b83c arm64: dts: renesas: falcon: Add Ethernet-AVB0 support
6b7ed17f281b arm64: dts: renesas: falcon: Add I2C EEPROM nodes
65333f3f5671 arm64: dts: renesas: falcon: Add I2C0,1,6 support
4e48cad53dfb arm64: dts: renesas: falcon: Add QSPI flash support
fba404b1d625 arm64: dts: renesas: falcon: Complete SCIF0 nodes
2e567ce19795 arm64: dts: renesas: falcon: Enable MMC
36c720c87274 arm64: dts: renesas: falcon: Enable watchdog timer
e8642b17dbf5 arm64: dts: renesas: falcon: Enable watchdog timer
8db2c4f67ab1 arm64: dts: renesas: falcon: Enabled IPMMU MMC
39558aee71d9 arm64: dts: renesas: falcon: Move AVB0 to main DTS
33a88e729a16 arm64: dts: renesas: falcon: Move console config to CPU board DTS
daed261c4689 arm64: dts: renesas: falcon: Move watchdog config to CPU board DTS
49f80d538c58 arm64: dts: renesas: h3ulcb: Add cpu-supply property in a57_0 node
9948cf8925ee arm64: dts: renesas: r8a77950-ulcb: Disable HS400 of SDHI2
61bb4e544211 arm64: dts: renesas: r8a77950-ulcb: disable eMMC
ea7ba8ce2a8b arm64: dts: renesas: r8a77951: Add PCIe EP nodes
9a877c77ee41 arm64: dts: renesas: r8a77951: Add RPC device node
3afe080899b9 arm64: dts: renesas: r8a77961-ulcb: add HDMI Display support
484af88114d5 arm64: dts: renesas: r8a77961: Add CAN nodes
704bb3989cc0 arm64: dts: renesas: r8a77961: Add CAN{0,1} placeholder nodes
b12308ccc150 arm64: dts: renesas: r8a77961: Add LVDS node support
6148f7087811 arm64: dts: renesas: r8a77961: Add MSIOF nodes
ff4f79405b7e arm64: dts: renesas: r8a77961: Add VIN and CSI-2 device nodes
30bf84ba2e1e arm64: dts: renesas: r8a77961: Add i2c aliases
1b7a947c49b2 arm64: dts: renesas: r8a77961: Fix intc_ex node
65f0103522c2 arm64: dts: renesas: r8a77961: ulcb-kf: Initial device tree
56e470d025b8 arm64: dts: renesas: r8a77965: Add DRIF support
33a9d7f9f32d arm64: dts: renesas: r8a77965: Add RPC device node
59ffe471a5d4 arm64: dts: renesas: r8a77965: Add Sound and Audio DMAC device nodes
e28d09e4d927 arm64: dts: renesas: r8a77965: Enable IPMMU-DS1 and IPMMU-MM
9d936304232b arm64: dts: renesas: r8a7796{0,1}: Add RPC device node
b8391f96ea13 arm64: dts: renesas: r8a77980-v3hsk: Disable MMC
fff5cb4a5bdd arm64: dts: renesas: r8a77980: Add SYSTEMRAM UIO devices
f2925a4291f4 arm64: dts: renesas: r8a77980: Fix ipmmu_vc0 address
cf93f08ba389 arm64: dts: renesas: r8a77980: add max9286
870144dfc576 arm64: dts: renesas: r8a77990-ebisu{,-es10}: Enable IPMMU of SDHI3
cd69fda70f0a arm64: dts: renesas: r8a77990: Add I2C-DVFS device node
b736043cdc2e arm64: dts: renesas: r8a77990: Enable IPMMU-DS1 and IPMMU-MM
c7e90b32f7d5 arm64: dts: renesas: r8a77990: ebisu-es10: Add mmc aliases
7c17cf98a2b7 arm64: dts: renesas: r8a77995-draak: Enable IPMMU of SDHI2
42a071058dc9 arm64: dts: renesas: r8a77995: Detach IPMMU-DS1 from SDHI
62b2bc589dc7 arm64: dts: renesas: r8a77995: add R-Car Sound support
bca280798670 arm64: dts: renesas: r8a77995: draak: Add R-Car Sound support
48782d8153c3 arm64: dts: renesas: r8a779a0-falcon: Add I2C support for falcon board
6fb1728980cc arm64: dts: renesas: r8a779a0-falcon: Add SCIF0 support
11ccb59c815c arm64: dts: renesas: r8a779a0-falcon: Add memory nodes
0c844f3a1ac4 arm64: dts: renesas: r8a779a0: Add & update SCIF nodes
3467f01bc50b arm64: dts: renesas: r8a779a0: Add CMT support
fca239524927 arm64: dts: renesas: r8a779a0: Add Ethernet-AVB support
9d61a38ecb3b arm64: dts: renesas: r8a779a0: Add FCPVD support
35446ce21c37 arm64: dts: renesas: r8a779a0: Add GPIO nodes
1f7a3704baa2 arm64: dts: renesas: r8a779a0: Add HSCIF support
6b19f4fcb6d4 arm64: dts: renesas: r8a779a0: Add I2C nodes
78127fb96f47 arm64: dts: renesas: r8a779a0: Add IPMMU nodes
1dc658b3cebc arm64: dts: renesas: r8a779a0: Add MMC node
46a3b5cad283 arm64: dts: renesas: r8a779a0: Add MSIOF device nodes
537c439adce2 arm64: dts: renesas: r8a779a0: Add RPC-IF node
58a82f42d8db arm64: dts: renesas: r8a779a0: Add RWDT node
c920686d01ad arm64: dts: renesas: r8a779a0: Add SYS-DMAC nodes
eec0f981af79 arm64: dts: renesas: r8a779a0: Add SYS-DMAC nodes
6c68f24f188e arm64: dts: renesas: r8a779a0: Add TMU support
b32e25935db5 arm64: dts: renesas: r8a779a0: Add TPU node
d5b3b4796259 arm64: dts: renesas: r8a779a0: Add VSPD support
406f5dfffa5f arm64: dts: renesas: r8a779a0: Add pinctrl device node
30871f36af94 arm64: dts: renesas: r8a779a0: Add refclk for SN65DSI86
3e162f72ab5e arm64: dts: renesas: r8a779a0: Add thermal support
77bf48c7a895 arm64: dts: renesas: r8a779a0: Enable GPIO nodes by default
f37207294e14 arm64: dts: renesas: r8a779a0: Enable IPMMU support for eMMC by default on R-Car V3U
482b2b2fc801 arm64: dts: renesas: r8a779a0: Update to R-Car Gen4 compatible values
b39e1f1fa7c9 arm64: dts: renesas: r8a779f0: Add CPUIdle for R-Car S4
7e0f82c6ca9d arm64: dts: renesas: r8a779f0: Add DMA support for (H)SCIF
aebc7cfb47e1 arm64: dts: renesas: r8a779f0: Add DMA support for I2C
171a5e03f42d arm64: dts: renesas: r8a779f0: Add GPIO4 device node
ede97b61cdd1 arm64: dts: renesas: r8a779f0: Add IPMMU main and caches nodes for Renesas R8A779F0 (R-Car S4)
ab202b248468 arm64: dts: renesas: r8a779f0: Add MSIOF nodes
263922789924 arm64: dts: renesas: r8a779f0: Add UFS nodes
7fe8cbe925d4 arm64: dts: renesas: r8a779f0: Add ipmmu_rt1 node of IPMMU module
da6d255fb8e5 arm64: dts: renesas: r8a779f0: Add secondary CA55 CPU cores
6aed845d34d5 arm64: dts: renesas: r8a779f0: Add thermal support
7f9c406a3507 arm64: dts: renesas: r8a779f0: Enable IPMMU for SYS-DMAC1/2
ebce499244e9 arm64: dts: renesas: r8a779f0: Fix naming to SYS-DMAC0 and SYS-DMAC1.
0b8c7dc0e512 arm64: dts: renesas: r8a779f0: Fix power domain for CA55 CPU cores
e9e1d736571b arm64: dts: renesas: r8a779f0: Remove gpio4 node
fb425148fd4d arm64: dts: renesas: r8a779f0: Support DMA function for MSIOF
a281be57d373 arm64: dts: renesas: r8a779f0: Update R-Car Gen4 compatible values
4692813404f0 arm64: dts: renesas: r8a779f0: Update power_state parameter for psci suspend call
6fc92da1434b arm64: dts: renesas: r8a779f0: Update property for IPMMU_RT1
f3fa3a1fa88b arm64: dts: renesas: r8a779f0: Update secondary CA55 CPU cores
589a2ecdc744 arm64: dts: renesas: r8a779f0: spider-cpu: Change memory region
ad20a065e53f arm64: dts: renesas: r8a779f0: spider-cpu: Fix memory region
66e3cbf61c47 arm64: dts: renesas: r8a779f0: spider: Disable GPIO4 and TAUD0-PWM
606a7845dff1 arm64: dts: renesas: r8a779g0: Add IMP UIO devices
6011271294ef arm64: dts: renesas: r8a779g0: Add ISP UIO devices
71df56caa025 arm64: dts: renesas: r8a779g0: Add RWDT node
4015e5fbe9aa arm64: dts: renesas: r8a779g0: Add VISIONIP UIO devices
1eb0d4a0a9d7 arm64: dts: renesas: r8a779g0: Fix AVB registers range
b57022883f08 arm64: dts: renesas: r8a779g0: Fix I2C2 reg and interrupts properties
84c221dda6f5 arm64: dts: renesas: r8a779g0: Update IO/range AESACC UIO devices
d0de744e890b arm64: dts: renesas: r8a779g0: Update R-Car Gen4 compatible values
0d65a95455d3 arm64: dts: renesas: r8a779g0: add R-Car Sound support
417cc0b496dd arm64: dts: renesas: r8a779g0: whitehawk-cpu: Change memory region
55f4e10004fd arm64: dts: renesas: r8a779g0: whitehawk-cpu: Fix memory region
b140daa43785 arm64: dts: renesas: r8a779g0: whitehawk-cpu: Use HSCIF0 for the default debug serial.
104c15e6ff51 arm64: dts: renesas: r8a779g0: whitehawk: add R-Car Sound
ec9897cc47e6 arm64: dts: renesas: r8a779m{1, 3, 5}: Support 2GHZ for R8A779M{1, 3, 5}
57175070bf76 arm64: dts: renesas: r8a779x: add mlp nodes
78ab046f9b98 arm64: dts: renesas: r8a779{51, 60, 65, 90}: Detach IPMMU-DS1 from SDHI
f80f650492a9 arm64: dts: renesas: rcar-gen3: Add missing CMT nodes
119fe156cf74 arm64: dts: renesas: rcar-gen3: Add missing TMU nodes
a3f426e42875 arm64: dts: renesas: rcar-gen3: Convert EtherAVB to explicit delay handling
09487509d631 arm64: dts: renesas: salvator-common: Add RPC HyperFlash device node
f36cf66c0aab arm64: dts: renesas: salvator-common: Add cpu-supply property to a57_0 node
23931bf47409 arm64: dts: renesas: ulcb: Add RPC HyperFlash device node
2b6d44cc2ba6 arm64: dts: renesas: ulcb: Enable IPMMU of SDHI2
04fd595f6ce0 arm64: dts: renesas: v3hsk: Add GEther PHY GPIO reset pin support
835e5e83608d arm64: dts: renesas: whitehawk: Add RWDT support
24d8db322117 arm64: dts: salvator-common: Enable IPMMU of SDHI2
44c2e464e680 can: rcar_canfd: Add support for r8a779a0 SoC
455093f0ebb9 clk: Add support parent clock in set_phase
c4f1bdb1c30c clk: renesas: Zero init clk_init_data
b567a94b9fd9 clk: renesas: cpg-lib: Move RPC clock registration to the library
096eab59e9e1 clk: renesas: cpg-mssr: Fix formatting issues for 'smstpcr_saved's documentation
ca39134c7fa1 clk: renesas: cpg-mssr: fix kerneldoc of cpg_mssr_priv
942142cabf84 clk: renesas: r8a7795: Add TMU clocks
eed9876d66e5 clk: renesas: r8a77965: Add DAB clock
fb9494af6dd0 clk: renesas: r8a77965: Add TMU clocks
95c6b58e276e clk: renesas: r8a7796: Add TMU clocks
936b21358c60 clk: renesas: r8a77990: Add DAB clock
d12ff87830de clk: renesas: r8a77990: Add TMU clocks
0475b34744fb clk: renesas: r8a77995: Add TMU clocks
02fc5bfda135 clk: renesas: r8a779a0: Add CMT clocks
b34610c295d4 clk: renesas: r8a779a0: Add CSI4[0-3] clocks
0088a6e0c2b0 clk: renesas: r8a779a0: Add FCPVD clock support
8965e59ad62d clk: renesas: r8a779a0: Add HSCIF support
a445af53643e clk: renesas: r8a779a0: Add I2C clocks
568460552d5c clk: renesas: r8a779a0: Add MSIOF clocks
78127e22a80b clk: renesas: r8a779a0: Add PFC/GPIO clocks
ee1148fe57c3 clk: renesas: r8a779a0: Add PLL4 clk configuration
43c527f17ba5 clk: renesas: r8a779a0: Add RAVB clocks
0f340b60c19e clk: renesas: r8a779a0: Add RWDT clocks
077b3aad1a68 clk: renesas: r8a779a0: Add SDHI support
5211e66aeed9 clk: renesas: r8a779a0: Add SYS-DMAC clocks
addeff505b0d clk: renesas: r8a779a0: Add TMU clocks
7ecd67f696c1 clk: renesas: r8a779a0: Add TSC clock
2a6203ae2572 clk: renesas: r8a779a0: Add VIN clocks
b2b64d9257f6 clk: renesas: r8a779a0: Add VSPD clock support
e69317f01b6e clk: renesas: r8a779a0: Add VSPX clock support
84face10d92f clk: renesas: r8a779a0: Add Z0 and Z1 clock support
b5f956bd812c clk: renesas: r8a779a0: Fix the parent clk for SD
deb9a9306b25 clk: renesas: r8a779a0: Make rcar_r8a779a0_cpg_clk_register() static
2e4411a93d7c clk: renesas: r8a779a0: Support RPC clock for R8A779A0
f6a73ed7fae0 clk: renesas: r8a779f0-cpg-mssr: Fix CLk for WDT
8f75527b8a68 clk: renesas: r8a779f0: Add PLL4 clk configuration
5d55dcdab4b7 clk: renesas: r8a779f0: Add THS/TSC clock
201e6eaba67b clk: renesas: r8a779g0: Fix DSC clock
1a136874a612 clk: renesas: r8a779g0: Fix the (H)SCIF parents clk
f15fdd3bf3a7 clk: renesas: r8a779g0: Fix timers clocks rate
be3c39c1fd2e clk: renesas: r8a779g0: Remove unused clks
13b497a2f518 clk: renesas: r8a779g0: Update parent clk for (H)SCIF
4fd5ebc98e12 clk: renesas: r8a779g0: Update parent clk for HSCIF
d4262de12dd4 clk: renesas: r8a779{5, 6, 65}: Add mlp clock
c0ce50b16e41 clk: renesas: rcar-gen3: Add PLL clock and update z-clock for propagating frequency to parent
96a2a1a3d444 clk: renesas: rcar-gen3: Add boost support to Z clocks
048681d4b0af clk: renesas: rcar-gen3: Add set_phase to set SDnCKCR in HS400
a263743fd33c clk: renesas: rcar-gen3: Add support when frequency does not propagate to parent in z clock divider
c1d59ae59b59 clk: renesas: rcar-gen3: Factor out CPG library
280b7c5cc56b clk: renesas: rcar-gen3: Fix revision of R8A7796 for applying SD_SKIP_FIRST
90d8ac91267c clk: renesas: rcar-gen3: Grammar s/dependent of/dependent on/
fcf4d14f1e04 clk: renesas: rcar-gen3: Increase Z clock accuracy
91ade0302563 clk: renesas: rcar-gen3: Make cpg_z_clk.mask u32
69e5d4f442b4 clk: renesas: rcar-gen3: Remove cpg_quirks access when registering SD clock
ee5128c48f98 clk: renesas: rcar-gen3: Remove stp_ck handling for SDHI
0f703bf9193a clk: renesas: rcar-gen3: Remove superfluous masking in cpg_z_clk_set_rate()
e4cf0324f42f clk: renesas: rcar-gen3: Update Z clock rate formula in comments
3356c4bbc6ce clk: renesas: rcar-gen4: Introduce R-Car Gen4 CPG driver
81a8c2b0178a clk: renesas: rcar-usb2-clock-sel: Replace devm_reset_control_array_get()
88a3b1fa8082 clocksource/drivers/sh_cmt: Don't use CMTOUT_IE with R-Car Gen2/3
18fe3fe7bf9c clocksource: sh_cmt: Add R-Car Gen4 support
76a9a47e4f03 dmaengine: rcar-dmac: Add for_each_rcar_dmac_chan() helper
df768960f873 dmaengine: rcar-dmac: Add helpers for clearing DMA channel status
5555fd988018 dmaengine: rcar-dmac: Add support for R-Car V3U
2fcd37700629 drm: bridge: ti-sn65dsi86: Add checking Horizontal Back Porch value
a33105b7c977 drm: rcar-du: Add DSI device for R8A779G0
d84aeb65f366 drm: rcar-du: Add DU device information for V3U
33444c982e55 drm: rcar-du: Add R-Car DSI driver
bbb85787be4c drm: rcar-du: Add R-Car DSI registers in V3U
03e014a0b927 drm: rcar-du: Add drm_atomic_helper_shutdown()
e7782857c017 drm: rcar-du: Add enable/disable dot clock to DU in R8A779A0
8d608285551f drm: rcar-du: Add routing set for digital RGB previously
f8264257f175 drm: rcar-du: Add setting for DSI on R8A779A0
7b6b37a751b1 drm: rcar-du: Add setting to PnALPHAR register on Gen3
ab801d38ba3d drm: rcar-du: Add shutdown callback function in platform_driver
6986787cd321 drm: rcar-du: Allow importing non-contiguous dma-buf with VSP
b871697cef04 drm: rcar-du: Don't restart group when enabling plane on Gen3
a03d20649159 drm: rcar-du: Don't select VSP1 sink on Gen3
1e03a491706f drm: rcar-du: Fix the enable process for DSI module
0f285fa677d2 drm: rcar-du: Fix the setting for MIPI on R8A779A0
133000971f79 drm: rcar-du: Fix the warning error of MIPI DSI encoder of V3U
99b26587782c drm: rcar-du: Set the DMA coherent mask for the DU device
8229f6f5aab8 drm: rcar-du: lvds: Add support for R8A77961 SoC
821a6a852c44 drm: rcar-du: lvds: Auto select RESET_CONTROLLER
586f4f5afcb0 dt-bindings: can: rcar_canfd: Convert to json-schema
9a030afe944b dt-bindings: clock: Add r8a779f0 CPG Core Clock Definitions
5e7eaa64ca2b dt-bindings: gpio: rcar: Add r8a779g0 support
d7c67c1567d0 dt-bindings: gpio: rcar: Document r8a779f0 support
4063c23427e6 dt-bindings: i2c: rcar: Document r8a779f0 support
df55f34d3f0c dt-bindings: i2c: rcar: Document r8a779g0 support
ba9a08ea8904 dt-bindings: iommu: renesas,ipmmu-vmsa: add r8a779a0 support
e98465549d6b dt-bindings: iommu: renesas,ipmmu-vmsa: add r8a779f0 support
b7f3bd645de3 dt-bindings: mfd: bd9571mwv: Document BD9574MWF
f2453ad38abd dt-bindings: mmc: renesas,sdhi: Add r8a779f0 support
1a4fb2f59590 dt-bindings: net: renesas,etheravb: Add r8a779a0 support
eb9d8f7f183f dt-bindings: net: renesas,etheravb: Add support for r8a779g0 SoC
9a31169c6e60 dt-bindings: pinctrl: renesas,pfc: Document r8a779a0 PFC support
dfb55df8b6b7 dt-bindings: pinctrl: renesas,pfc: Document r8a779f0 PFC support
feae34c533c6 dt-bindings: power: Add r8a779f0 SYSC power domain definitions
a95438bf38b3 dt-bindings: power: Add r8a779g0 SYSC power domain definitions
a2aa91369836 dt-bindings: power: rcar-sysc: Document r8a779f0 SYSC binding
8a75b570fb81 dt-bindings: power: renesas,rcar-sysc: Document r8a779g0 SYSC bindings
1d7f87b31746 dt-bindings: pwm: tpu: Add R-Car V3U device tree bindings
d96174d12876 dt-bindings: renesas,rcar-dmac: Add r8a779a0 support
a06a84aaa7b0 dt-bindings: renesas,rcar-dmac: Add r8a779f0 support
344fdaca6787 dt-bindings: renesas,rcar-dmac: Add r8a779g0 support
f1331e5f180d dt-bindings: serial: sh-sci: Document r8a779a0 bindings
db0c38eeebe9 dt-bindings: serial: sh-sci: Document r8a779f0 bindings
fad51de34b7f dt-bindings: spi: renesas,sh-msiof: Add support for S4
89168202f93c dt-bindings: thermal: rcar-gen3-thermal: Add r8a779f0 support
fdb0c4d1753e dt-bindings: timer: renesas, cmt: Document r8a779a0 support
17c8fda8ce3b dt-bindings: timer: renesas, tmu: Document r8a779a0 TMU support
97f37cd0ccff dt-bindings: watchdog: renesas-wdt: Add support for the R8A779A0 WDT
a56aaa7a7313 dt-bindings: watchdog: renesas-wdt: Add support for the R8A779G0 WDT
621839dd9ffd dt-bindings: watchdog: renesas-wdt: Document r8a779f0 support
67372ccbca54 gpio: bd9571mwv: Add BD9574MWF support
9ec6d22f9533 gpio: bd9571mwv: Use the SPDX license identifier
bfb8d8785e07 gpio: bd9571mwv: rid of using struct bd9571mwv
ccc3f240c183 gpio: gpio-rcar: Add compatible string for r8a77961
284c6cb7ca6f gpio: gpio-rcar: Add compatible string for r8a779g0
2881543b339f gpio: gpio-rcar: Add support for R-Car V3U
da10d39812f8 gpio: rcar: Add DT binding for R-Car V3U
2dc3fee75d7f gpio: rcar: Modify compatible string and add support for r8a779f0
85d885d970d1 i2c: rcar: Add support for r8a77961 (R-Car M3-W+)
b1615da5261d i2c: rcar: Add support for r8a779f0 (R-Car S4)
8e15be80c04c i2c: rcar: Add support for r8a779g0 (R-Car V4H)
ada892809b0e i2c: rcar: Support the suspend/resume
c9a37c38aa90 i2c: rcar: Tidy up the register order for hardware specification ver1.00.
502c6b140805 iommu/ipmmu-vmsa: Add support for r8a779a0
7439fbb33bc6 iommu/ipmmu-vmsa: Allow SDHI devices
dd52a8bd24dd iommu/ipmmu-vmsa: Refactor ipmmu_of_xlate()
5d737710d704 iommu: Statically set module owner
b3ef4be5591b iommu: Streamline registration interface
7a4ac2748d8e media: i2c: adv748x: Add power management
63ab9a2be304 media: platform: rcar-vin: add G/S_PARM ioctl
f032fbe8e10b media: platform: rcar-vin: add GREY format
e9db2930e2f2 media: platform: rcar-vin: fix parallel notifier fail
ce8c3739d137 media: rcar-csi2: Add warning for PHY speed less than minimum
464409afe904 media: rcar-csi2: Enable support for r8a77961
03bc70b9a68b media: rcar-csi2: Remove v4l2_async_notifier_cleanup in remove fucntion
99749e8ce944 media: rcar-csi2: add R8A779A0 support
c2f5455df83d media: rcar-vin: Add FIS bit check before reading VnMS register
c8fed47bd883 media: rcar-vin: Add R-Car ISP support
f2dde0d10699 media: rcar-vin: Add power management support
70cde46e18b9 media: rcar-vin: Add processing for operating ISP
83780cb3f1c9 media: rcar-vin: Add streaming count check when streming off
3234bf7ce3fc media: rcar-vin: Add support for R-Car R8A779A0 SoC
4dc6ea676f3f media: rcar-vin: Enable support for r8a77961
e22c6bae0ea6 media: rcar-vin: Fix clock control flow
951403ad1080 media: rcar-vin: Mask VNCSI_IFMD register
aded52cd2026 media: rcar-vin: clean-up workqueue
4578bfcd7e78 media: vsp1: Add IP VERSION for R8A779G0
b3f9840865d8 media: vsp1: Add VSP device for Gen4
64998928e911 media: vsp1: Add YCbCr422 10bit color space
8dc9d32cbc55 media: vsp1: Add setting for Gen4 devices
faa4b54d2330 memory: renesas-rpc-if: Avoid unaligned bus access for HyperFlash
82d838d990dd memory: renesas-rpc-if: avoid use of undocumented bits
89206fdd8b83 mfd: bd9571mwv: Add support for BD9574MWF
cebb2ac255b1 mfd: bd9571mwv: Make the driver more generic
3327392aab36 mfd: bd9571mwv: Use devm_regmap_add_irq_chip()
d69b51d0d559 mfd: bd9571mwv: Use the SPDX license identifier
ad29907e14a6 mfd: rohm-generic: Add BD9571 and BD9574
c678a6e600d3 misc: pci_endpoint_test: Aggregate params checking for xfer
d64f8bb911ab misc: pci_endpoint_test: Fix pci_endpoint_test_{copy,write,read}() panic
cce4753e45f8 mmc: Improve function name when aborting a tuning cmd
07fd26f26551 mmc: renesas_sdhi: Add a condition of cmd/data timeout for retune
f92bba5328ea mmc: renesas_sdhi: Disable HS400 for r8a77995
7f7098a479d6 mmc: renesas_sdhi: Fix SDnCKCR setting in 4TAP SoC
22bb1052fb49 mmc: renesas_sdhi: Handle V3H ES2.0
3af5565dcdb7 mmc: renesas_sdhi: break SCC reset into own function
537daa712a35 mmc: renesas_sdhi: clear TAPEN when resetting, too
e7bda99e12ff mmc: renesas_sdhi: don't hardcode SDIF values
2ec314c9451c mmc: renesas_sdhi: fix selection of manual correction
5246a7d99dbb mmc: renesas_sdhi: improve HOST_MODE usage
7593e70e30ec mmc: renesas_sdhi: merge the SCC reset functions
4b0151fa9155 mmc: renesas_sdhi: only reset SCC when its pointer is populated
d82583d15510 mmc: renesas_sdhi: populate SCC pointer at the proper place
5b8f75753581 mmc: renesas_sdhi: populate hook for longer busy_wait
1ca86fb81a00 mmc: renesas_sdhi: probe into TMIO after SCC parameters have been setup
553cddf491ac mmc: renesas_sdhi: remove superfluous SCLKEN
45bb09934ef9 mmc: renesas_sdhi: simplify reset routine a little
c5502ea4a6f3 mmc: renesas_sdhi: sort includes
1458b3262b33 mmc: renesas_sdhi: use custom mask for TMIO_MASK_ALL
158be613d0e5 mmc: renesas_sdhi_internal_dmac: Add support R-Car Gen4
4f1891f48ed3 mmc: tmio: Add data timeout error detection
9c032a79f029 mmc: tmio: Fix command error processing
b0e932305bc2 mmc: tmio: abort DMA before reset
2ca41d6d4f7c mmc: tmio: add hook for custom busy_wait calculation
242d24bb7c46 mmc: tmio: always flag retune when resetting and a card is present
ccd03ddf7ebe mmc: tmio: always restore irq register
a9d59372cc22 mmc: tmio: do not print real IOMEM pointer
76514db793c6 mmc: tmio: restore bus width when resetting
0b48801c59e7 mmc: tmio: set max_busy_timeout
a64e7651be15 mmc: tmio: support custom irq masks
bdafe4d861f6 net: ethernet: ravb: Support AVB1/AVB2
faeb459cc8d3 pinctrl: renesas: Add I/O voltage level flag
12dba3eb3965 pinctrl: renesas: Add PORT_GP_CFG_{2,31} macros
dc02de114dbb pinctrl: renesas: Factor out common R-Car Gen3 bias handling
8dbd58833acb pinctrl: renesas: Implement unlock register masks
c14d7825a9b7 pinctrl: renesas: Initial R8A779A0 (V3U) PFC support
102fb238c55f pinctrl: renesas: Initial R8A779G0 (V4H) PFC support
443007a1b79f pinctrl: renesas: Make sh_pfc_pin_to_bias_reg() static
15c8ab088ea1 pinctrl: renesas: Move R-Car bias helpers to sh_pfc.h
72ec9dcb5dc0 pinctrl: renesas: Optimize sh_pfc_pin_config
2487dc8fd8d6 pinctrl: renesas: Protect GPIO leftovers by CONFIG_PINCTRL_SH_FUNC_GPIO
c7c7ef465f07 pinctrl: renesas: Remove superfluous goto in sh_pfc_gpio_set_direction()
a3d79eec13f7 pinctrl: renesas: Reorder struct sh_pfc_pin to remove hole
d01b78dfe564 pinctrl: renesas: Singular/plural grammar fixes
8409089a16f2 pinctrl: renesas: checker: Restrict checks to Renesas platforms
8492d425de0c pinctrl: renesas: r8a77951: Add QSPI[01] pins, groups and functions
0972b4ed0988 pinctrl: renesas: r8a77951: Add vin4_g8 and vin5_high8 pins
eaddab3788cf pinctrl: renesas: r8a77951: Optimize pinctrl image size for R8A774E1
5f022dbafccf pinctrl: renesas: r8a77965: Add QSPI[01] pins, groups and functions
46eedc1f1a98 pinctrl: renesas: r8a77965: Add vin4_g8 and vin5_high8 pins
f88c4e32fbcd pinctrl: renesas: r8a77965: Optimize pinctrl image size for R8A774B1
9d640a4e6072 pinctrl: renesas: r8a7796: Add QSPI[01] pins, groups and functions
d53e82583887 pinctrl: renesas: r8a7796: Add vin4_g8 and vin5_high8 pins
9eaf39569412 pinctrl: renesas: r8a7796: Optimize pinctrl image size for R8A774A1
cb6910480a5d pinctrl: renesas: r8a77990: Add QSPI[01] pins, groups and functions
2226ef28e0fc pinctrl: renesas: r8a77990: Add driver-strength for R8A77990
94cae4f733c1 pinctrl: renesas: r8a77990: Add vin4_g8 and vin5_high8 pins
69439a3dec35 pinctrl: renesas: r8a77990: Optimize pinctrl image size for R8A774C0
5b474753618c pinctrl: renesas: r8a77990: Remove pullup/pulldown for USB30_OVC pin
b14921c0d841 pinctrl: renesas: r8a779a0: Add CANFD pins, groups and functions
5e002212d867 pinctrl: renesas: r8a779a0: Add DU pins, groups and function
0803cebeea8a pinctrl: renesas: r8a779a0: Add EtherAVB pins, groups and functions
837bccbcee26 pinctrl: renesas: r8a779a0: Add HSCIF pins, groups and functions
ef0f3347afd3 pinctrl: renesas: r8a779a0: Add I2C pins, groups and functions
148c9e6e4b9b pinctrl: renesas: r8a779a0: Add INTC-EX pins, groups and function
f5e834144492 pinctrl: renesas: r8a779a0: Add MMC pins, groups and functions
72b5483b8c56 pinctrl: renesas: r8a779a0: Add MSIOF pins, groups and functions
1512c34f1281 pinctrl: renesas: r8a779a0: Add PWM pins, groups and functions
6739025ce1d7 pinctrl: renesas: r8a779a0: Add QSPI pins, groups, and functions
d703fa23ff79 pinctrl: renesas: r8a779a0: Add SCIF pins, groups and functions
adee1accc8db pinctrl: renesas: r8a779a0: Add TMU pins, groups and functions
7113ba81f0d3 pinctrl: renesas: r8a779a0: Add TPU pins, groups and functions
49e272ab839d pinctrl: renesas: r8a779f0: Support HSCIF1 pins function
331bbf288595 pinctrl: renesas: r8a779g0: Add CAN-FD pins, groups and functions
03f539a71f39 pinctrl: renesas: r8a779g0: Add Ethernet-TSN support
bc546fe72bd8 pinctrl: renesas: r8a779g0: Add EthernetAVB pins, groups and functions
0c093ecfcfef pinctrl: renesas: r8a779g0: Add HSCIF pins, groups and functions
f6bc667ad282 pinctrl: renesas: r8a779g0: Add I2C pins, groups and functions
33e3bd0fb850 pinctrl: renesas: r8a779g0: Add MMC pins, groups and functions
0401099ced52 pinctrl: renesas: r8a779g0: Add MSIOF pins, groups and functions
55b3036ae18c pinctrl: renesas: r8a779g0: Add PCIe pins, groups, and functions
80311c828cea pinctrl: renesas: r8a779g0: Add PWM pins, groups and functions
52adf55a5798 pinctrl: renesas: r8a779g0: Add QSPI pins, groups, and functions
58c380911a43 pinctrl: renesas: r8a779g0: Add SCIF pins, groups and functions
71e6b16a3df1 pinctrl: renesas: r8a779g0: Fix MODSEL8 value when using I2C
5428d5087db2 pinctrl: renesas: r8a779g0: Fix the pins macro of PUEN5
82fbba6554b7 pinctrl: renesas:r8a779{50, 51, 6, 65}: add mlb pinmux
817c301889ac ravb: Add a compatible string for r8a77960/r8a77961
286ee3cf3bad ravb: Add ravb_multi_interrupt to IRQF_SHARED
c9192124a557 ravb: Add register define for Gen3
59ede30612bf ravb: Avoid unsupported internal delay mode for R-Car E3/D3
872aa8d44400 ravb: Fix interrupt cause bit overwrite in ravb_ptp_interrupt
d72d7b3f9b4e ravb: Fix ravb_ptp_interrupt clear interrupt all status
51a77f0e7660 ravb: Fix register define for Gen3
f180287ca73b ravb: Support ravb driver for R-Car Gen4
cb386bc52e9b ravb: fix ravb_ptp_interrupt result value overwrite
b679ee47ac32 regulator: bd9571mwv: Add BD9574MWF support
e0a0cc6f9968 regulator: bd9571mwv: rid of using struct bd9571mwv
757224c9e1f5 serial: sh-sci: Add R-Car Gen4 support
4dd7bb85d2ee serial: sh-sci: remove obsolete latency workaround
9c9e283f8dfc soc: renesas: Fix r8a779g0 Product ID
1bc9d535d05f soc: renesas: Identify R-Car S4
2fc8766fbab8 soc: renesas: Identify R-Car V4H
2f695d144366 soc: renesas: r8a779f0-sysc: Add r8a779f0 support
383e54cd8763 soc: renesas: r8a779g0-sysc: Add r8a779g0 support
0565526eef81 soc: renesas: rcar-rst: Add support for R-Car S4
f9296b520ca8 soc: renesas: rcar-rst: Add support for R-Car V4H
973fbc34bf5d soc: renesas: rcar-sysc: Remove power domains always on for M3N v1.0
aea13771e9d3 thermal/drivers/rcar_gen3_thermal: Add support for hardware trip points
bda5f93b2c46 thermal/drivers/rcar_gen3_thermal: Store TSC id as unsigned int
34133348ec61 thermal: rcar_gen3_thermal: Add r8a779f0 support
a6068a4c64ee thermal: rcar_gen3_thermal: Correct the order of checking THSCP
50e0f1fd22da thermal: rcar_gen3_thermal: Do not use interrupts for normal operation
545622ffaa80 thermal: rcar_gen3_thermal: Use FUSE values if they are available
739f54df7d2f thermal: rcar_gen3_thermal: fix warning: symbol 'rcar_gen3_ths_tj_1' shadows an earlier one
26f7cb8065cb v4l: vsp1: Add support for new VSPD device in V3U
e88f4e52ad53 v4l: vsp1: Add write back support
fb2b37640a52 v4l: vsp1: Disable vsp1 interrupt when startup
c57da8895800 watchdog: renesas_wdt: Add R-Car Gen4 support
16fd272df215 Revert "arm64: dts: renesas: r8a77951: Add RPC device node"
0e2eec819cc1 Revert "arm64: dts: renesas: r8a7796{0,1}: Add RPC device node"
e4b92ad17739 Revert "arm64: dts: renesas: r8a77965: Add RPC device node"
ec887e9beca3 Revert "arm64: dts: renesas: ulcb: Add RPC HyperFlash device node"
df1b70b902a1 Revert "arm64: dts: renesas: salvator-common: Add RPC HyperFlash device node"
9503d2d4527f Revert "clk: renesas: r8a77965: Add RPC clocks"
de43f83ae4ba Revert "clk: renesas: r8a7796: Add RPC clocks"
ac2fdfd95d0c Revert "clk: renesas: r8a7795: Add RPC clocks"
0628e8def860 arm64: dts: renesas: r8a779f0: Add RPC node
2be47417cee9 arm64: dts: renesas: r8a77990-es10-ebisu: add full-pwr-cycle-in-suspend into eMMC nodes
323ef405692d arm64: dts: renesas: r8a779f0: Remove rpc node on R8A779F0
92e6619c6bdd arm64: dts: renesas: spider-cpu: Disable SPI flash via RPC
f7c6a43a94f6 arm64: dts: renesas: Comment out status ok in rpc node
fdb43f25a23c arm64: dts: renesas: spider-cpu: Add SPI flash via RPC
151f27fccd60 clk: renesas: cpg-mssr: Fix Realtime Module Stop Control Register offsets
a85c238a5134 arm64: defconfig: Enable Renesas Ethernet Switch
e401848fb50d arm64: dts: renesas: r8a779g0: Fix (H)SCIF brg_int clock
220b531ea081 arm64: dts: renesas: r8a779f0: Fix (H)SCIF brg_int clock
056ab0e1c413 arm64: dts: renesas: r8a779g0: Add OPPs table for cpu devices
68b3981f003a arm64: dts: renesas: r8a779g0: Add DMA support for I2C
c8f409e10d56 arm64: dts: renesas: r8a779g0: Add DMA support for (H)SCIF
d6e71fb0de65 arm64: dts: renesas: r8a779g0: Support DMA function for MSIOF
fa2f9bc11e10 arm64: dts: renesas: r8a779g0: Fix naming to SYS-DMAC0 and SYS-DMAC1.
cdcf900a8087 arm64: dts: renesas: r8a779g0: Add CPUIdle for R-Car V4H
dde6e18b6b15 arm64: dts: renesas: Fix syntax error for Timer(CMT/TMU) node
6f8cda84269d arm64: dts: renesas: r8a779g0: Fix power-domains at node TMU1 for V4H
4ff04deb0f72 arm64: dts: renesas: r8a779g0: Add TMU node
316ba3b2d54c arm64: dts: renesas: r8a779g0: Add CMT node
bc6069c7dd7a arm64: dts: renesas: whitehawk-cpu: Enable eMMC
eb3c520d12ed arm64: dts: renesas: r8a779g0: Add MMC node
03be4bdef3d3 arm64: dts: renesas: r8a779g0: Add secondary CA76 CPU cores
60d2ca1b2284 arm64: dts: renesas: whitehawk-cpu: Add SPI flash via RPC
147ebbfee80e arm64: dts: renesas: r8a779g0: Add RPC node
ccddcd6cef07 arm64: dts: renesas: r8a779g0: Add MSIOF device node
6d2224b4f404 arm64: dts: renesas: r8a779g0: Add PWM device node
5552ca0ce47c clk: renesas: r8a779f0: Update parent clk for HSCIF
e9a1a432aeef clk: renesas: r8a779{f0, g0}: Add Z clks definition
a8a852b85e90 clk: renesas: r8a779g0: Fix TPU clk source of RCar V4H
92a8158c76ce clk: renesas: r8a779g0-cpg-mssr: Fix clk for PWM
e827b02ea457 arm64: dts: r8a779a0-falcon: Enable QSPI flash support
3607e145db47 i2c: rcar: Add fast mode plus support
a4894d9c44bf clk: renesas: rcar-gen3: Use max_rate as maximum rate for normal clock instead max_freq
7323f4671d55 dt-bindings: pwm: tpu: Add support for V4H
82abbb88867f dt-bindings: pwm: Add support for V4H
61ce14e6e0f0 dt-binding: spi: renesas,sh-msiof: Add support for V4H
42e7333e6f58 dt-bindings: serial: sh-sci: Document r8a779g0 bindings
ad58f44acd44 dt-bindings: timer: renesas, tmu: Document r8a779g0 TMU support
dfd1133c7ab7 dt-bindings: timer: renesas, cmt: Document r8a779g0 CMT support
996adb9c6368 memory: renesas-rpc-if: Clear HS bit during hardware initialization
05a365ce230e memory: renesas-rpc-if: Add R-Car Gen4 support
ce3936b34bc3 dt-bindings: mmc: renesas,sdhi: Add r8a779g0 support
755f55eac38a mmc: renesas_sdhi: Add internal DMA transfer end
ce747db93e14 mmc: tmio: Add internal DMA transfer end
f04e295cd388 mmc: renesas_sdhi: reset calibration register
de9461ece1fa mmc: renesas_sdhi: scc_ctl is always set in after R-Car Gen3
26b45354f3f2 arm64: dts: renesas: r8a77980: Support HS400 on R8A77980 Ver 2.0
d10133565b53 mmc: core: mmc_ops: Enable stop command
bc75d8c5907a mmc: core: Issue power off notification in mmc_remove()
1b212c753d0c memory: renesas-rpc-if: Use burst read operation
316c5e8f6e85 memory: renesas-rpc-if: Remove redundant division of dummy
814ea1728520 memory: renesas-rpc-if: Fix PHYCNT.STRTIM setting
3e7260353184 clk: renesas: r8a779g0: Fix DSI clock on R8A779G0
ef1be53f4623 clk: renesas: r8a779g0: Fix can-fd clock
cf48489076a2 dt-bindings: power: Add SYSC power domain definitions
feff376e38cf soc: renesas: r8a779g0-sysc: Add power domain A3DUL support
6c161137ceeb pinctrl: renesas: r8a77950: Add VIN pins, groups and functions
0981c1a87c28 arm64: dts: renesas: r8a779f0: Add OPPs table for cpu devices
96cea6157e17 arm64: dts: renesas: r8a779f0: spider-cpu: Enable UFS controller
52ff24aad042 arm64: dts: renesas: r8a779g0: Add Display nodes for R8A779G0
77c0859b5328 arm64: dts: renesas: r8a779g0: whitehawk: Add R-Car Sound support
fc60c20649e9 arm64: dts: renesas: r8a779g0: Audio R-Car Sound support
21c8766ab233 dt-bindings: rsnd: Add r8a779g0 support
1df4ef95143b ASoC: renesas: Add R-Car V4H to R-Car Sound Driver
f07854ecac12 arm64: defconfig: Enable DA7213 Codec
393244153d30 pinctrl: renesas: r8a779g0: Add Audio support
1e5210313d52 clk: renesas: cpg-mssr: Fix MSSR register range for V4H
# we use the generic compatible here
123f3b7ba7ed pwm: tpu: Add compatible string for V4H
# fixed by 3c173376efc4 and 615f4e84461b upstream
e46f514af535 pwm: pwm-renesas-tpu: Correct the valid period and duty_cycle
# Not needed. HW allows 1 cycle, it will just output HIGH only. Confirmed by Shimoda-san
4896707193fc pwm: rcar: Add a judgment of the period out of range
# Incorrect usage of DT bindings, feature already upstream
23c7e7f33c3d arm64: dts: renesas: r8a77990: Add VGA connector to DU
92cd6c6087f9 arm64: dts: renesas: r8a77990-ebisu: Enable simultaneous output of VGA and HDMI
# Patch is a no-op. The bit is not changed due to use of clrset
c5a2d5fe615e media: i2c: adv748x: Fix video standard selection register setting
# Upstream was always correct, no need to fix
36bed5ebf563 arm64: dts: renesas: r8a779{50,51,60,65,m1}: Move nodes of du and lvds
333acb9e9209 arm64: dts: renesas: r8a779m1: Remove hdmi0 setting for H3e
# Not needed since 401712e035c699d569dbd37024f4b21dc76cc870
cd96a090fa07 drm: rcar-du: Add overlay layer size check
# BSP patch is wrong (https://lore.kernel.org/all/YU2d3Qlh%2FqExaRBD@oden.dyn.berto.se/)
53d4b314148b media: rcar-vin: rcar-csi2: fix r8a77980 SoC setup
# Has been rejected upstream as it breaks Gen2 backward compatibility
2561701185a7 media: rcar-vin: do not allow changing scaling and composing while streaming
# Alpha blending is already supported upstream.
39719be28af2 v4l: vsp1: Add pixel alpha blending supoprt
# USERPTR is considered deprecated upstream, usecase needs to switch to DMABUF.
00b81e15e5f7 media: rcar-vin: Add memory type of VB_USERPTR support
# Not needed. DU driver disables the display pipeline on suspend
b05fb3de9b65 drm/bridge: adv7511: Add function of suspend and resume
9dd88d126877 media: i2c: adv7604: Add suspend and resume support
# All Gen3 platforms must use MC, even D3 that only has a single port.
9ac2538217cc media: rcar-vin: Disable media-ctl on R8A77995
# The right way to handle this is to disable the DSI encoder in DT
8e452962e251 drm: rcar-du: Add output checking in encoder for DSI port.
# Upstream doesn't accept default EDID in drivers
ac793f9c1bfa media: i2c: adv748x: Set default EDID value
da5448ccfeac media: i2c: adv7604: Add default EDID information
# Userspace is responsible for setting the correct format based on VIDIOC_QUERYSTD or VIDIOC_QUERY_DV_TIMINGS
cccf6860b944 media: i2c: adv748x: Fix get_format function
a30ce8ca61d4 media: i2c: adv7604: Fix set_fmt function
dde33d1d22bd media: i2c: adv7180: Add std update when getting format
# The adv7511 driver isn't where to check board-specific limits
3be1a176425a drm/bridge: adv7511: Add frequency and vrefresh limitation option
# Userspace shouldn't move planes between active CRTCs
3e69390afef7 drm: rcar-du: Fix possible crtcs for plane when using VSPDL
# UDS support is accepted for v6.2 and backported to renesas-bsp-rebase-v6.1
df288c1c00fe rcar-vin: add support for UDS (Up Down Scaler)
03e94938a142 media: rcar-vin: Add callback function for cropcap
8d3a28734eb3 media: rcar-vin: Add scaling mode to R8A77990
d615491f9e09 media: rcar-vin: Fix the cropping function
7e0ff80abaf9 media: rcar-vin: Fix procedure of clipping and scaling
# Is upstream commit 8f7112630bd0c7f4 ("media: rcar-vin: Fix error paths for rvin_mc_init()") merged in v5.16
7d98f3641087 media: rcar-vin: Fix the init process of VIN driver
# The usage of the reset controller for VIN was never upstream and this patch removes all usage of it in the BSP, no action needed
cad649943834 media: rcar-vin: Auto select RESET_CONTROLLER
6443ce0811cb media: rcar-vin: remove reset in stop stream
905d9bcf6296 media: rcar-vin: Fix reset and release procedure
# Is upstream commit 78b3f9d75a629f66 ("media: rcar-vin: Add check that input interface and format are valid") merged in v5.19
0af0553ccce3 media: rcar-vin: Add INF bit check for R-Car Gen3
# The NV12 format validaiton issues have been solved upstream pre v6.1
93a9b850bf1f media: rcar-vin: Remove checking format condition
a87e91416bb0 media: rcar-vin: Fix checking format condition
<<<<<<< HEAD
# ba43122d9a9e drm: rcar-du: Add r8a779g0 support
b784dfae50ee drm: rcar-du: Introduce R8A779G0 device
# b0fe83d25bf9 drm: rcar-du: dsi: Add r8A779g0 support
c8cafec03b80 drm: rcar-du: Add DSI device for R8A779G0
# b0fe83d25bf9 drm: rcar-du: dsi: Add r8A779g0 support
9dc8bba15574 drm: rcar-du: Change the phtw function
# b0fe83d25bf9 drm: rcar-du: dsi: Add r8A779g0 support
976c1ecbf72b drm: rcar-du: Update information based on HW 0.53
# b0fe83d25bf9 drm: rcar-du: dsi: Add r8A779g0 support
6cdb77edda1a drm: rcar-du: Fix the DIV bit of VCLKSET register
# 99c4d56cb07b drm: rcar-du: Add new formats (2-10-10-10 ARGB, Y210)
59c814ff03fc drm: rcar-du: Add new pixel formats support for R8A779A0
# 99c4d56cb07b drm: rcar-du: Add new formats (2-10-10-10 ARGB, Y210)
9485f372f4cc drm: rcar-du: Support YCbCr 10 bit pixel format
# d59537618b10 drm: rcar-du: lvds: Add reset control
b73a682b50b9 drm: rcar-du: lvds: Auto select RESET_CONTROLLER
# d59537618b10 drm: rcar-du: lvds: Add reset control
ae6af8c6bfff drm: rcar-du: Add CPG reset and release
# ef3ecff176e1 drm: rcar-du: lvds: Fix stop sequence
c3c1e53601fc drm: rcar-du: Fix LVDS stop sequence
# 783d7fd66aed drm: rcar-du: Fix setting a reserved bit in DPLLCR
352663e60e53 drm: rcar-du: Fix DPLL workaround for H3 ES1.x
# 3f328a62acd4 drm: rcar-du: Stop accessing non-existent registers on gen4
c7b9de4f7b6a drm: rcar-du: Accessing to reserved registers at V3U is prohibited
# a18e380dc647 media: renesas: vsp1: Add new formats (2-10-10-10 ARGB, Y210, Y212)
ffb24cc21c56 media: vsp1: Add YCbCr 10 bit format setting
# a18e380dc647 media: renesas: vsp1: Add new formats (2-10-10-10 ARGB, Y210, Y212)
3fd6b5b5d541 media: vsp1: Add setting for new pixel formats in R8A779A0
# a18e380dc647 media: renesas: vsp1: Add new formats (2-10-10-10 ARGB, Y210, Y212)
4c4f100f8bb0 media: vsp1: Add support for new pixel formats in R8A779A0
# a18e380dc647 media: renesas: vsp1: Add new formats (2-10-10-10 ARGB, Y210, Y212)
bda8cf6a5bdc v4l: vsp1: Add new registers which are introduced in V3U
# b9a2b94bd40e media: Add Y210, Y212 and Y216 formats
00e6c30c493c media: v4l2: Add YCbCr 10 bit format which support on vsp1
# 66ba9b438f12 media: Add 2-10-10-10 RGB formats
8a2a3897a430 media: videodev2.h: Add new pixel format for vsp1 on R8A779A0
# 2fc4be2ae1b2 media: renesas: vsp1: Add V4H SoC version
4acbf7bb875e media: vsp1: Add IP VERSION for R8A779G0
# 0af9591c3a99 media: renesas: vsp1: Change V3U to be gen4
72050da8baf1 media: vsp1: Add setting for Gen4 devices
# b291fdcf5114 drm: rcar-du: Add r8a779a0 device support
de5241d52cc6 drm: rcar-du: Add DIDSRO register setting for V3U
# ce35299e211d drm: rcar-du: Only initialise TVM_TVSYNC mode when supported
cb3df6f55863 drm: rcar-du: Disable TV synchronized mode in V3U
# 6d8277cfda96 drm: rcar-du: Fix r8a779a0 color issue
4409f463dc6c drm: rcar-du: Add setting for PnMR for R8A779A0
# Already handled in upstream version
62ad796fd2cb drm: rcar-du: Adapt the code to gen4 device
=======
ee0f12ad4427 arm64: dts: renesas: whitehawk: Add CANFD support
76de442dfab1 arm64: dts: renesas: r8a779g0: Add CAN-FD node
ef7f2c0a8ccd can: rcar_canfd: Add support for r8a779g0 SoC
>>>>>>> 24474766
<|MERGE_RESOLUTION|>--- conflicted
+++ resolved
@@ -585,6 +585,9 @@
 f07854ecac12 arm64: defconfig: Enable DA7213 Codec
 393244153d30 pinctrl: renesas: r8a779g0: Add Audio support
 1e5210313d52 clk: renesas: cpg-mssr: Fix MSSR register range for V4H
+ee0f12ad4427 arm64: dts: renesas: whitehawk: Add CANFD support
+76de442dfab1 arm64: dts: renesas: r8a779g0: Add CAN-FD node
+ef7f2c0a8ccd can: rcar_canfd: Add support for r8a779g0 SoC
 # we use the generic compatible here
 123f3b7ba7ed pwm: tpu: Add compatible string for V4H
 # fixed by 3c173376efc4 and 615f4e84461b upstream
@@ -644,7 +647,6 @@
 # The NV12 format validaiton issues have been solved upstream pre v6.1
 93a9b850bf1f media: rcar-vin: Remove checking format condition
 a87e91416bb0 media: rcar-vin: Fix checking format condition
-<<<<<<< HEAD
 # ba43122d9a9e drm: rcar-du: Add r8a779g0 support
 b784dfae50ee drm: rcar-du: Introduce R8A779G0 device
 # b0fe83d25bf9 drm: rcar-du: dsi: Add r8A779g0 support
@@ -692,9 +694,4 @@
 # 6d8277cfda96 drm: rcar-du: Fix r8a779a0 color issue
 4409f463dc6c drm: rcar-du: Add setting for PnMR for R8A779A0
 # Already handled in upstream version
-62ad796fd2cb drm: rcar-du: Adapt the code to gen4 device
-=======
-ee0f12ad4427 arm64: dts: renesas: whitehawk: Add CANFD support
-76de442dfab1 arm64: dts: renesas: r8a779g0: Add CAN-FD node
-ef7f2c0a8ccd can: rcar_canfd: Add support for r8a779g0 SoC
->>>>>>> 24474766
+62ad796fd2cb drm: rcar-du: Adapt the code to gen4 device