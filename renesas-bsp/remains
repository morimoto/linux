61d5400cf3cf ravb: Disable Link Signal Change Interrupt for AVB1/AVB2
20dbf63e6809 Revert "net: phy: consider that suspend2ram may cut off PHY power"
241d44845b90 ravb: Clear RIS2_QFF1 flag in ravb_error_interrupt()
e37c8d37dd3c ravb: Remove TX internal delay setting
d276493fd6c2 ravb: Issue gpio reset to AVB1/AVB2 PHYs
68c8cf248f51 arm64: dts: renesas: whitehawk: Add phy-reset-gpios to reset PHYs before initialization
51cb5f1f83b6 net: ethernet: renesas: rcar_gen4_ptp: Revise R-Car V4H gPTP's clock frequency
b5bccf1fc37c arm64: dts: renesas: r8a779f0: Disable CDM check
9fd7d9ee7993 arm64: dts: renesas: r8a779g0: Disable CDM check
c0cbae905c8a arm64: dts: renesas: whitehawk: Add AVB1/AVB2 support
d387cc45dbbd arm64: dts: renesas: r8a779g0: Update Ethernet-TSN0 device node
55dee8f01bfc arm64: dts: renesas: r8a779g0-whitehawk: Disable rtsn0
<<<<<<< HEAD
86ed3e15856f arm64: dts: renesas: r8a779f0: Fix PCIe clock and support PCIe1 endpoint
3e3b7c8bfbca dts: renesas: r8a779f0: Add PCIe endpoint node
19691e74613e arm64: dts: renesas: r8a779f0: Fix the PCIe node
b0af5d2217fc arm64: dts: renesas: r8a779f0: Add PCIe device nodes for Renesas R8A779F0 (R-Car S4)
a1ee889b1718 arm64: dts: renesas:  Add PCIe1 endpoint node
=======
d334909f25f8 arm64: dts: renesas: r8a779g0: Update IPMMU assignment/ID VideoInput/Output
>>>>>>> 4e8fdb1b
00244fb8f94a arm64: dts: renesas: r8a779g0: Add Ethernet-TSN support
08a14c13c737 arm64: dts: renesas: r8a779g0: Add IPMMU for SYS-DMAC
61b117c4d2c8 arm64: dts: renesas: r8a779g0: Add IPMMU nodes
8a3097afe858 arm64: dts: renesas: Add ulcb-kf-imx219 overlay
d80707e0e447 arm64: dts: renesas: ulcb-kf: update for kernel v5.10
667534413db9 arm64: dts: renesas: r8a779a0-falcon: Add missing Ethernet-AVB in Falcon board
2952a9503e49 arm64: dts: renesas: r8a779{51, 60, 61, 65}: Enable interrupt mode for THS by default
72058c09a66e drm: rcar-du: Fix DU setting for V4H
441c24bfdab0 vsp1: Add display interrupt wait after setting STRCMD bit
24940f87e199 drm: rcar-du: Add register access check
3860e36d582d v4l: vsp1: Add underrun debug messege option
17da051cfc67 media: i2c: ov5647: Add test pattern control
092fce881478 media: i2c: ov5647: Add V4L2_CID_PIXEL_RATE control
c541b27e85d7 media: ov5647: Fix return codes from ov5647_write/ov5647_read functions.
2a1f07d0e722 net: phy: mv88q2110: Initial PHY Marvel 88Q2110 support
78e51462682c dt-bindings: net: renesas,ethertsn: Add binding document for new Ethernet-TSN driver
1e34ab549764 net: ethernet: renesas: Add Renesas Ethernet-TSN driver
e5540b8157bc arm64: defconfig: Enable Marvell PHY 88Q2110
60db06c0df93 arm64: defconfig: Enable Renesas Ethernet-TSN
8f12704115d0 dt-bindings: iommu: renesas,ipmmu-vmsa: add r8a779g0 support
fcc3027a09a8 iommu/ipmmu-vmsa: Add R-Car V3H/V3M/D3 to IPMMU denylist
eac56fb51d70 iommu/ipmmu-vmsa: Adding DMAC1/2 devices to IPMMU devices allowlist
3e7eb9450a5d iommu/ipmmu-vmsa: Adding ISP/IMP devices to IPMMU devices allowlist
2ddd7cb2c54e iommu/ipmmu-vmsa: Add Renesas R8A779F0 (R-Car S4) support
81363d213337 iommu/ipmmu-vmsa: Update IMSCTLR register offset address for R-Car Gen4
4ccc89c603cd iommu/ipmmu-vmsa: Update support status for R-Car Gen4
20c3cede7fcb iommu/ipmmu-vmsa: Set IPMMU bit IMSCTLR_USE_SECGRP to 0
4ce9d6f94661 iommu/ipmmu-vmsa: Handle reserved bits correctly
5b402deae7c6 iommu/ipmmu-vmsa: Set up ipmmu_ops for pci bus
967a199ed386 iommu/ipmmu-vmsa: Allow PCI Host controller to be a proxy for all connected PCI devices
ca161241c4c3 iommu/ipmmu-vmsa: Adding devices allowlist for IPMMU on R-Car Gen3
4b900652aec4 iommu/ipmmu-vmsa: Adding IPMMU support for R-Car M3 ver-1.x
6c286c0f0b71 iommu/ipmmu-vmsa: Invalidate TLB when IPMMU translation error occurred
8089aa35bf04 iommu/ipmmu-vmsa: Clean up unncessary micro-TLB invalidation
469ff9d9ba21 ravb: Fix ptp does not work after suspend and resume
3df554353f04 arm64: dts: renesas: r8a77965-ulcb: Fix source clock for DU
98ea5401ab70 arm64: dts: renesas: r8a77951-ulcb: Fix source clock for DU2
cf44aee9dfea arm64: dts: renesas: r8a779{51, 60, 61}-ulcb: Fix souce clock for DU<|MERGE_RESOLUTION|>--- conflicted
+++ resolved
@@ -10,15 +10,6 @@
 c0cbae905c8a arm64: dts: renesas: whitehawk: Add AVB1/AVB2 support
 d387cc45dbbd arm64: dts: renesas: r8a779g0: Update Ethernet-TSN0 device node
 55dee8f01bfc arm64: dts: renesas: r8a779g0-whitehawk: Disable rtsn0
-<<<<<<< HEAD
-86ed3e15856f arm64: dts: renesas: r8a779f0: Fix PCIe clock and support PCIe1 endpoint
-3e3b7c8bfbca dts: renesas: r8a779f0: Add PCIe endpoint node
-19691e74613e arm64: dts: renesas: r8a779f0: Fix the PCIe node
-b0af5d2217fc arm64: dts: renesas: r8a779f0: Add PCIe device nodes for Renesas R8A779F0 (R-Car S4)
-a1ee889b1718 arm64: dts: renesas:  Add PCIe1 endpoint node
-=======
-d334909f25f8 arm64: dts: renesas: r8a779g0: Update IPMMU assignment/ID VideoInput/Output
->>>>>>> 4e8fdb1b
 00244fb8f94a arm64: dts: renesas: r8a779g0: Add Ethernet-TSN support
 08a14c13c737 arm64: dts: renesas: r8a779g0: Add IPMMU for SYS-DMAC
 61b117c4d2c8 arm64: dts: renesas: r8a779g0: Add IPMMU nodes
