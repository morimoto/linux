// SPDX-License-Identifier: GPL-2.0
/* Copyright (c) 2019, Vladimir Oltean <olteanv@gmail.com>
 */
#include <linux/if_vlan.h>
#include <linux/dsa/sja1105.h>
#include <linux/dsa/8021q.h>
#include <linux/packing.h>
#include "dsa_priv.h"

/* Similar to is_link_local_ether_addr(hdr->h_dest) but also covers PTP */
static inline bool sja1105_is_link_local(const struct sk_buff *skb)
{
	const struct ethhdr *hdr = eth_hdr(skb);
	u64 dmac = ether_addr_to_u64(hdr->h_dest);

	if (ntohs(hdr->h_proto) == ETH_P_SJA1105_META)
		return false;
	if ((dmac & SJA1105_LINKLOCAL_FILTER_A_MASK) ==
		    SJA1105_LINKLOCAL_FILTER_A)
		return true;
	if ((dmac & SJA1105_LINKLOCAL_FILTER_B_MASK) ==
		    SJA1105_LINKLOCAL_FILTER_B)
		return true;
	return false;
}

struct sja1105_meta {
	u64 tstamp;
	u64 dmac_byte_4;
	u64 dmac_byte_3;
	u64 source_port;
	u64 switch_id;
};

static void sja1105_meta_unpack(const struct sk_buff *skb,
				struct sja1105_meta *meta)
{
	u8 *buf = skb_mac_header(skb) + ETH_HLEN;

	/* UM10944.pdf section 4.2.17 AVB Parameters:
	 * Structure of the meta-data follow-up frame.
	 * It is in network byte order, so there are no quirks
	 * while unpacking the meta frame.
	 *
	 * Also SJA1105 E/T only populates bits 23:0 of the timestamp
	 * whereas P/Q/R/S does 32 bits. Since the structure is the
	 * same and the E/T puts zeroes in the high-order byte, use
	 * a unified unpacking command for both device series.
	 */
	packing(buf,     &meta->tstamp,     31, 0, 4, UNPACK, 0);
	packing(buf + 4, &meta->dmac_byte_4, 7, 0, 1, UNPACK, 0);
	packing(buf + 5, &meta->dmac_byte_3, 7, 0, 1, UNPACK, 0);
	packing(buf + 6, &meta->source_port, 7, 0, 1, UNPACK, 0);
	packing(buf + 7, &meta->switch_id,   7, 0, 1, UNPACK, 0);
}

static inline bool sja1105_is_meta_frame(const struct sk_buff *skb)
{
	const struct ethhdr *hdr = eth_hdr(skb);
	u64 smac = ether_addr_to_u64(hdr->h_source);
	u64 dmac = ether_addr_to_u64(hdr->h_dest);

	if (smac != SJA1105_META_SMAC)
		return false;
	if (dmac != SJA1105_META_DMAC)
		return false;
	if (ntohs(hdr->h_proto) != ETH_P_SJA1105_META)
		return false;
	return true;
}

/* This is the first time the tagger sees the frame on RX.
 * Figure out if we can decode it.
 */
static bool sja1105_filter(const struct sk_buff *skb, struct net_device *dev)
{
	if (!dsa_port_is_vlan_filtering(dev->dsa_ptr))
		return true;
	if (sja1105_is_link_local(skb))
		return true;
	if (sja1105_is_meta_frame(skb))
		return true;
	return false;
}

static struct sk_buff *sja1105_xmit(struct sk_buff *skb,
				    struct net_device *netdev)
{
	struct dsa_port *dp = dsa_slave_to_port(netdev);
	struct dsa_switch *ds = dp->ds;
	u16 tx_vid = dsa_8021q_tx_vid(ds, dp->index);
	u8 pcp = skb->priority;

	/* Transmitting management traffic does not rely upon switch tagging,
	 * but instead SPI-installed management routes. Part 2 of this
	 * is the .port_deferred_xmit driver callback.
	 */
	if (unlikely(sja1105_is_link_local(skb)))
		return dsa_defer_xmit(skb, netdev);

	/* If we are under a vlan_filtering bridge, IP termination on
	 * switch ports based on 802.1Q tags is simply too brittle to
	 * be passable. So just defer to the dsa_slave_notag_xmit
	 * implementation.
	 */
	if (dsa_port_is_vlan_filtering(dp))
		return skb;

	return dsa_8021q_xmit(skb, netdev, ETH_P_SJA1105,
			     ((pcp << VLAN_PRIO_SHIFT) | tx_vid));
}

static void sja1105_transfer_meta(struct sk_buff *skb,
				  const struct sja1105_meta *meta)
{
	struct ethhdr *hdr = eth_hdr(skb);

	hdr->h_dest[3] = meta->dmac_byte_3;
	hdr->h_dest[4] = meta->dmac_byte_4;
	SJA1105_SKB_CB(skb)->meta_tstamp = meta->tstamp;
}

/* This is a simple state machine which follows the hardware mechanism of
 * generating RX timestamps:
 *
 * After each timestampable skb (all traffic for which send_meta1 and
 * send_meta0 is true, aka all MAC-filtered link-local traffic) a meta frame
 * containing a partial timestamp is immediately generated by the switch and
 * sent as a follow-up to the link-local frame on the CPU port.
 *
 * The meta frames have no unique identifier (such as sequence number) by which
 * one may pair them to the correct timestampable frame.
 * Instead, the switch has internal logic that ensures no frames are sent on
 * the CPU port between a link-local timestampable frame and its corresponding
 * meta follow-up. It also ensures strict ordering between ports (lower ports
 * have higher priority towards the CPU port). For this reason, a per-port
 * data structure is not needed/desirable.
 *
 * This function pairs the link-local frame with its partial timestamp from the
 * meta follow-up frame. The full timestamp will be reconstructed later in a
 * work queue.
 */
static struct sk_buff
*sja1105_rcv_meta_state_machine(struct sk_buff *skb,
				struct sja1105_meta *meta,
				bool is_link_local,
				bool is_meta)
{
	struct sja1105_port *sp;
	struct dsa_port *dp;

	dp = dsa_slave_to_port(skb->dev);
	sp = dp->priv;

	/* Step 1: A timestampable frame was received.
	 * Buffer it until we get its meta frame.
	 */
	if (is_link_local && sp->data->hwts_rx_en) {
		spin_lock(&sp->data->meta_lock);
		/* Was this a link-local frame instead of the meta
		 * that we were expecting?
		 */
		if (sp->data->stampable_skb) {
			dev_err_ratelimited(dp->ds->dev,
					    "Expected meta frame, is %12llx "
					    "in the DSA master multicast filter?\n",
					    SJA1105_META_DMAC);
<<<<<<< HEAD
=======
			kfree_skb(sp->data->stampable_skb);
>>>>>>> bb831786
		}

		/* Hold a reference to avoid dsa_switch_rcv
		 * from freeing the skb.
		 */
		sp->data->stampable_skb = skb_get(skb);
		spin_unlock(&sp->data->meta_lock);

		/* Tell DSA we got nothing */
		return NULL;

	/* Step 2: The meta frame arrived.
	 * Time to take the stampable skb out of the closet, annotate it
	 * with the partial timestamp, and pretend that we received it
	 * just now (basically masquerade the buffered frame as the meta
	 * frame, which serves no further purpose).
	 */
	} else if (is_meta) {
		struct sk_buff *stampable_skb;

		spin_lock(&sp->data->meta_lock);

		stampable_skb = sp->data->stampable_skb;
		sp->data->stampable_skb = NULL;

		/* Was this a meta frame instead of the link-local
		 * that we were expecting?
		 */
		if (!stampable_skb) {
			dev_err_ratelimited(dp->ds->dev,
					    "Unexpected meta frame\n");
			spin_unlock(&sp->data->meta_lock);
			return NULL;
		}

		if (stampable_skb->dev != skb->dev) {
			dev_err_ratelimited(dp->ds->dev,
					    "Meta frame on wrong port\n");
			spin_unlock(&sp->data->meta_lock);
			return NULL;
		}

		/* Free the meta frame and give DSA the buffered stampable_skb
		 * for further processing up the network stack.
		 */
		kfree_skb(skb);
<<<<<<< HEAD

		skb = skb_copy(stampable_skb, GFP_ATOMIC);
		if (!skb) {
			dev_err_ratelimited(dp->ds->dev,
					    "Failed to copy stampable skb\n");
			spin_unlock(&sp->data->meta_lock);
			return NULL;
		}
		sja1105_transfer_meta(skb, meta);
		/* The cached copy will be freed now */
		skb_unref(stampable_skb);
=======
		skb = stampable_skb;
		sja1105_transfer_meta(skb, meta);
>>>>>>> bb831786

		spin_unlock(&sp->data->meta_lock);
	}

	return skb;
}

static struct sk_buff *sja1105_rcv(struct sk_buff *skb,
				   struct net_device *netdev,
				   struct packet_type *pt)
{
	struct sja1105_meta meta = {0};
	int source_port, switch_id;
	struct vlan_ethhdr *hdr;
	u16 tpid, vid, tci;
	bool is_link_local;
	bool is_tagged;
	bool is_meta;

	hdr = vlan_eth_hdr(skb);
	tpid = ntohs(hdr->h_vlan_proto);
	is_tagged = (tpid == ETH_P_SJA1105);
	is_link_local = sja1105_is_link_local(skb);
	is_meta = sja1105_is_meta_frame(skb);

	skb->offload_fwd_mark = 1;

	if (is_tagged) {
		/* Normal traffic path. */
		tci = ntohs(hdr->h_vlan_TCI);
		vid = tci & VLAN_VID_MASK;
		source_port = dsa_8021q_rx_source_port(vid);
		switch_id = dsa_8021q_rx_switch_id(vid);
		skb->priority = (tci & VLAN_PRIO_MASK) >> VLAN_PRIO_SHIFT;
	} else if (is_link_local) {
		/* Management traffic path. Switch embeds the switch ID and
		 * port ID into bytes of the destination MAC, courtesy of
		 * the incl_srcpt options.
		 */
		source_port = hdr->h_dest[3];
		switch_id = hdr->h_dest[4];
		/* Clear the DMAC bytes that were mangled by the switch */
		hdr->h_dest[3] = 0;
		hdr->h_dest[4] = 0;
	} else if (is_meta) {
		sja1105_meta_unpack(skb, &meta);
		source_port = meta.source_port;
		switch_id = meta.switch_id;
	} else {
		return NULL;
	}

	skb->dev = dsa_master_find_slave(netdev, switch_id, source_port);
	if (!skb->dev) {
		netdev_warn(netdev, "Couldn't decode source port\n");
		return NULL;
	}

	/* Delete/overwrite fake VLAN header, DSA expects to not find
	 * it there, see dsa_switch_rcv: skb_push(skb, ETH_HLEN).
	 */
	if (is_tagged)
		skb = dsa_8021q_remove_header(skb);

	return sja1105_rcv_meta_state_machine(skb, &meta, is_link_local,
					      is_meta);
}

static struct dsa_device_ops sja1105_netdev_ops = {
	.name = "sja1105",
	.proto = DSA_TAG_PROTO_SJA1105,
	.xmit = sja1105_xmit,
	.rcv = sja1105_rcv,
	.filter = sja1105_filter,
	.overhead = VLAN_HLEN,
};

MODULE_LICENSE("GPL v2");
MODULE_ALIAS_DSA_TAG_DRIVER(DSA_TAG_PROTO_SJA1105);

module_dsa_tag_driver(sja1105_netdev_ops);<|MERGE_RESOLUTION|>--- conflicted
+++ resolved
@@ -165,10 +165,7 @@
 					    "Expected meta frame, is %12llx "
 					    "in the DSA master multicast filter?\n",
 					    SJA1105_META_DMAC);
-<<<<<<< HEAD
-=======
 			kfree_skb(sp->data->stampable_skb);
->>>>>>> bb831786
 		}
 
 		/* Hold a reference to avoid dsa_switch_rcv
@@ -215,22 +212,8 @@
 		 * for further processing up the network stack.
 		 */
 		kfree_skb(skb);
-<<<<<<< HEAD
-
-		skb = skb_copy(stampable_skb, GFP_ATOMIC);
-		if (!skb) {
-			dev_err_ratelimited(dp->ds->dev,
-					    "Failed to copy stampable skb\n");
-			spin_unlock(&sp->data->meta_lock);
-			return NULL;
-		}
-		sja1105_transfer_meta(skb, meta);
-		/* The cached copy will be freed now */
-		skb_unref(stampable_skb);
-=======
 		skb = stampable_skb;
 		sja1105_transfer_meta(skb, meta);
->>>>>>> bb831786
 
 		spin_unlock(&sp->data->meta_lock);
 	}
