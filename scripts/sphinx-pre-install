--- conflicted
+++ resolved
@@ -5,17 +5,12 @@
 # Copyright (c) 2017-2019 Mauro Carvalho Chehab <mchehab@kernel.org>
 #
 
-<<<<<<< HEAD
-my $conf = "Documentation/conf.py";
-my $requirement_file = "Documentation/sphinx/requirements.txt";
-=======
 my $prefix = "./";
 $prefix = "$ENV{'srctree'}/" if ($ENV{'srctree'});
 
 my $conf = $prefix . "Documentation/conf.py";
 my $requirement_file = $prefix . "Documentation/sphinx/requirements.txt";
 my $virtenv_prefix = "sphinx_";
->>>>>>> 4ff96fb5
 
 #
 # Static vars
@@ -29,12 +24,8 @@
 my $need_sphinx = 0;
 my $rec_sphinx_upgrade = 0;
 my $install = "";
-<<<<<<< HEAD
-my $virtenv_dir = "sphinx_";
-=======
 my $virtenv_dir = "";
 my $min_version;
->>>>>>> 4ff96fb5
 
 #
 # Command line arguments
@@ -236,10 +227,6 @@
 
 sub check_sphinx()
 {
-<<<<<<< HEAD
-	my $min_version;
-=======
->>>>>>> 4ff96fb5
 	my $rec_version;
 	my $cur_version;
 
@@ -265,11 +252,7 @@
 
 	die "Can't get recommended sphinx version from $requirement_file" if (!$min_version);
 
-<<<<<<< HEAD
-	$virtenv_dir .= $rec_version;
-=======
 	$virtenv_dir = $virtenv_prefix . $rec_version;
->>>>>>> 4ff96fb5
 
 	my $sphinx = get_sphinx_fname();
 	return if ($sphinx eq "");
@@ -290,28 +273,14 @@
 
 	die "$sphinx didn't return its version" if (!$cur_version);
 
-<<<<<<< HEAD
-	printf "Sphinx version %s (minimal: %s, recommended >= %s)\n",
-		$cur_version, $min_version, $rec_version;
-
-	if ($cur_version lt $min_version) {
-		print "Warning: Sphinx version should be >= $min_version\n\n";
-=======
 	if ($cur_version lt $min_version) {
 		printf "ERROR: Sphinx version is %s. It should be >= %s (recommended >= %s)\n",
 		       $cur_version, $min_version, $rec_version;;
->>>>>>> 4ff96fb5
 		$need_sphinx = 1;
 		return;
 	}
 
 	if ($cur_version lt $rec_version) {
-<<<<<<< HEAD
-		print "Warning: It is recommended at least Sphinx version $rec_version.\n";
-		print "         To upgrade, use:\n\n";
-		$rec_sphinx_upgrade = 1;
-	}
-=======
 		printf "Sphinx version %s\n", $cur_version;
 		print "Warning: It is recommended at least Sphinx version $rec_version.\n";
 		$rec_sphinx_upgrade = 1;
@@ -320,7 +289,6 @@
 
 	# On version check mode, just assume Sphinx has all mandatory deps
 	exit (0) if ($version_check);
->>>>>>> 4ff96fb5
 }
 
 #
@@ -634,12 +602,6 @@
 		       which("sphinx-build-3");
 	}
 	if ($need_sphinx || $rec_sphinx_upgrade) {
-<<<<<<< HEAD
-		my $activate = "$virtenv_dir/bin/activate";
-		if (-e "$ENV{'PWD'}/$activate") {
-			printf "\nNeed to activate virtualenv with:\n";
-			printf "\t. $activate\n";
-=======
 		my $min_activate = "$ENV{'PWD'}/${virtenv_prefix}${min_version}/bin/activate";
 		my @activates = glob "$ENV{'PWD'}/${virtenv_prefix}*/bin/activate";
 
@@ -649,7 +611,6 @@
 			printf "\nNeed to activate a compatible Sphinx version on virtualenv with:\n";
 			printf "\t. $activates[0]\n";
 			exit (1);
->>>>>>> 4ff96fb5
 		} else {
 			my $rec_activate = "$virtenv_dir/bin/activate";
 			my $virtualenv = findprog("virtualenv-3");
